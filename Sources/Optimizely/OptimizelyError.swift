--- conflicted
+++ resolved
@@ -78,13 +78,6 @@
     
     case eventDispatchFailed(_ reason: String)
     case eventDispatcherConfigError(_ reason: String)
-    
-<<<<<<< HEAD
-    // MARK: - OptimizelyJSON Errors
-    
-    case invalidJSONVariable
-=======
->>>>>>> 8a2e6d3a
 }
 
 // MARK: - CustomStringConvertible
@@ -149,14 +142,8 @@
         case .datafileSavingFailed(let hint):               message = "Datafile save failed (\(hint))."
         case .datafileLoadingFailed(let hint):              message = "Datafile load failed (\(hint))."
             
-<<<<<<< HEAD
-        case .eventDispatchFailed(let hint):                message = "Event dispatch failed (\(hint))"
-        case .eventDispatcherConfigError(let hint):         message = "EventDispatcher config error (\(hint))"
-        case .invalidJSONVariable:                          message = "Unable to initialize OptimizelyJSON with the provided dictionary."
-=======
         case .eventDispatchFailed(let hint):                message = "Event dispatch failed (\(hint))."
         case .eventDispatcherConfigError(let hint):         message = "EventDispatcher config error (\(hint))."
->>>>>>> 8a2e6d3a
         }
         
         return message
