--- conflicted
+++ resolved
@@ -24,17 +24,7 @@
     /// - Parameters:
     ///   - sdkKey: sdk key
     @objc public convenience init(sdkKey: String) {
-<<<<<<< HEAD
         self.init(sdkKey: sdkKey)
-=======
-        self.init(sdkKey: sdkKey,
-                  logger: nil,
-                  eventProcessor: nil,
-                  eventDispatcher: nil,
-                  userProfileService: nil,
-                  periodicDownloadInterval: nil as NSNumber?,
-                  defaultLogLevel: .info)
->>>>>>> 1b5deaa5
     }
     
     @available(swift, obsoleted: 1.0)
@@ -66,11 +56,8 @@
     }
     
     // deprecated
-<<<<<<< HEAD
     @available(swift, obsoleted: 1.0)
     @available(*, deprecated, message: "Use init with EventProcessor + EventsDispatcher instead")
-=======
->>>>>>> 1b5deaa5
     @objc public convenience init(sdkKey: String,
                                   logger: OPTLogger?,
                                   eventDispatcher: _ObjcOPTEventDispatcher?,
@@ -334,15 +321,12 @@
     }
     
     @available(swift, obsoleted: 1.0)
-<<<<<<< HEAD
     @objc(close)
     public func objcClose() {
         self.close()
     }
     
     @available(swift, obsoleted: 1.0)
-=======
->>>>>>> 1b5deaa5
     @objc(clearRegistryService)
     public static func objcClearRegistryService() {
         HandlerRegistryService.shared.removeAll()
@@ -353,8 +337,6 @@
 
 extension OptimizelyClient {
     
-<<<<<<< HEAD
-=======
     /// EventProcessor implementation for Objective-C interface support
     class SwiftEventsProcessor: OPTEventsProcessor {
         let objcEventsProcessor: _ObjcOPTEventsProcessor
@@ -456,7 +438,6 @@
         }
     }
 
->>>>>>> 1b5deaa5
     @available(swift, obsoleted: 1.0)
     @objc(notificationCenter)
     /// NotificationCenter for Objective-C interface support
@@ -654,20 +635,13 @@
 }
 
 // MARK: - ObjC protocols
-<<<<<<< HEAD
-
-=======
->>>>>>> 1b5deaa5
 @objc(OPTEventsProcessor) public protocol _ObjcOPTEventsProcessor {
     func process(event: ObjcUserEvent, completionHandler: ((Data?, NSError?) -> Void)?)
     
     /// Attempts to flush the event queue if there are any events to process.
     func flush()
-<<<<<<< HEAD
     
     func clear()
-=======
->>>>>>> 1b5deaa5
 }
 @objc(OPTEventsDispatcher) public protocol _ObjcOPTEventsDispatcher {
     func dispatch(event: EventForDispatch, completionHandler: ((Data?, NSError?) -> Void)?)
@@ -692,7 +666,6 @@
 @objc(BatchEventProcessor) public class ObjEventsProcessor: NSObject, _ObjcOPTEventsProcessor {
     let innerEventProcessor: BatchEventProcessor
     
-<<<<<<< HEAD
     @objc public init(eventDispatcher: _ObjcOPTEventsDispatcher? = nil,
                       batchSize: Int = BatchEventProcessor.DefaultValues.batchSize,
                       timerInterval: TimeInterval = BatchEventProcessor.DefaultValues.timeInterval,
@@ -708,12 +681,6 @@
                                                       timerInterval: timerInterval,
                                                       maxQueueSize: maxQueueSize)
         }
-=======
-    @objc public init(batchSize: Int = BatchEventProcessor.DefaultValues.batchSize,
-                      timerInterval: TimeInterval = BatchEventProcessor.DefaultValues.timeInterval,
-                      maxQueueSize: Int = BatchEventProcessor.DefaultValues.maxQueueSize) {
-        innerEventProcessor = BatchEventProcessor(batchSize: batchSize, timerInterval: timerInterval, maxQueueSize: maxQueueSize)
->>>>>>> 1b5deaa5
     }
     
     public func process(event: ObjcUserEvent, completionHandler: ((Data?, NSError?) -> Void)?) {
@@ -733,12 +700,9 @@
         innerEventProcessor.flush()
     }
     
-<<<<<<< HEAD
     public func clear() {
         innerEventProcessor.clear()
     }    
-=======
->>>>>>> 1b5deaa5
 }
 
 @available(swift, obsoleted: 1.0)
