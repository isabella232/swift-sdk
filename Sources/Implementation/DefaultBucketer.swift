/****************************************************************************
* Copyright 2019-2020, Optimizely, Inc. and contributors                   *
*                                                                          *
* Licensed under the Apache License, Version 2.0 (the "License");          *
* you may not use this file except in compliance with the License.         *
* You may obtain a copy of the License at                                  *
*                                                                          *
*    http://www.apache.org/licenses/LICENSE-2.0                            *
*                                                                          *
* Unless required by applicable law or agreed to in writing, software      *
* distributed under the License is distributed on an "AS IS" BASIS,        *
* WITHOUT WARRANTIES OR CONDITIONS OF ANY KIND, either express or implied. *
* See the License for the specific language governing permissions and      *
* limitations under the License.                                           *
***************************************************************************/

import Foundation

class DefaultBucketer: OPTBucketer {
    let MAX_TRAFFIC_VALUE = 10000
    let HASH_SEED = 1
    let MAX_HASH_SEED: UInt64 = 1
    var MAX_HASH_VALUE: UInt64?
    
    private lazy var logger = OPTLoggerFactory.getLogger()
    
    init() {
        MAX_HASH_VALUE = MAX_HASH_SEED << 32
    }

    func bucketExperiment(config: ProjectConfig,
                          experiment: Experiment,
                          bucketingId: String,
                          options: [OptimizelyDecideOption]? = nil,
                          reasons: DecisionReasons? = nil) -> Variation? {
        var mutexAllowed = true
        
        // check for mutex
        
        let group = config.project.groups.filter { $0.getExperiment(id: experiment.id) != nil }.first
        
        if let group = group {
            switch group.policy {
            case .overlapping:
                break
            case .random:
                let mutexExperiment = bucketToExperiment(config: config,
                                                         group: group,
                                                         bucketingId: bucketingId,
                                                         options: options,
                                                         reasons: reasons)
                if let mutexExperiment = mutexExperiment {
                    if mutexExperiment.id == experiment.id {
                        mutexAllowed = true
                        
                        let info = LogMessage.userBucketedIntoExperimentInGroup(bucketingId, experiment.key, group.id)
                        logger.i(info)
                        reasons?.addInfo(info)
                    } else {
                        mutexAllowed = false
                        
                        let info = LogMessage.userNotBucketedIntoExperimentInGroup(bucketingId, experiment.key, group.id)
                        logger.i(info)
                        reasons?.addInfo(info)
                    }
                } else {
                    mutexAllowed = false
                    
                    let info = LogMessage.userNotBucketedIntoAnyExperimentInGroup(bucketingId, group.id)
                    logger.i(info)
                    reasons?.addInfo(info)
                }
            }
        }
        
        if !mutexAllowed { return nil }
        
        // bucket to variation only if experiment passes Mutex check

        if let variation = bucketToVariation(experiment: experiment,
                                             bucketingId: bucketingId,
                                             options: options,
                                             reasons: reasons) {
            return variation
        } else {
            return nil
        }
    }
    
    func bucketToExperiment(config: ProjectConfig,
                            group: Group,
                            bucketingId: String,
                            options: [OptimizelyDecideOption]? = nil,
                            reasons: DecisionReasons? = nil) -> Experiment? {
        let hashId = makeHashIdFromBucketingId(bucketingId: bucketingId, entityId: group.id)
        let bucketValue = self.generateBucketValue(bucketingId: hashId)
        
        let info = LogMessage.userAssignedToBucketValue(bucketValue, bucketingId)
        logger.d(info)
        reasons?.addInfo(info)
        
        if group.trafficAllocation.count == 0 {
            let info = OptimizelyError.groupHasNoTrafficAllocation(group.id)
            logger.e(info)
            reasons?.addInfo(info)
            return nil
        }
        
        if let experimentId = allocateTraffic(trafficAllocation: group.trafficAllocation, bucketValue: bucketValue) {
            if let experiment = config.getExperiment(id: experimentId) {
                return experiment
            } else {
                let info = LogMessage.userBucketedIntoInvalidExperiment(experimentId)
                logger.e(info)
                reasons?.addInfo(info)
                return nil
            }
        }
        
        return nil
    }
<<<<<<< HEAD
    
    func bucketToVariation(experiment: Experiment,
                           bucketingId: String,
                           options: [OptimizelyDecideOption]? = nil,
                           reasons: DecisionReasons? = nil) -> Variation? {
=======

    func bucketToVariation(experiment: Experiment, bucketingId: String) -> Variation? {
>>>>>>> b8e17ac5
        let hashId = makeHashIdFromBucketingId(bucketingId: bucketingId, entityId: experiment.id)
        let bucketValue = generateBucketValue(bucketingId: hashId)
        logger.d(.userAssignedToBucketValue(bucketValue, bucketingId))

        if experiment.trafficAllocation.count == 0 {
            let info = OptimizelyError.experimentHasNoTrafficAllocation(experiment.key)
            logger.e(info)
            reasons?.addInfo(info)
            return nil
        }

        if let variationId = allocateTraffic(trafficAllocation: experiment.trafficAllocation, bucketValue: bucketValue) {
            if let variation = experiment.getVariation(id: variationId) {
                return variation
            } else {
                let info = LogMessage.userBucketedIntoInvalidVariation(variationId)
                logger.e(info)
                reasons?.addInfo(info)
                return nil
            }
        } else {
            return nil
        }
    }
    
    func allocateTraffic(trafficAllocation: [TrafficAllocation], bucketValue: Int) -> String? {
        for bucket in trafficAllocation {
            if bucketValue < bucket.endOfRange {
                return bucket.entityId
            }
        }
        
        return nil
    }
    
    func generateBucketValue(bucketingId: String) -> Int {
        let ratio = Double(generateUnsignedHashCode32Bit(hashId: bucketingId)) /  Double(MAX_HASH_VALUE!)
        return Int(ratio * Double(MAX_TRAFFIC_VALUE))
    }
    
    func makeHashIdFromBucketingId(bucketingId: String, entityId: String) -> String {
        return bucketingId + entityId
    }
    
    func generateUnsignedHashCode32Bit(hashId: String) -> UInt32 {
        let result = MurmurHash3.doHash32(key: hashId, maxBytes: hashId.lengthOfBytes(using: String.Encoding.utf8), seed: 1)
        return result
    }
    
}<|MERGE_RESOLUTION|>--- conflicted
+++ resolved
@@ -119,16 +119,11 @@
         
         return nil
     }
-<<<<<<< HEAD
     
     func bucketToVariation(experiment: Experiment,
                            bucketingId: String,
                            options: [OptimizelyDecideOption]? = nil,
                            reasons: DecisionReasons? = nil) -> Variation? {
-=======
-
-    func bucketToVariation(experiment: Experiment, bucketingId: String) -> Variation? {
->>>>>>> b8e17ac5
         let hashId = makeHashIdFromBucketingId(bucketingId: bucketingId, entityId: experiment.id)
         let bucketValue = generateBucketValue(bucketingId: hashId)
         logger.d(.userAssignedToBucketValue(bucketValue, bucketingId))
