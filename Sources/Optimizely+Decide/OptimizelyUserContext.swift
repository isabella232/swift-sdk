--- conflicted
+++ resolved
@@ -62,77 +62,7 @@
             return OptimizelyDecision.errorDecision(key: key, user: self, error: .sdkNotReady)
         }
         
-<<<<<<< HEAD
-        guard let feature = config.getFeatureFlag(key: key) else {
-            return OptimizelyDecision.errorDecision(key: key, user: self, error: .featureKeyInvalid(key))
-        }
-        
-        let allOptions = getAllOptions(with: options)
-        let decisionReasons = DecisionReasons()
-        var sentEvent = false
-        var enabled = false
-    
-        let decision = optimizely.decisionService.getVariationForFeature(config: config,
-                                                                         featureFlag: feature,
-                                                                         userId: userId,
-                                                                         attributes: attributes,
-                                                                         options: allOptions,
-                                                                         reasons: decisionReasons)
-        
-        if let featureEnabled = decision?.variation?.featureEnabled {
-            enabled = featureEnabled
-        }
-        
-        var variableMap = [String : Any]()
-        if !allOptions.contains(.excludeVariables) {
-            variableMap = getDecisionVariableMap(feature: feature,
-                                                 variation: decision?.variation,
-                                                 enabled: enabled,
-                                                 reasons: decisionReasons)
-        }
-        
-        let optimizelyJSON = OptimizelyJSON(map: variableMap)
-        if optimizelyJSON == nil {
-            decisionReasons.addError(OptimizelyError.invalidJSONVariable)
-        }
-        
-        let reasonsToReport = decisionReasons.getReasonsToReport(options: allOptions)
-        
-        if let experimentDecision = decision?.experiment, let variationDecision = decision?.variation {
-            if !allOptions.contains(.disableDecisionEvent) {
-                optimizely.sendImpressionEvent(experiment: experimentDecision,
-                                               variation: variationDecision,
-                                               userId: userId,
-                                               attributes: attributes)
-                sentEvent = true
-            }
-        }
-        
-        // TODO: add ruleKey values when available later. use a copy of experimentKey until then.
-        let ruleKey = decision?.experiment?.key
-        
-        optimizely.sendDecisionNotification(decisionType: .flag,
-                                            userId: userId,
-                                            attributes: attributes,
-                                            experiment: decision?.experiment,
-                                            variation: decision?.variation,
-                                            feature: feature,
-                                            featureEnabled: enabled,
-                                            variableValues: variableMap,
-                                            ruleKey: ruleKey,
-                                            reasons: reasonsToReport,
-                                            sentEvent: sentEvent)
-        
-        return OptimizelyDecision(variationKey: decision?.variation?.key,
-                                  enabled: enabled,
-                                  variables: optimizelyJSON,
-                                  ruleKey: ruleKey,
-                                  flagKey: feature.key,
-                                  userContext: self,
-                                  reasons: reasonsToReport)
-=======
         return optimizely.decide(user: self, key: key, options: options)
->>>>>>> 8a2e6d3a
     }
 
     /// Returns a key-map of decision results for multiple flag keys and a user context.
