/****************************************************************************
* Copyright 2020, Optimizely, Inc. and contributors                        *
*                                                                          *
* Licensed under the Apache License, Version 2.0 (the "License");          *
* you may not use this file except in compliance with the License.         *
* You may obtain a copy of the License at                                  *
*                                                                          *
*    http://www.apache.org/licenses/LICENSE-2.0                            *
*                                                                          *
* Unless required by applicable law or agreed to in writing, software      *
* distributed under the License is distributed on an "AS IS" BASIS,        *
* WITHOUT WARRANTIES OR CONDITIONS OF ANY KIND, either express or implied. *
* See the License for the specific language governing permissions and      *
* limitations under the License.                                           *
***************************************************************************/
    

import Foundation

/// An object for user contexts that the SDK will use to make decisions for.
public class OptimizelyUserContext {
    weak var optimizely: OptimizelyClient?
    var userId: String
    var attributes: [String: Any]
    
    lazy var logger = OPTLoggerFactory.getLogger()
    
    /// OptimizelyUserContext init
    ///
    /// - Parameters:
    ///   - optimizely: An instance of OptimizelyClient to be used for decisions.
    ///   - userId: The user ID to be used for bucketing.
    ///   - attributes: A map of attribute names to current user attribute values.
    public init(optimizely: OptimizelyClient,
                userId: String,
                attributes: [String: Any]? = nil) {
        self.optimizely = optimizely
        self.userId = userId
        self.attributes = attributes ?? [:]
    }
    
    /// Set an attribute for a given key.
    /// - Parameters:
    ///   - key: An attribute key
    ///   - value: An attribute value
    public func setAttribute(key: String, value: Any) {
        attributes[key] = value
    }
    
<<<<<<< HEAD
    /// Returns a decision result for a given flag key and a user context, which contains all data required to deliver the flag or experiment.
    ///
    /// If the SDK finds an error (__sdkNotReady__, etc), it’ll return a decision with `nil` for `enabled` and `variationKey`. The decision will include an error message in `reasons` (regardless of the __includeReasons__ option).
    ///
    /// - Parameters:
    ///   - key: A flag key for which a decision will be made.
    ///   - user: A user context. This is optional when a user context has been set before.
    ///   - options: An array of options for decision-making.
    /// - Returns: A decision result.
    public func decide(key: String,
                       options: [OptimizelyDecideOption]? = nil) -> OptimizelyDecision {
        
        guard let optimizely = self.optimizely, let config = optimizely.config else {
            return OptimizelyDecision.errorDecision(key: key, user: self, error: .sdkNotReady)
        }
        
        guard let feature = config.getFeatureFlag(key: key) else {
            return OptimizelyDecision.errorDecision(key: key, user: self, error: .featureKeyInvalid(key))
        }
        
        let allOptions = getAllOptions(with: options)
        let decisionReasons = DecisionReasons()
        var sentEvent = false
        var enabled = false
    
        let decision = optimizely.decisionService.getVariationForFeature(config: config,
                                                                         featureFlag: feature,
                                                                         userId: userId,
                                                                         attributes: attributes,
                                                                         options: allOptions)
        
        if let featureEnabled = decision?.variation?.featureEnabled {
            enabled = featureEnabled
        }
        
        var variableMap = [String : Any]()
        if !allOptions.contains(.excludeVariables) {
            variableMap = getDecisionVariableMap(feature: feature,
                                                 variation: decision?.variation,
                                                 enabled: enabled,
                                                 reasons: decisionReasons)
        }
        
        let optimizelyJSON = OptimizelyJSON(map: variableMap)
        if optimizelyJSON == nil {
            decisionReasons.addError(OptimizelyError.invalidDictionary)
        }
        
        let reasonsToReport = decisionReasons.getReasonsToReport(options: allOptions)
        
        if let experimentDecision = decision?.experiment, let variationDecision = decision?.variation {
            if !allOptions.contains(.disableDecisionEvent) {
                optimizely.sendImpressionEvent(experiment: experimentDecision,
                                               variation: variationDecision,
                                               userId: userId,
                                               attributes: attributes)
                sentEvent = true
            }
        }
        
        // TODO: add ruleKey values when available later. use a copy of experimentKey until then.
        let ruleKey = decision?.experiment?.key
        
        optimizely.sendDecisionNotification(decisionType: .flag,
                                            userId: userId,
                                            attributes: attributes,
                                            experiment: decision?.experiment,
                                            variation: decision?.variation,
                                            feature: feature,
                                            featureEnabled: enabled,
                                            variableValues: variableMap,
                                            ruleKey: ruleKey,
                                            reasons: reasonsToReport,
                                            sentEvent: sentEvent)
        
        return OptimizelyDecision(variationKey: decision?.variation?.key,
                                  enabled: enabled,
                                  variables: optimizelyJSON,
                                  ruleKey: ruleKey,
                                  flagKey: feature.key,
                                  userContext: self,
                                  reasons: reasonsToReport)
=======
    public func decide(key: String, options: [OptimizelyDecideOption]? = nil) -> OptimizelyDecision {
        return OptimizelyDecision.errorDecision(key: key, user: self, error: .sdkNotReady)
>>>>>>> ca9aa60b
    }

    public func decide(keys: [String], options: [OptimizelyDecideOption]? = nil) -> [String: OptimizelyDecision] {
        return [:]
    }

    public func decideAll(options: [OptimizelyDecideOption]? = nil) -> [String: OptimizelyDecision] {
        return [:]
    }

    public func trackEvent(eventKey: String, eventTags:  [String: Any]? = nil) {
    }
}

extension OptimizelyUserContext {
    
    func getDecisionVariableMap(feature: FeatureFlag,
                                variation: Variation?,
                                enabled: Bool,
                                reasons: DecisionReasons) -> [String: Any] {
        var variableMap = [String: Any]()
        
        for (_, v) in feature.variablesMap {
            var featureValue = v.value
            if enabled, let variable = variation?.getVariable(id: v.id) {
                featureValue = variable.value
            }
            
            var valueParsed: Any? = featureValue
            
            if let valueType = Constants.VariableValueType(rawValue: v.type) {
                switch valueType {
                case .string:
                    break
                case .integer:
                    valueParsed = Int(featureValue)
                case .double:
                    valueParsed = Double(featureValue)
                case .boolean:
                    valueParsed = Bool(featureValue)
                case .json:
                    valueParsed = OptimizelyJSON(payload: featureValue)?.toMap()
                }
            }
            
            if let value = valueParsed {
                variableMap[v.key] = value
            } else {
                let info = OptimizelyError.variableValueInvalid(v.key)
                logger.e(info)
                reasons.addError(info)
            }
        }
        
        return variableMap
    }
    
    func getAllOptions(with options: [OptimizelyDecideOption]?) -> [OptimizelyDecideOption] {
        return (optimizely?.defaultDecideOptions ?? []) + (options ?? [])
    }
    
}

extension OptimizelyUserContext: Equatable {
    
    public static func ==(lhs: OptimizelyUserContext, rhs: OptimizelyUserContext) -> Bool {
        return lhs.userId == rhs.userId &&
            (lhs.attributes as NSDictionary).isEqual(to: rhs.attributes)
    }
    
}<|MERGE_RESOLUTION|>--- conflicted
+++ resolved
@@ -47,7 +47,6 @@
         attributes[key] = value
     }
     
-<<<<<<< HEAD
     /// Returns a decision result for a given flag key and a user context, which contains all data required to deliver the flag or experiment.
     ///
     /// If the SDK finds an error (__sdkNotReady__, etc), it’ll return a decision with `nil` for `enabled` and `variationKey`. The decision will include an error message in `reasons` (regardless of the __includeReasons__ option).
@@ -130,10 +129,6 @@
                                   flagKey: feature.key,
                                   userContext: self,
                                   reasons: reasonsToReport)
-=======
-    public func decide(key: String, options: [OptimizelyDecideOption]? = nil) -> OptimizelyDecision {
-        return OptimizelyDecision.errorDecision(key: key, user: self, error: .sdkNotReady)
->>>>>>> ca9aa60b
     }
 
     public func decide(keys: [String], options: [OptimizelyDecideOption]? = nil) -> [String: OptimizelyDecision] {
