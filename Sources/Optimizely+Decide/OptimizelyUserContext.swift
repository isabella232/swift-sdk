/****************************************************************************
* Copyright 2020, Optimizely, Inc. and contributors                        *
*                                                                          *
* Licensed under the Apache License, Version 2.0 (the "License");          *
* you may not use this file except in compliance with the License.         *
* You may obtain a copy of the License at                                  *
*                                                                          *
*    http://www.apache.org/licenses/LICENSE-2.0                            *
*                                                                          *
* Unless required by applicable law or agreed to in writing, software      *
* distributed under the License is distributed on an "AS IS" BASIS,        *
* WITHOUT WARRANTIES OR CONDITIONS OF ANY KIND, either express or implied. *
* See the License for the specific language governing permissions and      *
* limitations under the License.                                           *
***************************************************************************/
    

import Foundation

/// An object for user contexts that the SDK will use to make decisions for.
public class OptimizelyUserContext {
    weak var optimizely: OptimizelyClient?
    var userId: String
    var attributes: [String: Any]
    
    lazy var logger = OPTLoggerFactory.getLogger()
    
    /// OptimizelyUserContext init
    ///
    /// - Parameters:
    ///   - optimizely: An instance of OptimizelyClient to be used for decisions.
    ///   - userId: The user ID to be used for bucketing.
    ///   - attributes: A map of attribute names to current user attribute values.
    public init(optimizely: OptimizelyClient,
                userId: String,
                attributes: [String: Any]? = nil) {
        self.optimizely = optimizely
        self.userId = userId
        self.attributes = attributes ?? [:]
    }
    
    /// Set an attribute for a given key.
    /// - Parameters:
    ///   - key: An attribute key
    ///   - value: An attribute value
    public func setAttribute(key: String, value: Any) {
        attributes[key] = value
    }
    
    /// Returns a decision result for a given flag key and a user context, which contains all data required to deliver the flag or experiment.
    ///
    /// If the SDK finds an error (__sdkNotReady__, etc), it’ll return a decision with `nil` for `enabled` and `variationKey`. The decision will include an error message in `reasons` (regardless of the __includeReasons__ option).
    ///
    /// - Parameters:
    ///   - key: A flag key for which a decision will be made.
    ///   - user: A user context. This is optional when a user context has been set before.
    ///   - options: An array of options for decision-making.
    /// - Returns: A decision result.
    public func decide(key: String,
                       options: [OptimizelyDecideOption]? = nil) -> OptimizelyDecision {
        
        guard let optimizely = self.optimizely else {
            return OptimizelyDecision.errorDecision(key: key, user: self, error: .sdkNotReady)
        }
        
        return optimizely.decide(user: self, key: key, options: options)
    }

<<<<<<< HEAD
    /// Returns a key-map of decision results for multiple flag keys and a user context.
    ///
    /// - If the SDK finds an error (__flagKeyInvalid__, etc) for a key, the response will include a decision for the key showing `reasons` for the error (regardless of __includeReasons__ in options).
    /// - The SDK will always return key-mapped decisions. When it can not process requests (on __sdkNotReady__ or __userContextInvalid__ errors), it’ll return an empty map after logging the errors.
    ///
    /// - Parameters:
    ///   - keys: An array of flag keys for which decisions will be made. When set to `nil`, the SDK will return decisions for all active flag keys.
    ///   - options: An array of options for decision-making.
    /// - Returns: A dictionary of all decision results, mapped by flag keys.
    public func decideAll(keys: [String],
                          options: [OptimizelyDecideOption]? = nil) -> [String: OptimizelyDecision] {
        
        guard let optimizely = self.optimizely, let _ = optimizely.config else {
            logger.e(OptimizelyError.sdkNotReady)
            return [:]
        }
        
        guard keys.count > 0 else { return [:] }
        
        let allOptions = getAllOptions(with: options)
        
        var decisions = [String: OptimizelyDecision]()
        
        keys.forEach { key in
            let decision = decide(key: key, options: options)
            if !allOptions.contains(.enabledFlagsOnly) || decision.enabled {
                decisions[key] = decision
            }
        }
                
        return decisions
=======
    public func decide(keys: [String], options: [OptimizelyDecideOption]? = nil) -> [String: OptimizelyDecision] {
        return [:]
>>>>>>> ff15a091
    }
    
    /// Returns a key-map of decision results for all active flag keys.
    ///
    /// - Parameters:
    ///   - options: An array of options for decision-making.
    /// - Returns: A dictionary of all decision results, mapped by flag keys.
    public func decideAll(options: [OptimizelyDecideOption]? = nil) -> [String: OptimizelyDecision] {
        guard let optimizely = self.optimizely, let config = optimizely.config else {
            logger.e(OptimizelyError.sdkNotReady)
            return [:]
        }

        let keys = config.getFeatureFlags().map{ $0.key }

        return decideAll(keys: keys, options: options)
    }

    public func trackEvent(eventKey: String, eventTags:  [String: Any]? = nil) {
    }
}

extension OptimizelyUserContext: Equatable {
    
    public static func ==(lhs: OptimizelyUserContext, rhs: OptimizelyUserContext) -> Bool {
        return lhs.userId == rhs.userId &&
            (lhs.attributes as NSDictionary).isEqual(to: rhs.attributes)
    }
    
}<|MERGE_RESOLUTION|>--- conflicted
+++ resolved
@@ -14,7 +14,6 @@
 * limitations under the License.                                           *
 ***************************************************************************/
     
-
 import Foundation
 
 /// An object for user contexts that the SDK will use to make decisions for.
@@ -66,7 +65,6 @@
         return optimizely.decide(user: self, key: key, options: options)
     }
 
-<<<<<<< HEAD
     /// Returns a key-map of decision results for multiple flag keys and a user context.
     ///
     /// - If the SDK finds an error (__flagKeyInvalid__, etc) for a key, the response will include a decision for the key showing `reasons` for the error (regardless of __includeReasons__ in options).
@@ -76,32 +74,15 @@
     ///   - keys: An array of flag keys for which decisions will be made. When set to `nil`, the SDK will return decisions for all active flag keys.
     ///   - options: An array of options for decision-making.
     /// - Returns: A dictionary of all decision results, mapped by flag keys.
-    public func decideAll(keys: [String],
-                          options: [OptimizelyDecideOption]? = nil) -> [String: OptimizelyDecision] {
-        
-        guard let optimizely = self.optimizely, let _ = optimizely.config else {
+    public func decide(keys: [String],
+                       options: [OptimizelyDecideOption]? = nil) -> [String: OptimizelyDecision] {
+
+        guard let optimizely = self.optimizely else {
             logger.e(OptimizelyError.sdkNotReady)
             return [:]
         }
         
-        guard keys.count > 0 else { return [:] }
-        
-        let allOptions = getAllOptions(with: options)
-        
-        var decisions = [String: OptimizelyDecision]()
-        
-        keys.forEach { key in
-            let decision = decide(key: key, options: options)
-            if !allOptions.contains(.enabledFlagsOnly) || decision.enabled {
-                decisions[key] = decision
-            }
-        }
-                
-        return decisions
-=======
-    public func decide(keys: [String], options: [OptimizelyDecideOption]? = nil) -> [String: OptimizelyDecision] {
-        return [:]
->>>>>>> ff15a091
+        return optimizely.decide(user: self, keys: keys, options: options)
     }
     
     /// Returns a key-map of decision results for all active flag keys.
@@ -110,14 +91,12 @@
     ///   - options: An array of options for decision-making.
     /// - Returns: A dictionary of all decision results, mapped by flag keys.
     public func decideAll(options: [OptimizelyDecideOption]? = nil) -> [String: OptimizelyDecision] {
-        guard let optimizely = self.optimizely, let config = optimizely.config else {
+        guard let optimizely = self.optimizely else {
             logger.e(OptimizelyError.sdkNotReady)
             return [:]
         }
 
-        let keys = config.getFeatureFlags().map{ $0.key }
-
-        return decideAll(keys: keys, options: options)
+        return optimizely.decideAll(user: self, options: options)
     }
 
     public func trackEvent(eventKey: String, eventTags:  [String: Any]? = nil) {
