/****************************************************************************
* Copyright 2020, Optimizely, Inc. and contributors                        *
*                                                                          *
* Licensed under the Apache License, Version 2.0 (the "License");          *
* you may not use this file except in compliance with the License.         *
* You may obtain a copy of the License at                                  *
*                                                                          *
*    http://www.apache.org/licenses/LICENSE-2.0                            *
*                                                                          *
* Unless required by applicable law or agreed to in writing, software      *
* distributed under the License is distributed on an "AS IS" BASIS,        *
* WITHOUT WARRANTIES OR CONDITIONS OF ANY KIND, either express or implied. *
* See the License for the specific language governing permissions and      *
* limitations under the License.                                           *
***************************************************************************/

import Foundation

extension OptimizelyClient {
    
    public func setUserContext(_ user: OptimizelyUserContext) throws {
        guard self.config != nil else { throw OptimizelyError.sdkNotReady }
                              
        userContext = user
    }
}
    
// MARK: - decide
    
extension OptimizelyClient {
    
    public func decide(key: String,
                       user: OptimizelyUserContext? = nil,
                       options: [OptimizelyDecideOption]? = nil) -> OptimizelyDecision {
        
        guard let userContext = user ?? userContext else {
            return OptimizelyDecision.errorDecision(key: key, user: nil, error: .userNotSet)
        }
        guard let config = self.config else {
            return OptimizelyDecision.errorDecision(key: key, user: userContext, error: .sdkNotReady)
        }
        
        let allOptions = getAllOptions(with: options)

        var isFeatureKey = config.getFeatureFlag(key: key) != nil
        var isExperimentKey = config.getExperiment(key: key) != nil
        if allOptions.contains(.forExperiment) {
            isFeatureKey = false
            isExperimentKey = true
        }
        
        if isExperimentKey && !isFeatureKey {
            return decide(config: config, experimentKey: key, user: userContext, options: allOptions)
        } else {
            return decide(config: config, featureKey: key, user: userContext, options: allOptions)
        }
    }
    
    func decide(config: ProjectConfig,
                featureKey: String,
                user: OptimizelyUserContext,
                options: [OptimizelyDecideOption]) -> OptimizelyDecision {
        
        guard let feature = config.getFeatureFlag(key: featureKey) else {
            return OptimizelyDecision.errorDecision(key: featureKey,
                                                    user: user,
                                                    error: .featureKeyInvalid(featureKey))
        }
        
        let userId = user.userId
        let attributes = user.attributes
        let decisionReasons = DecisionReasons()
        var tracked = false
        var enabled = false

        let decision = self.decisionService.getVariationForFeature(config: config,
                                                                   featureFlag: feature,
                                                                   userId: userId,
                                                                   attributes: attributes,
<<<<<<< HEAD
                                                                   options: options,
                                                                   reasons: decisionReasons)
        var enabled = false
=======
                                                                   options: options)
        
>>>>>>> 94166f0e
        if let featureEnabled = decision?.variation?.featureEnabled {
            enabled = featureEnabled
        }
        
<<<<<<< HEAD
        var variableMap = [String: Any]()
        for (_, v) in feature.variablesMap {
            var featureValue = v.value
            if enabled, let variable = decision?.variation?.getVariable(id: v.id) {
                featureValue = variable.value
            }
            
            var valueParsed: Any? = featureValue
            
            if let valueType = Constants.VariableValueType(rawValue: v.type) {
                switch valueType {
                case .string:
                    break
                case .integer:
                    valueParsed = Int(featureValue)
                case .double:
                    valueParsed = Double(featureValue)
                case .boolean:
                    valueParsed = Bool(featureValue)
                case .json:
                    valueParsed = OptimizelyJSON(payload: featureValue)?.toMap()
                }
            }

            if let value = valueParsed {
                variableMap[v.key] = value
            } else {
                let info = OptimizelyError.variableValueInvalid(v.key)
                logger.e(info)
                decisionReasons.addError(info)
            }
        }
=======
        let variableMap = getDecisionVariableMap(feature: feature,
                                                 variation: decision?.variation,
                                                 enabled: enabled,
                                                 reasons: decisionReasons)
>>>>>>> 94166f0e
        
        let optimizelyJSON = OptimizelyJSON(map: variableMap)
        if optimizelyJSON == nil {
            decisionReasons.addError(OptimizelyError.invalidDictionary)
        }

        if let experimentDecision = decision?.experiment, let variationDecision = decision?.variation {
            if !options.contains(.disableTracking) {
                sendImpressionEvent(experiment: experimentDecision,
                                    variation: variationDecision,
                                    userId: userId,
                                    attributes: attributes)
                tracked = true
            }
        }

        sendDecisionNotification(decisionType: .featureDecide,
                                 userId: userId,
                                 attributes: attributes,
                                 experiment: decision?.experiment,
                                 variation: decision?.variation,
                                 feature: feature,
                                 featureEnabled: enabled,
                                 variableValues: variableMap,
                                 tracked: tracked)
        
<<<<<<< HEAD
        let optimizelyJSON = OptimizelyJSON(map: variableMap)
        if optimizelyJSON == nil {
            decisionReasons.addError(OptimizelyError.invalidJSONVariable)
        }

=======
>>>>>>> 94166f0e
        return OptimizelyDecision(variationKey: nil,
                                  enabled: enabled,
                                  variables: optimizelyJSON,
                                  key: feature.key,
                                  user: user,
                                  reasons: decisionReasons.getReasonsToReport(options: options))
    }
    
    func decide(config: ProjectConfig,
                experimentKey: String,
                user: OptimizelyUserContext,
                options: [OptimizelyDecideOption]) -> OptimizelyDecision {
        
        guard let experiment = config.getExperiment(key: experimentKey) else {
            return OptimizelyDecision.errorDecision(key: experimentKey,
                                                    user: user,
                                                    error: .experimentKeyInvalid(experimentKey))
        }
        
        let userId = user.userId
        let attributes = user.attributes
        let decisionReasons = DecisionReasons()
        var tracked = false

        let variation = decisionService.getVariation(config: config,
                                                     userId: userId,
                                                     experiment: experiment,
                                                     attributes: attributes,
                                                     options: options,
                                                     reasons: decisionReasons)
        
        if let variationDecision = variation {
            if !options.contains(.disableTracking) {
                sendImpressionEvent(experiment: experiment,
                                    variation: variationDecision,
                                    userId: userId,
                                    attributes: attributes)
                tracked = true
            }
        }

        sendDecisionNotification(decisionType: .experimentDecide,
                                 userId: userId,
                                 attributes: attributes,
                                 experiment: experiment,
                                 variation: variation,
                                 tracked: tracked)

        return OptimizelyDecision(variationKey: variation?.key,
                                  enabled: nil,
                                  variables: nil,
                                  key: experiment.key,
                                  user: user,
                                  reasons: decisionReasons.getReasonsToReport(options: options))
    }
}
    
// MARK: - decideAll
        
extension OptimizelyClient {

    public func decideAll(keys: [String]?,
                          user: OptimizelyUserContext? = nil,
                          options: [OptimizelyDecideOption]? = nil) -> [String: OptimizelyDecision] {
        
        guard let userContext = user ?? userContext else {
            logger.e(OptimizelyError.userNotSet)
            return [:]
        }
        guard let config = self.config else {
            logger.e(OptimizelyError.sdkNotReady)
            return [:]
        }
        
        let allOptions = getAllOptions(with: options)

        let keys = keys ?? {
            if allOptions.contains(.forExperiment) {
                return config.allExperiments.map{ $0.key }
            } else {
                return config.getFeatureFlags().map{ $0.key }
            }
        }()
        
        guard let firstKey = keys.first else { return [:] }
        
        var isFeatureKey = config.getFeatureFlag(key: firstKey) != nil
        var isExperimentKey = config.getExperiment(key: firstKey) != nil
        if allOptions.contains(.forExperiment) {
            isFeatureKey = false
            isExperimentKey = true
        }
        
        if isExperimentKey && !isFeatureKey {
            return decideAll(config: config, experimentKeys: keys, user: userContext, options: allOptions)
        } else {
            return decideAll(config: config, featureKeys: keys, user: userContext, options: allOptions)
        }
    }
    
    func decideAll(config: ProjectConfig,
                   featureKeys: [String],
                   user: OptimizelyUserContext,
                   options: [OptimizelyDecideOption]) -> [String: OptimizelyDecision] {
        var decisions = [String: OptimizelyDecision]()
        
        for key in featureKeys {
            let decision = decide(config: config, featureKey: key, user: user, options: options)
            if !options.contains(.enabledOnly) || (decision.enabled != nil && decision.enabled!) {
                decisions[key] = decision
            }
        }
                
        return decisions
    }

    func decideAll(config: ProjectConfig,experimentKeys: [String],
                   user: OptimizelyUserContext,
                   options: [OptimizelyDecideOption]) -> [String: OptimizelyDecision] {
        var decisions = [String: OptimizelyDecision]()
        
        for key in experimentKeys {
            let decision = decide(config: config, experimentKey: key, user: user, options: options)
            decisions[key] = decision
        }
                
        return decisions
    }
}

// MARK: - utils

extension OptimizelyClient {
    
    func getDecisionVariableMap(feature: FeatureFlag,
                                variation: Variation?,
                                enabled: Bool,
                                reasons: DecisionReasons) -> [String: Any] {
        var variableMap = [String: Any]()
        
        for (_, v) in feature.variablesMap {
            var featureValue = v.value
            if enabled, let variable = variation?.getVariable(id: v.id) {
                featureValue = variable.value
            }
            
            var valueParsed: Any? = featureValue
            
            if let valueType = Constants.VariableValueType(rawValue: v.type) {
                switch valueType {
                case .string:
                    break
                case .integer:
                    valueParsed = Int(featureValue)
                case .double:
                    valueParsed = Double(featureValue)
                case .boolean:
                    valueParsed = Bool(featureValue)
                case .json:
                    valueParsed = OptimizelyJSON(payload: featureValue)?.toMap()
                }
            }

            if let value = valueParsed {
                variableMap[v.key] = value
            } else {
                let info = OptimizelyError.variableValueInvalid(v.key)
                logger.e(info)
                reasons.addError(info)
            }
        }

        return variableMap
    }
    
    func getAllOptions(with options: [OptimizelyDecideOption]?) -> [OptimizelyDecideOption] {
        return (userContext?.defaultDecideOptions ?? []) + (options ?? [])
    }
    
}<|MERGE_RESOLUTION|>--- conflicted
+++ resolved
@@ -77,23 +77,186 @@
                                                                    featureFlag: feature,
                                                                    userId: userId,
                                                                    attributes: attributes,
-<<<<<<< HEAD
                                                                    options: options,
                                                                    reasons: decisionReasons)
-        var enabled = false
-=======
-                                                                   options: options)
-        
->>>>>>> 94166f0e
+
         if let featureEnabled = decision?.variation?.featureEnabled {
             enabled = featureEnabled
         }
         
-<<<<<<< HEAD
+        let variableMap = getDecisionVariableMap(feature: feature,
+                                                 variation: decision?.variation,
+                                                 enabled: enabled,
+                                                 reasons: decisionReasons)
+        
+        let optimizelyJSON = OptimizelyJSON(map: variableMap)
+        if optimizelyJSON == nil {
+            decisionReasons.addError(OptimizelyError.invalidJSONVariable)
+        }
+
+        if let experimentDecision = decision?.experiment, let variationDecision = decision?.variation {
+            if !options.contains(.disableTracking) {
+                sendImpressionEvent(experiment: experimentDecision,
+                                    variation: variationDecision,
+                                    userId: userId,
+                                    attributes: attributes)
+                tracked = true
+            }
+        }
+
+        sendDecisionNotification(decisionType: .featureDecide,
+                                 userId: userId,
+                                 attributes: attributes,
+                                 experiment: decision?.experiment,
+                                 variation: decision?.variation,
+                                 feature: feature,
+                                 featureEnabled: enabled,
+                                 variableValues: variableMap,
+                                 tracked: tracked)
+        
+        return OptimizelyDecision(variationKey: nil,
+                                  enabled: enabled,
+                                  variables: optimizelyJSON,
+                                  key: feature.key,
+                                  user: user,
+                                  reasons: decisionReasons.getReasonsToReport(options: options))
+    }
+    
+    func decide(config: ProjectConfig,
+                experimentKey: String,
+                user: OptimizelyUserContext,
+                options: [OptimizelyDecideOption]) -> OptimizelyDecision {
+        
+        guard let experiment = config.getExperiment(key: experimentKey) else {
+            return OptimizelyDecision.errorDecision(key: experimentKey,
+                                                    user: user,
+                                                    error: .experimentKeyInvalid(experimentKey))
+        }
+        
+        let userId = user.userId
+        let attributes = user.attributes
+        let decisionReasons = DecisionReasons()
+        var tracked = false
+
+        let variation = decisionService.getVariation(config: config,
+                                                     userId: userId,
+                                                     experiment: experiment,
+                                                     attributes: attributes,
+                                                     options: options,
+                                                     reasons: decisionReasons)
+        
+        if let variationDecision = variation {
+            if !options.contains(.disableTracking) {
+                sendImpressionEvent(experiment: experiment,
+                                    variation: variationDecision,
+                                    userId: userId,
+                                    attributes: attributes)
+                tracked = true
+            }
+        }
+
+        sendDecisionNotification(decisionType: .experimentDecide,
+                                 userId: userId,
+                                 attributes: attributes,
+                                 experiment: experiment,
+                                 variation: variation,
+                                 tracked: tracked)
+
+        return OptimizelyDecision(variationKey: variation?.key,
+                                  enabled: nil,
+                                  variables: nil,
+                                  key: experiment.key,
+                                  user: user,
+                                  reasons: decisionReasons.getReasonsToReport(options: options))
+    }
+}
+    
+// MARK: - decideAll
+        
+extension OptimizelyClient {
+
+    public func decideAll(keys: [String]?,
+                          user: OptimizelyUserContext? = nil,
+                          options: [OptimizelyDecideOption]? = nil) -> [String: OptimizelyDecision] {
+        
+        guard let userContext = user ?? userContext else {
+            logger.e(OptimizelyError.userNotSet)
+            return [:]
+        }
+        guard let config = self.config else {
+            logger.e(OptimizelyError.sdkNotReady)
+            return [:]
+        }
+        
+        let allOptions = getAllOptions(with: options)
+
+        let keys = keys ?? {
+            if allOptions.contains(.forExperiment) {
+                return config.allExperiments.map{ $0.key }
+            } else {
+                return config.getFeatureFlags().map{ $0.key }
+            }
+        }()
+        
+        guard let firstKey = keys.first else { return [:] }
+        
+        var isFeatureKey = config.getFeatureFlag(key: firstKey) != nil
+        var isExperimentKey = config.getExperiment(key: firstKey) != nil
+        if allOptions.contains(.forExperiment) {
+            isFeatureKey = false
+            isExperimentKey = true
+        }
+        
+        if isExperimentKey && !isFeatureKey {
+            return decideAll(config: config, experimentKeys: keys, user: userContext, options: allOptions)
+        } else {
+            return decideAll(config: config, featureKeys: keys, user: userContext, options: allOptions)
+        }
+    }
+    
+    func decideAll(config: ProjectConfig,
+                   featureKeys: [String],
+                   user: OptimizelyUserContext,
+                   options: [OptimizelyDecideOption]) -> [String: OptimizelyDecision] {
+        var decisions = [String: OptimizelyDecision]()
+        
+        for key in featureKeys {
+            let decision = decide(config: config, featureKey: key, user: user, options: options)
+            if !options.contains(.enabledOnly) || (decision.enabled != nil && decision.enabled!) {
+                decisions[key] = decision
+            }
+        }
+                
+        return decisions
+    }
+
+    func decideAll(config: ProjectConfig,experimentKeys: [String],
+                   user: OptimizelyUserContext,
+                   options: [OptimizelyDecideOption]) -> [String: OptimizelyDecision] {
+        var decisions = [String: OptimizelyDecision]()
+        
+        for key in experimentKeys {
+            let decision = decide(config: config, experimentKey: key, user: user, options: options)
+            decisions[key] = decision
+        }
+                
+        return decisions
+    }
+}
+
+// MARK: - utils
+
+extension OptimizelyClient {
+    
+    func getDecisionVariableMap(feature: FeatureFlag,
+                                variation: Variation?,
+                                enabled: Bool,
+                                reasons: DecisionReasons) -> [String: Any] {
         var variableMap = [String: Any]()
+        
         for (_, v) in feature.variablesMap {
             var featureValue = v.value
-            if enabled, let variable = decision?.variation?.getVariable(id: v.id) {
+            if enabled, let variable = variation?.getVariable(id: v.id) {
                 featureValue = variable.value
             }
             
@@ -119,217 +282,6 @@
             } else {
                 let info = OptimizelyError.variableValueInvalid(v.key)
                 logger.e(info)
-                decisionReasons.addError(info)
-            }
-        }
-=======
-        let variableMap = getDecisionVariableMap(feature: feature,
-                                                 variation: decision?.variation,
-                                                 enabled: enabled,
-                                                 reasons: decisionReasons)
->>>>>>> 94166f0e
-        
-        let optimizelyJSON = OptimizelyJSON(map: variableMap)
-        if optimizelyJSON == nil {
-            decisionReasons.addError(OptimizelyError.invalidDictionary)
-        }
-
-        if let experimentDecision = decision?.experiment, let variationDecision = decision?.variation {
-            if !options.contains(.disableTracking) {
-                sendImpressionEvent(experiment: experimentDecision,
-                                    variation: variationDecision,
-                                    userId: userId,
-                                    attributes: attributes)
-                tracked = true
-            }
-        }
-
-        sendDecisionNotification(decisionType: .featureDecide,
-                                 userId: userId,
-                                 attributes: attributes,
-                                 experiment: decision?.experiment,
-                                 variation: decision?.variation,
-                                 feature: feature,
-                                 featureEnabled: enabled,
-                                 variableValues: variableMap,
-                                 tracked: tracked)
-        
-<<<<<<< HEAD
-        let optimizelyJSON = OptimizelyJSON(map: variableMap)
-        if optimizelyJSON == nil {
-            decisionReasons.addError(OptimizelyError.invalidJSONVariable)
-        }
-
-=======
->>>>>>> 94166f0e
-        return OptimizelyDecision(variationKey: nil,
-                                  enabled: enabled,
-                                  variables: optimizelyJSON,
-                                  key: feature.key,
-                                  user: user,
-                                  reasons: decisionReasons.getReasonsToReport(options: options))
-    }
-    
-    func decide(config: ProjectConfig,
-                experimentKey: String,
-                user: OptimizelyUserContext,
-                options: [OptimizelyDecideOption]) -> OptimizelyDecision {
-        
-        guard let experiment = config.getExperiment(key: experimentKey) else {
-            return OptimizelyDecision.errorDecision(key: experimentKey,
-                                                    user: user,
-                                                    error: .experimentKeyInvalid(experimentKey))
-        }
-        
-        let userId = user.userId
-        let attributes = user.attributes
-        let decisionReasons = DecisionReasons()
-        var tracked = false
-
-        let variation = decisionService.getVariation(config: config,
-                                                     userId: userId,
-                                                     experiment: experiment,
-                                                     attributes: attributes,
-                                                     options: options,
-                                                     reasons: decisionReasons)
-        
-        if let variationDecision = variation {
-            if !options.contains(.disableTracking) {
-                sendImpressionEvent(experiment: experiment,
-                                    variation: variationDecision,
-                                    userId: userId,
-                                    attributes: attributes)
-                tracked = true
-            }
-        }
-
-        sendDecisionNotification(decisionType: .experimentDecide,
-                                 userId: userId,
-                                 attributes: attributes,
-                                 experiment: experiment,
-                                 variation: variation,
-                                 tracked: tracked)
-
-        return OptimizelyDecision(variationKey: variation?.key,
-                                  enabled: nil,
-                                  variables: nil,
-                                  key: experiment.key,
-                                  user: user,
-                                  reasons: decisionReasons.getReasonsToReport(options: options))
-    }
-}
-    
-// MARK: - decideAll
-        
-extension OptimizelyClient {
-
-    public func decideAll(keys: [String]?,
-                          user: OptimizelyUserContext? = nil,
-                          options: [OptimizelyDecideOption]? = nil) -> [String: OptimizelyDecision] {
-        
-        guard let userContext = user ?? userContext else {
-            logger.e(OptimizelyError.userNotSet)
-            return [:]
-        }
-        guard let config = self.config else {
-            logger.e(OptimizelyError.sdkNotReady)
-            return [:]
-        }
-        
-        let allOptions = getAllOptions(with: options)
-
-        let keys = keys ?? {
-            if allOptions.contains(.forExperiment) {
-                return config.allExperiments.map{ $0.key }
-            } else {
-                return config.getFeatureFlags().map{ $0.key }
-            }
-        }()
-        
-        guard let firstKey = keys.first else { return [:] }
-        
-        var isFeatureKey = config.getFeatureFlag(key: firstKey) != nil
-        var isExperimentKey = config.getExperiment(key: firstKey) != nil
-        if allOptions.contains(.forExperiment) {
-            isFeatureKey = false
-            isExperimentKey = true
-        }
-        
-        if isExperimentKey && !isFeatureKey {
-            return decideAll(config: config, experimentKeys: keys, user: userContext, options: allOptions)
-        } else {
-            return decideAll(config: config, featureKeys: keys, user: userContext, options: allOptions)
-        }
-    }
-    
-    func decideAll(config: ProjectConfig,
-                   featureKeys: [String],
-                   user: OptimizelyUserContext,
-                   options: [OptimizelyDecideOption]) -> [String: OptimizelyDecision] {
-        var decisions = [String: OptimizelyDecision]()
-        
-        for key in featureKeys {
-            let decision = decide(config: config, featureKey: key, user: user, options: options)
-            if !options.contains(.enabledOnly) || (decision.enabled != nil && decision.enabled!) {
-                decisions[key] = decision
-            }
-        }
-                
-        return decisions
-    }
-
-    func decideAll(config: ProjectConfig,experimentKeys: [String],
-                   user: OptimizelyUserContext,
-                   options: [OptimizelyDecideOption]) -> [String: OptimizelyDecision] {
-        var decisions = [String: OptimizelyDecision]()
-        
-        for key in experimentKeys {
-            let decision = decide(config: config, experimentKey: key, user: user, options: options)
-            decisions[key] = decision
-        }
-                
-        return decisions
-    }
-}
-
-// MARK: - utils
-
-extension OptimizelyClient {
-    
-    func getDecisionVariableMap(feature: FeatureFlag,
-                                variation: Variation?,
-                                enabled: Bool,
-                                reasons: DecisionReasons) -> [String: Any] {
-        var variableMap = [String: Any]()
-        
-        for (_, v) in feature.variablesMap {
-            var featureValue = v.value
-            if enabled, let variable = variation?.getVariable(id: v.id) {
-                featureValue = variable.value
-            }
-            
-            var valueParsed: Any? = featureValue
-            
-            if let valueType = Constants.VariableValueType(rawValue: v.type) {
-                switch valueType {
-                case .string:
-                    break
-                case .integer:
-                    valueParsed = Int(featureValue)
-                case .double:
-                    valueParsed = Double(featureValue)
-                case .boolean:
-                    valueParsed = Bool(featureValue)
-                case .json:
-                    valueParsed = OptimizelyJSON(payload: featureValue)?.toMap()
-                }
-            }
-
-            if let value = valueParsed {
-                variableMap[v.key] = value
-            } else {
-                let info = OptimizelyError.variableValueInvalid(v.key)
-                logger.e(info)
                 reasons.addError(info)
             }
         }
