--- conflicted
+++ resolved
@@ -38,132 +38,4 @@
         return OptimizelyUserContext(optimizely: self, userId: userId, attributes: attributes)
     }
         
-<<<<<<< HEAD
-        let reasonsToReport = decisionReasons.getReasonsToReport(options: allOptions)
-        
-        if let experimentDecision = decision?.experiment, let variationDecision = decision?.variation {
-            if !allOptions.contains(.disableDecisionEvent) {
-                sendImpressionEvent(experiment: experimentDecision,
-                                    variation: variationDecision,
-                                    userId: userId,
-                                    attributes: attributes)
-                sentEvent = true
-            }
-        }
-        
-        sendDecisionNotification(decisionType: .flag,
-                                 userId: userId,
-                                 attributes: attributes,
-                                 experiment: decision?.experiment,
-                                 variation: decision?.variation,
-                                 feature: feature,
-                                 featureEnabled: enabled,
-                                 variableValues: variableMap,
-                                 reasons: reasonsToReport,
-                                 sentEvent: sentEvent)
-        
-        return OptimizelyDecision(enabled: enabled,
-                                  variables: optimizelyJSON,
-                                  variationKey: decision?.variation?.key,
-                                  ruleKey: nil,
-                                  flagKey: feature.key,
-                                  user: user,
-                                  reasons: reasonsToReport)
-    }
-    
-    /// Returns a key-map of decision results for multiple flag keys and a user context.
-    ///
-    /// - If the SDK finds an error (__flagKeyInvalid__, etc) for a key, the response will include a decision for the key showing `reasons` for the error (regardless of __includeReasons__ in options).
-    /// - The SDK will always return key-mapped decisions. When it can not process requests (on __sdkNotReady__ or __userNotSet__ errors), it’ll return an empty map after logging the errors.
-    ///
-    /// - Parameters:
-    ///   - keys: An array of flag keys for which decisions will be made. When set to `nil`, the SDK will return decisions for all active flag keys.
-    ///   - user: A user context. This is optional when a user context has been set before.
-    ///   - options: An array of options for decision-making.
-    /// - Returns: A dictionary of all decision results, mapped by flag keys.
-    public func decideAll(keys: [String]?,
-                          user: OptimizelyUserContext? = nil,
-                          options: [OptimizelyDecideOption]? = nil) -> [String: OptimizelyDecision] {
-        
-        guard let user = user ?? userContext else {
-            logger.e(OptimizelyError.userNotSet)
-            return [:]
-        }
-        
-        guard let config = self.config else {
-            logger.e(OptimizelyError.sdkNotReady)
-            return [:]
-        }
-        
-        let allOptions = getAllOptions(with: options)
-
-        let keys = keys ?? config.getFeatureFlags().map{ $0.key }
-        
-        guard keys.count > 0 else { return [:] }
-                
-        var decisions = [String: OptimizelyDecision]()
-        
-        keys.forEach { key in
-            let decision = decide(key: key, user: user, options: options)
-            if !allOptions.contains(.enabledOnly) || (decision.enabled != nil && decision.enabled!) {
-                decisions[key] = decision
-            }
-        }
-                
-        return decisions
-    }
-
-}
-
-// MARK: - utils
-
-extension OptimizelyClient {
-    
-    func getDecisionVariableMap(feature: FeatureFlag,
-                                variation: Variation?,
-                                enabled: Bool,
-                                reasons: DecisionReasons) -> [String: Any] {
-        var variableMap = [String: Any]()
-        
-        for (_, v) in feature.variablesMap {
-            var featureValue = v.value
-            if enabled, let variable = variation?.getVariable(id: v.id) {
-                featureValue = variable.value
-            }
-            
-            var valueParsed: Any? = featureValue
-            
-            if let valueType = Constants.VariableValueType(rawValue: v.type) {
-                switch valueType {
-                case .string:
-                    break
-                case .integer:
-                    valueParsed = Int(featureValue)
-                case .double:
-                    valueParsed = Double(featureValue)
-                case .boolean:
-                    valueParsed = Bool(featureValue)
-                case .json:
-                    valueParsed = OptimizelyJSON(payload: featureValue)?.toMap()
-                }
-            }
-            
-            if let value = valueParsed {
-                variableMap[v.key] = value
-            } else {
-                let info = OptimizelyError.variableValueInvalid(v.key)
-                logger.e(info)
-                reasons.addError(info)
-            }
-        }
-        
-        return variableMap
-    }
-    
-    func getAllOptions(with options: [OptimizelyDecideOption]?) -> [OptimizelyDecideOption] {
-        return defaultDecideOptions + (options ?? [])
-    }
-    
-=======
->>>>>>> d14d4a31
 }