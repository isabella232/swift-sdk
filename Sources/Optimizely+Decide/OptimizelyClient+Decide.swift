--- conflicted
+++ resolved
@@ -57,14 +57,9 @@
                                                                    featureFlag: feature,
                                                                    userId: userId,
                                                                    attributes: attributes,
-<<<<<<< HEAD
-                                                                   options: options,
+                                                                   options: allOptions,
                                                                    reasons: decisionReasons)
 
-=======
-                                                                   options: allOptions)
-        
->>>>>>> 4eb6e6e6
         if let featureEnabled = decision?.variation?.featureEnabled {
             enabled = featureEnabled
         }
@@ -110,56 +105,6 @@
                                   reasons: decisionReasons.getReasonsToReport(options: allOptions))
     }
     
-<<<<<<< HEAD
-    func decide(config: ProjectConfig,
-                experimentKey: String,
-                user: OptimizelyUserContext,
-                options: [OptimizelyDecideOption]) -> OptimizelyDecision {
-        
-        guard let experiment = config.getExperiment(key: experimentKey) else {
-            return OptimizelyDecision.errorDecision(key: experimentKey,
-                                                    user: user,
-                                                    error: .experimentKeyInvalid(experimentKey))
-        }
-        
-        let userId = user.userId
-        let attributes = user.attributes
-        let decisionReasons = DecisionReasons()
-        var tracked = false
-
-        let variation = decisionService.getVariation(config: config,
-                                                     userId: userId,
-                                                     experiment: experiment,
-                                                     attributes: attributes,
-                                                     options: options,
-                                                     reasons: decisionReasons)
-        
-        if let variationDecision = variation {
-            if !options.contains(.disableTracking) {
-                sendImpressionEvent(experiment: experiment,
-                                    variation: variationDecision,
-                                    userId: userId,
-                                    attributes: attributes)
-                tracked = true
-            }
-        }
-
-        sendDecisionNotification(decisionType: .experimentDecide,
-                                 userId: userId,
-                                 attributes: attributes,
-                                 experiment: experiment,
-                                 variation: variation,
-                                 tracked: tracked)
-
-        return OptimizelyDecision(variationKey: variation?.key,
-                                  enabled: nil,
-                                  variables: nil,
-                                  key: experiment.key,
-                                  user: user,
-                                  reasons: decisionReasons.getReasonsToReport(options: options))
-    }
-=======
->>>>>>> 4eb6e6e6
 }
     
 // MARK: - decideAll
