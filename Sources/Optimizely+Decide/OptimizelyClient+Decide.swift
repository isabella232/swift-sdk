/****************************************************************************
 * Copyright 2020, Optimizely, Inc. and contributors                        *
 *                                                                          *
 * Licensed under the Apache License, Version 2.0 (the "License");          *
 * you may not use this file except in compliance with the License.         *
 * You may obtain a copy of the License at                                  *
 *                                                                          *
 *    http://www.apache.org/licenses/LICENSE-2.0                            *
 *                                                                          *
 * Unless required by applicable law or agreed to in writing, software      *
 * distributed under the License is distributed on an "AS IS" BASIS,        *
 * WITHOUT WARRANTIES OR CONDITIONS OF ANY KIND, either express or implied. *
 * See the License for the specific language governing permissions and      *
 * limitations under the License.                                           *
 ***************************************************************************/

import Foundation

extension OptimizelyClient {
    
    /// Set a context of the user for which decision APIs will be called.
    ///
    /// The SDK will keep this context until it is called again with a different context data.
    ///
    /// - This API can be called after SDK initialization is completed (otherwise the __sdkNotReady__ error will be returned).
    /// - Only one user outstanding. The user-context can be changed any time by calling the same method with a different user-context value.
    /// - The SDK will copy the parameter value to create an internal user-context data atomically, so any further change in its caller copy after the API call is not reflected into the SDK state.
    /// - Once this API is called, the following other API calls can be called without a user-context parameter to use the same user-context.
    /// - Each Decide API call can contain an optional user-context parameter when the call targets a different user-context. This optional user-context parameter value will be used once only, instead of replacing the saved user-context. This call-based context control can be used to support multiple users at the same time.
<<<<<<< HEAD
    /// - If a user-context has not been set yet and decide APIs are called without a user-context parameter, SDK will return an error decision (__userContextInvalid__).
=======
>>>>>>> 64851fe3
    ///
    /// - Parameters:
    ///   - userId: The user ID to be used for bucketing.
    ///   - attributes: A map of attribute names to current user attribute values.
    /// - Returns: An OptimizelyUserContext associated with this OptimizelyClient
    public func createUserContext(userId: String,
                                  attributes: [String: Any]? = nil) -> OptimizelyUserContext {
        return OptimizelyUserContext(optimizely: self, userId: userId, attributes: attributes)
    }
        
}<|MERGE_RESOLUTION|>--- conflicted
+++ resolved
@@ -27,10 +27,6 @@
     /// - The SDK will copy the parameter value to create an internal user-context data atomically, so any further change in its caller copy after the API call is not reflected into the SDK state.
     /// - Once this API is called, the following other API calls can be called without a user-context parameter to use the same user-context.
     /// - Each Decide API call can contain an optional user-context parameter when the call targets a different user-context. This optional user-context parameter value will be used once only, instead of replacing the saved user-context. This call-based context control can be used to support multiple users at the same time.
-<<<<<<< HEAD
-    /// - If a user-context has not been set yet and decide APIs are called without a user-context parameter, SDK will return an error decision (__userContextInvalid__).
-=======
->>>>>>> 64851fe3
     ///
     /// - Parameters:
     ///   - userId: The user ID to be used for bucketing.
