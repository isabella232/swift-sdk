/****************************************************************************
 * Copyright 2020, Optimizely, Inc. and contributors                        *
 *                                                                          *
 * Licensed under the Apache License, Version 2.0 (the "License");          *
 * you may not use this file except in compliance with the License.         *
 * You may obtain a copy of the License at                                  *
 *                                                                          *
 *    http://www.apache.org/licenses/LICENSE-2.0                            *
 *                                                                          *
 * Unless required by applicable law or agreed to in writing, software      *
 * distributed under the License is distributed on an "AS IS" BASIS,        *
 * WITHOUT WARRANTIES OR CONDITIONS OF ANY KIND, either express or implied. *
 * See the License for the specific language governing permissions and      *
 * limitations under the License.                                           *
 ***************************************************************************/

import Foundation

extension OptimizelyClient {
    
    /// Set a context of the user for which decision APIs will be called.
    ///
    /// The SDK will keep this context until it is called again with a different context data.
    ///
    /// - This API can be called after SDK initialization is completed (otherwise the __sdkNotReady__ error will be returned).
    /// - Only one user outstanding. The user-context can be changed any time by calling the same method with a different user-context value.
    /// - The SDK will copy the parameter value to create an internal user-context data atomically, so any further change in its caller copy after the API call is not reflected into the SDK state.
    /// - Once this API is called, the following other API calls can be called without a user-context parameter to use the same user-context.
    /// - Each Decide API call can contain an optional user-context parameter when the call targets a different user-context. This optional user-context parameter value will be used once only, instead of replacing the saved user-context. This call-based context control can be used to support multiple users at the same time.
    /// - If a user-context has not been set yet and decide APIs are called without a user-context parameter, SDK will return an error decision (__userNotSet__).
    ///
    /// - Parameters:
<<<<<<< HEAD
    ///   - user: A user context.
    public func setUserContext(_ user: OptimizelyUserContext) {        
        userContext = user
    }
    
    /// Set the default decide-options which are commonly applied to all following decide API calls.
    ///
    /// These options will be overridden when each decide-API call provides own options.
    ///
    /// - Parameter options: An array of default decision options.
    public func setDefaultDecideOptions(_ options: [OptimizelyDecideOption]) {
        defaultDecideOptions = options
=======
    ///   - userId: The user ID to be used for bucketing.
    ///   - attributes: A map of attribute names to current user attribute values.
    /// - Returns: An OptimizelyUserContext associated with this OptimizelyClient
    public func createUserContext(userId: String,
                                  attributes: [String: Any]? = nil) -> OptimizelyUserContext {
        return OptimizelyUserContext(optimizely: self, userId: userId, attributes: attributes)
>>>>>>> eb685702
    }
    
    /// Returns a decision result for a given flag key and a user context, which contains all data required to deliver the flag or experiment.
    ///
    /// If the SDK finds an error (__sdkNotReady__, __userNotSet__, etc), it’ll return a decision with `nil` for `enabled` and `variationKey`. The decision will include an error message in `reasons` (regardless of the __includeReasons__ option).
    ///
    /// - Parameters:
    ///   - key: A flag key for which a decision will be made.
    ///   - user: A user context. This is optional when a user context has been set before.
    ///   - options: An array of options for decision-making.
    /// - Returns: A decision result.
    public func decide(key: String,
                       user: OptimizelyUserContext? = nil,
                       options: [OptimizelyDecideOption]? = nil) -> OptimizelyDecision {
        
        guard let user = user ?? userContext else {
            return OptimizelyDecision.errorDecision(key: key, user: nil, error: .userNotSet)
        }
        
        guard let config = self.config else {
            return OptimizelyDecision.errorDecision(key: key, user: user, error: .sdkNotReady)
        }
        
        guard let feature = config.getFeatureFlag(key: key) else {
            return OptimizelyDecision.errorDecision(key: key, user: user, error: .featureKeyInvalid(key))
        }
        
        let userId = user.userId
        let attributes = user.attributes
        let allOptions = getAllOptions(with: options)
        let decisionReasons = DecisionReasons()
        var sentEvent = false
        var enabled = false
        
        let decision = self.decisionService.getVariationForFeature(config: config,
                                                                   featureFlag: feature,
                                                                   userId: userId,
                                                                   attributes: attributes,
                                                                   options: allOptions)
        
        if let featureEnabled = decision?.variation?.featureEnabled {
            enabled = featureEnabled
        }
        
        let variableMap = getDecisionVariableMap(feature: feature,
                                                 variation: decision?.variation,
                                                 enabled: enabled,
                                                 reasons: decisionReasons)
        
        let optimizelyJSON = OptimizelyJSON(map: variableMap)
        if optimizelyJSON == nil {
            decisionReasons.addError(OptimizelyError.invalidDictionary)
        }
        
        let reasonsToReport = decisionReasons.getReasonsToReport(options: allOptions)
        
        if let experimentDecision = decision?.experiment, let variationDecision = decision?.variation {
            if !allOptions.contains(.disableDecisionEvent) {
                sendImpressionEvent(experiment: experimentDecision,
                                    variation: variationDecision,
                                    userId: userId,
                                    attributes: attributes)
                sentEvent = true
            }
        }
        
        sendDecisionNotification(decisionType: .flag,
                                 userId: userId,
                                 attributes: attributes,
                                 experiment: decision?.experiment,
                                 variation: decision?.variation,
                                 feature: feature,
                                 featureEnabled: enabled,
                                 variableValues: variableMap,
                                 reasons: reasonsToReport,
                                 sentEvent: sentEvent)
        
        return OptimizelyDecision(enabled: enabled,
                                  variables: optimizelyJSON,
                                  variationKey: decision?.variation?.key,
                                  ruleKey: nil,
                                  flagKey: feature.key,
                                  user: user,
                                  reasons: reasonsToReport)
    }
    
}

// MARK: - utils

extension OptimizelyClient {
    
    func getDecisionVariableMap(feature: FeatureFlag,
                                variation: Variation?,
                                enabled: Bool,
                                reasons: DecisionReasons) -> [String: Any] {
        var variableMap = [String: Any]()
        
        for (_, v) in feature.variablesMap {
            var featureValue = v.value
            if enabled, let variable = variation?.getVariable(id: v.id) {
                featureValue = variable.value
            }
            
            var valueParsed: Any? = featureValue
            
            if let valueType = Constants.VariableValueType(rawValue: v.type) {
                switch valueType {
                case .string:
                    break
                case .integer:
                    valueParsed = Int(featureValue)
                case .double:
                    valueParsed = Double(featureValue)
                case .boolean:
                    valueParsed = Bool(featureValue)
                case .json:
                    valueParsed = OptimizelyJSON(payload: featureValue)?.toMap()
                }
            }
            
            if let value = valueParsed {
                variableMap[v.key] = value
            } else {
                let info = OptimizelyError.variableValueInvalid(v.key)
                logger.e(info)
                reasons.addError(info)
            }
        }
        
        return variableMap
    }
    
    func getAllOptions(with options: [OptimizelyDecideOption]?) -> [OptimizelyDecideOption] {
        return defaultDecideOptions + (options ?? [])
    }
    
}<|MERGE_RESOLUTION|>--- conflicted
+++ resolved
@@ -30,27 +30,12 @@
     /// - If a user-context has not been set yet and decide APIs are called without a user-context parameter, SDK will return an error decision (__userNotSet__).
     ///
     /// - Parameters:
-<<<<<<< HEAD
-    ///   - user: A user context.
-    public func setUserContext(_ user: OptimizelyUserContext) {        
-        userContext = user
-    }
-    
-    /// Set the default decide-options which are commonly applied to all following decide API calls.
-    ///
-    /// These options will be overridden when each decide-API call provides own options.
-    ///
-    /// - Parameter options: An array of default decision options.
-    public func setDefaultDecideOptions(_ options: [OptimizelyDecideOption]) {
-        defaultDecideOptions = options
-=======
     ///   - userId: The user ID to be used for bucketing.
     ///   - attributes: A map of attribute names to current user attribute values.
     /// - Returns: An OptimizelyUserContext associated with this OptimizelyClient
     public func createUserContext(userId: String,
                                   attributes: [String: Any]? = nil) -> OptimizelyUserContext {
         return OptimizelyUserContext(optimizely: self, userId: userId, attributes: attributes)
->>>>>>> eb685702
     }
     
     /// Returns a decision result for a given flag key and a user context, which contains all data required to deliver the flag or experiment.
