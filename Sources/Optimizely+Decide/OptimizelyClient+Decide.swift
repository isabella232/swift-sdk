--- conflicted
+++ resolved
@@ -91,11 +91,7 @@
             decisionReasons.addError(OptimizelyError.invalidJSONVariable)
         }
 
-<<<<<<< HEAD
-        if let experimentDecision = decision?.experiment, let variationDecision = decision?.variation {            
-=======
         if let experimentDecision = decision?.experiment, let variationDecision = decision?.variation {
->>>>>>> 8eec73ea
             if !allOptions.contains(.disableTracking) {
                 sendImpressionEvent(experiment: experimentDecision,
                                     variation: variationDecision,
