--- conflicted
+++ resolved
@@ -46,13 +46,8 @@
         let userId = user.userId
         let attributes = user.attributes
         let allOptions = defaultDecideOptions + (options ?? [])
-<<<<<<< HEAD
-        let decisionReasons = DecisionReasons()
+        let decisionReasons = DecisionReasons(options: allOptions)
         var decisionEventDispatched = false
-=======
-        let decisionReasons = DecisionReasons(options: allOptions)
-        var sentEvent = false
->>>>>>> bce4604a
         var enabled = false
     
         let decision = decisionService.getVariationForFeature(config: config,
