--- conflicted
+++ resolved
@@ -42,12 +42,7 @@
 }
 
 extension OptimizelyDecision {
-<<<<<<< HEAD
-    static func errorDecision(key: String, user: OptimizelyUserContext?, error: OptimizelyError) -> OptimizelyDecision {
-=======
-    
     static func errorDecision(key: String, user: OptimizelyUserContext, error: OptimizelyError) -> OptimizelyDecision {
->>>>>>> ff15a091
         return OptimizelyDecision(variationKey: nil,
                                   enabled: false,
                                   variables: OptimizelyJSON.createEmpty(),
@@ -60,16 +55,12 @@
 
 extension OptimizelyDecision: Equatable {
     public static func ==(lhs: OptimizelyDecision, rhs: OptimizelyDecision) -> Bool {
-        if !(lhs.enabled == rhs.enabled &&
-            lhs.variationKey == rhs.variationKey &&
+        return lhs.variationKey == rhs.variationKey &&
+            lhs.enabled == rhs.enabled &&
+            lhs.variables == rhs.variables &&
             lhs.ruleKey == rhs.ruleKey &&
             lhs.flagKey == rhs.flagKey &&
             lhs.userContext == rhs.userContext &&
-            lhs.reasons == rhs.reasons) {
-            return false
-        }
-        
-        return (lhs.variables == nil && rhs.variables == nil) ||
-            (lhs.variables != nil && rhs.variables != nil && lhs.variables! == rhs.variables!)
+            lhs.reasons == rhs.reasons;
     }
 }