// !$*UTF8*$!
{
	archiveVersion = 1;
	classes = {
	};
	objectVersion = 50;
	objects = {

/* Begin PBXBuildFile section */
		2EDC4E2400B5EEBA576A62F5 /* Pods_DemoObjciOS.framework in Frameworks */ = {isa = PBXBuildFile; fileRef = E74A6F66A7FA658F00BDB921 /* Pods_DemoObjciOS.framework */; };
		6E4DD7F721E51E5500B0C2C7 /* main.m in Sources */ = {isa = PBXBuildFile; fileRef = 6EF7499F21E404BC008B22A0 /* main.m */; };
		6E4DD7F821E51E5600B0C2C7 /* main.m in Sources */ = {isa = PBXBuildFile; fileRef = 6EF7499F21E404BC008B22A0 /* main.m */; };
		6E4DD97C21E67AAD00B0C2C7 /* Optimizely.framework in Frameworks */ = {isa = PBXBuildFile; fileRef = 6E4DD97521E67A6500B0C2C7 /* Optimizely.framework */; };
		6E4DD97D21E67AAD00B0C2C7 /* Optimizely.framework in Embed Frameworks */ = {isa = PBXBuildFile; fileRef = 6E4DD97521E67A6500B0C2C7 /* Optimizely.framework */; settings = {ATTRIBUTES = (CodeSignOnCopy, RemoveHeadersOnCopy, ); }; };
		6E4DD98021E67ABA00B0C2C7 /* Optimizely.framework in Frameworks */ = {isa = PBXBuildFile; fileRef = 6E4DD97721E67A6500B0C2C7 /* Optimizely.framework */; };
		6E4DD98121E67ABA00B0C2C7 /* Optimizely.framework in Embed Frameworks */ = {isa = PBXBuildFile; fileRef = 6E4DD97721E67A6500B0C2C7 /* Optimizely.framework */; settings = {ATTRIBUTES = (CodeSignOnCopy, RemoveHeadersOnCopy, ); }; };
		6E96817C21EEA321009B7FEC /* tvOSMain.storyboard in Resources */ = {isa = PBXBuildFile; fileRef = 6E96817421EEA321009B7FEC /* tvOSMain.storyboard */; };
		6E96817F21EEA321009B7FEC /* iOSMain.storyboard in Resources */ = {isa = PBXBuildFile; fileRef = 6E96817821EEA321009B7FEC /* iOSMain.storyboard */; };
		6E9681AB21EEA3D8009B7FEC /* Assets.xcassets in Resources */ = {isa = PBXBuildFile; fileRef = 6E9681A321EEA3D8009B7FEC /* Assets.xcassets */; };
		6E9681AC21EEA3D8009B7FEC /* Assets.xcassets in Resources */ = {isa = PBXBuildFile; fileRef = 6E9681A521EEA3D8009B7FEC /* Assets.xcassets */; };
		6E9681AE21EEA3D8009B7FEC /* Roboto-Medium.ttf in Resources */ = {isa = PBXBuildFile; fileRef = 6E9681A721EEA3D8009B7FEC /* Roboto-Medium.ttf */; };
		6E9681AF21EEA3D8009B7FEC /* Roboto-Medium.ttf in Resources */ = {isa = PBXBuildFile; fileRef = 6E9681A721EEA3D8009B7FEC /* Roboto-Medium.ttf */; };
		6E9681B021EEA3D8009B7FEC /* demoTestDatafile.json in Resources */ = {isa = PBXBuildFile; fileRef = 6E9681A821EEA3D8009B7FEC /* demoTestDatafile.json */; };
		6E9681B121EEA3D8009B7FEC /* demoTestDatafile.json in Resources */ = {isa = PBXBuildFile; fileRef = 6E9681A821EEA3D8009B7FEC /* demoTestDatafile.json */; };
		6E9681B221EEA3D8009B7FEC /* ProximaNova-Regular.otf in Resources */ = {isa = PBXBuildFile; fileRef = 6E9681A921EEA3D8009B7FEC /* ProximaNova-Regular.otf */; };
		6E9681B321EEA3D8009B7FEC /* ProximaNova-Regular.otf in Resources */ = {isa = PBXBuildFile; fileRef = 6E9681A921EEA3D8009B7FEC /* ProximaNova-Regular.otf */; };
		6E9681BA21EEB361009B7FEC /* VariationViewController.m in Sources */ = {isa = PBXBuildFile; fileRef = 6EB8456521EE5DE3005346CC /* VariationViewController.m */; };
		6E9681BD21EEB364009B7FEC /* VariationViewController.m in Sources */ = {isa = PBXBuildFile; fileRef = 6EB8456521EE5DE3005346CC /* VariationViewController.m */; };
		6E9681D821EFA5B2009B7FEC /* CustomLogger.m in Sources */ = {isa = PBXBuildFile; fileRef = 6E9681D721EFA5B2009B7FEC /* CustomLogger.m */; };
		6E9681D921EFA5B2009B7FEC /* CustomLogger.m in Sources */ = {isa = PBXBuildFile; fileRef = 6E9681D721EFA5B2009B7FEC /* CustomLogger.m */; };
		6EB8456B21EE5DE3005346CC /* AppDelegate.m in Sources */ = {isa = PBXBuildFile; fileRef = 6EB8456421EE5DE3005346CC /* AppDelegate.m */; };
		6EB8456C21EE5DE3005346CC /* AppDelegate.m in Sources */ = {isa = PBXBuildFile; fileRef = 6EB8456421EE5DE3005346CC /* AppDelegate.m */; };
		6EFA3206227CD55E006FA572 /* SamplesForAPI.m in Sources */ = {isa = PBXBuildFile; fileRef = 6EFA3205227CD55E006FA572 /* SamplesForAPI.m */; };
		6EFA3207227CD55E006FA572 /* SamplesForAPI.m in Sources */ = {isa = PBXBuildFile; fileRef = 6EFA3205227CD55E006FA572 /* SamplesForAPI.m */; };
		A0C60F82A88EDB74234D7D3F /* Pods_DemoObjctvOS.framework in Frameworks */ = {isa = PBXBuildFile; fileRef = 48C9592909E0CF5074F9A84D /* Pods_DemoObjctvOS.framework */; };
/* End PBXBuildFile section */

/* Begin PBXContainerItemProxy section */
		6E4DD97421E67A6500B0C2C7 /* PBXContainerItemProxy */ = {
			isa = PBXContainerItemProxy;
			containerPortal = 6E4DD96D21E67A6500B0C2C7 /* OptimizelySwiftSDK.xcodeproj */;
			proxyType = 2;
			remoteGlobalIDString = 6EBAEB6C21E3FEF800D13AA9;
			remoteInfo = OptimizelySwiftSDKiOS;
		};
		6E4DD97621E67A6500B0C2C7 /* PBXContainerItemProxy */ = {
			isa = PBXContainerItemProxy;
			containerPortal = 6E4DD96D21E67A6500B0C2C7 /* OptimizelySwiftSDK.xcodeproj */;
			proxyType = 2;
			remoteGlobalIDString = 6E614DCD21E3F389005982A1;
			remoteInfo = OptimizelySwiftSDKtvOS;
		};
		6E4DD97821E67A6500B0C2C7 /* PBXContainerItemProxy */ = {
			isa = PBXContainerItemProxy;
			containerPortal = 6E4DD96D21E67A6500B0C2C7 /* OptimizelySwiftSDK.xcodeproj */;
			proxyType = 2;
			remoteGlobalIDString = 6EBAEB7421E3FEF900D13AA9;
			remoteInfo = OptimizelySwiftSDKiOSTests;
		};
		6E4DD97A21E67A6500B0C2C7 /* PBXContainerItemProxy */ = {
			isa = PBXContainerItemProxy;
			containerPortal = 6E4DD96D21E67A6500B0C2C7 /* OptimizelySwiftSDK.xcodeproj */;
			proxyType = 2;
			remoteGlobalIDString = 6E614DD521E3F38A005982A1;
			remoteInfo = OptimizelySwiftSDKtvOSTests;
		};
		6E4DD97E21E67AAD00B0C2C7 /* PBXContainerItemProxy */ = {
			isa = PBXContainerItemProxy;
			containerPortal = 6E4DD96D21E67A6500B0C2C7 /* OptimizelySwiftSDK.xcodeproj */;
			proxyType = 1;
			remoteGlobalIDString = 6EBAEB6B21E3FEF800D13AA9;
			remoteInfo = OptimizelySwiftSDKiOS;
		};
		6E4DD98221E67ABA00B0C2C7 /* PBXContainerItemProxy */ = {
			isa = PBXContainerItemProxy;
			containerPortal = 6E4DD96D21E67A6500B0C2C7 /* OptimizelySwiftSDK.xcodeproj */;
			proxyType = 1;
			remoteGlobalIDString = 6E614DCC21E3F389005982A1;
			remoteInfo = OptimizelySwiftSDKtvOS;
		};
		6E8D3244226FAC4F00478458 /* PBXContainerItemProxy */ = {
			isa = PBXContainerItemProxy;
			containerPortal = 6E4DD96D21E67A6500B0C2C7 /* OptimizelySwiftSDK.xcodeproj */;
			proxyType = 2;
			remoteGlobalIDString = 6EA4256A2218E60A00B074B5;
			remoteInfo = "OptimizelyTests-Common-iOS";
		};
		6E8D3246226FAC4F00478458 /* PBXContainerItemProxy */ = {
			isa = PBXContainerItemProxy;
			containerPortal = 6E4DD96D21E67A6500B0C2C7 /* OptimizelySwiftSDK.xcodeproj */;
			proxyType = 2;
			remoteGlobalIDString = 6E636B8C2236C91F00AF3CEF;
			remoteInfo = "OptimizelyTests-APIs-iOS";
		};
		6E8D3248226FAC4F00478458 /* PBXContainerItemProxy */ = {
			isa = PBXContainerItemProxy;
			containerPortal = 6E4DD96D21E67A6500B0C2C7 /* OptimizelySwiftSDK.xcodeproj */;
			proxyType = 2;
			remoteGlobalIDString = 6EA425792218E61E00B074B5;
			remoteInfo = "OptimizelyTests-DataModel-iOS";
		};
		6E8D324A226FAC4F00478458 /* PBXContainerItemProxy */ = {
			isa = PBXContainerItemProxy;
			containerPortal = 6E4DD96D21E67A6500B0C2C7 /* OptimizelySwiftSDK.xcodeproj */;
			proxyType = 2;
			remoteGlobalIDString = 6EA4265B2219242100B074B5;
			remoteInfo = "OptimizelyTests-Others-iOS";
		};
		6E8D324C226FAC4F00478458 /* PBXContainerItemProxy */ = {
			isa = PBXContainerItemProxy;
			containerPortal = 6E4DD96D21E67A6500B0C2C7 /* OptimizelySwiftSDK.xcodeproj */;
			proxyType = 2;
			remoteGlobalIDString = 6E636B9B2236C96700AF3CEF;
			remoteInfo = "OptimizelyTests-Legacy-iOS";
		};
		6E8D324E226FAC4F00478458 /* PBXContainerItemProxy */ = {
			isa = PBXContainerItemProxy;
			containerPortal = 6E4DD96D21E67A6500B0C2C7 /* OptimizelySwiftSDK.xcodeproj */;
			proxyType = 2;
			remoteGlobalIDString = 6EA425082218E41500B074B5;
			remoteInfo = "OptimizelyTests-Common-tvOS";
		};
		6E8D3250226FAC4F00478458 /* PBXContainerItemProxy */ = {
			isa = PBXContainerItemProxy;
			containerPortal = 6E4DD96D21E67A6500B0C2C7 /* OptimizelySwiftSDK.xcodeproj */;
			proxyType = 2;
			remoteGlobalIDString = 6EA4255B2218E58400B074B5;
			remoteInfo = "OptimizelyTests-DataModel-tvOS";
		};
		6E8D3252226FAC4F00478458 /* PBXContainerItemProxy */ = {
			isa = PBXContainerItemProxy;
			containerPortal = 6E4DD96D21E67A6500B0C2C7 /* OptimizelySwiftSDK.xcodeproj */;
			proxyType = 2;
			remoteGlobalIDString = 6EA4266A2219243D00B074B5;
			remoteInfo = "OptimizelyTests-Others-tvOS";
		};
/* End PBXContainerItemProxy section */

/* Begin PBXCopyFilesBuildPhase section */
		6E4DD93B21E6708E00B0C2C7 /* Embed Frameworks */ = {
			isa = PBXCopyFilesBuildPhase;
			buildActionMask = 2147483647;
			dstPath = "";
			dstSubfolderSpec = 10;
			files = (
				6E4DD97D21E67AAD00B0C2C7 /* Optimizely.framework in Embed Frameworks */,
			);
			name = "Embed Frameworks";
			runOnlyForDeploymentPostprocessing = 0;
		};
		6E4DD93F21E6709600B0C2C7 /* Embed Frameworks */ = {
			isa = PBXCopyFilesBuildPhase;
			buildActionMask = 2147483647;
			dstPath = "";
			dstSubfolderSpec = 10;
			files = (
				6E4DD98121E67ABA00B0C2C7 /* Optimizely.framework in Embed Frameworks */,
			);
			name = "Embed Frameworks";
			runOnlyForDeploymentPostprocessing = 0;
		};
/* End PBXCopyFilesBuildPhase section */

/* Begin PBXFileReference section */
		3EFD1578D8AB431E6FD4B8FE /* Pods-DemoObjctvOS.debug.xcconfig */ = {isa = PBXFileReference; includeInIndex = 1; lastKnownFileType = text.xcconfig; name = "Pods-DemoObjctvOS.debug.xcconfig"; path = "../Pods/Target Support Files/Pods-DemoObjctvOS/Pods-DemoObjctvOS.debug.xcconfig"; sourceTree = "<group>"; };
		48C9592909E0CF5074F9A84D /* Pods_DemoObjctvOS.framework */ = {isa = PBXFileReference; explicitFileType = wrapper.framework; includeInIndex = 0; path = Pods_DemoObjctvOS.framework; sourceTree = BUILT_PRODUCTS_DIR; };
		6E4DD96D21E67A6500B0C2C7 /* OptimizelySwiftSDK.xcodeproj */ = {isa = PBXFileReference; lastKnownFileType = "wrapper.pb-project"; name = OptimizelySwiftSDK.xcodeproj; path = ../OptimizelySDK/OptimizelySwiftSDK.xcodeproj; sourceTree = "<group>"; };
		6E96817521EEA321009B7FEC /* Base */ = {isa = PBXFileReference; lastKnownFileType = file.storyboard; name = Base; path = Base.lproj/tvOSMain.storyboard; sourceTree = "<group>"; };
		6E96817621EEA321009B7FEC /* Info.plist */ = {isa = PBXFileReference; fileEncoding = 4; lastKnownFileType = text.plist.xml; path = Info.plist; sourceTree = "<group>"; };
		6E96817921EEA321009B7FEC /* Base */ = {isa = PBXFileReference; lastKnownFileType = file.storyboard; name = Base; path = Base.lproj/iOSMain.storyboard; sourceTree = "<group>"; };
		6E96817A21EEA321009B7FEC /* Info.plist */ = {isa = PBXFileReference; fileEncoding = 4; lastKnownFileType = text.plist.xml; path = Info.plist; sourceTree = "<group>"; };
		6E9681A321EEA3D8009B7FEC /* Assets.xcassets */ = {isa = PBXFileReference; lastKnownFileType = folder.assetcatalog; path = Assets.xcassets; sourceTree = "<group>"; };
		6E9681A521EEA3D8009B7FEC /* Assets.xcassets */ = {isa = PBXFileReference; lastKnownFileType = folder.assetcatalog; path = Assets.xcassets; sourceTree = "<group>"; };
		6E9681A721EEA3D8009B7FEC /* Roboto-Medium.ttf */ = {isa = PBXFileReference; lastKnownFileType = file; path = "Roboto-Medium.ttf"; sourceTree = "<group>"; };
		6E9681A821EEA3D8009B7FEC /* demoTestDatafile.json */ = {isa = PBXFileReference; fileEncoding = 4; lastKnownFileType = text.json; path = demoTestDatafile.json; sourceTree = "<group>"; };
		6E9681A921EEA3D8009B7FEC /* ProximaNova-Regular.otf */ = {isa = PBXFileReference; lastKnownFileType = file; path = "ProximaNova-Regular.otf"; sourceTree = "<group>"; };
		6E9681D421EFA5B2009B7FEC /* CustomLogger.h */ = {isa = PBXFileReference; fileEncoding = 4; lastKnownFileType = sourcecode.c.h; path = CustomLogger.h; sourceTree = "<group>"; };
		6E9681D721EFA5B2009B7FEC /* CustomLogger.m */ = {isa = PBXFileReference; fileEncoding = 4; lastKnownFileType = sourcecode.c.objc; path = CustomLogger.m; sourceTree = "<group>"; };
		6EB8456421EE5DE3005346CC /* AppDelegate.m */ = {isa = PBXFileReference; fileEncoding = 4; lastKnownFileType = sourcecode.c.objc; path = AppDelegate.m; sourceTree = "<group>"; };
		6EB8456521EE5DE3005346CC /* VariationViewController.m */ = {isa = PBXFileReference; fileEncoding = 4; lastKnownFileType = sourcecode.c.objc; path = VariationViewController.m; sourceTree = "<group>"; };
		6EB8456621EE5DE3005346CC /* VariationViewController.h */ = {isa = PBXFileReference; fileEncoding = 4; lastKnownFileType = sourcecode.c.h; path = VariationViewController.h; sourceTree = "<group>"; };
		6EB8456A21EE5DE3005346CC /* AppDelegate.h */ = {isa = PBXFileReference; fileEncoding = 4; lastKnownFileType = sourcecode.c.h; path = AppDelegate.h; sourceTree = "<group>"; };
		6EF7498E21E404BB008B22A0 /* DemoObjciOS.app */ = {isa = PBXFileReference; explicitFileType = wrapper.application; includeInIndex = 0; path = DemoObjciOS.app; sourceTree = BUILT_PRODUCTS_DIR; };
		6EF7499F21E404BC008B22A0 /* main.m */ = {isa = PBXFileReference; lastKnownFileType = sourcecode.c.objc; path = main.m; sourceTree = "<group>"; };
		6EF749A821E404D6008B22A0 /* DemoObjctvOS.app */ = {isa = PBXFileReference; explicitFileType = wrapper.application; includeInIndex = 0; path = DemoObjctvOS.app; sourceTree = BUILT_PRODUCTS_DIR; };
		6EFA3204227CD55E006FA572 /* SamplesForAPI.h */ = {isa = PBXFileReference; lastKnownFileType = sourcecode.c.h; path = SamplesForAPI.h; sourceTree = "<group>"; };
		6EFA3205227CD55E006FA572 /* SamplesForAPI.m */ = {isa = PBXFileReference; lastKnownFileType = sourcecode.c.objc; path = SamplesForAPI.m; sourceTree = "<group>"; };
		762D1F9E4AA702083D17C4C9 /* Pods-DemoObjciOS.release.xcconfig */ = {isa = PBXFileReference; includeInIndex = 1; lastKnownFileType = text.xcconfig; name = "Pods-DemoObjciOS.release.xcconfig"; path = "../Pods/Target Support Files/Pods-DemoObjciOS/Pods-DemoObjciOS.release.xcconfig"; sourceTree = "<group>"; };
		D47F5FC88600AFD4E656D50A /* Pods-DemoObjciOS.debug.xcconfig */ = {isa = PBXFileReference; includeInIndex = 1; lastKnownFileType = text.xcconfig; name = "Pods-DemoObjciOS.debug.xcconfig"; path = "../Pods/Target Support Files/Pods-DemoObjciOS/Pods-DemoObjciOS.debug.xcconfig"; sourceTree = "<group>"; };
		D58542E1B5771327083E56E2 /* Pods-DemoObjctvOS.release.xcconfig */ = {isa = PBXFileReference; includeInIndex = 1; lastKnownFileType = text.xcconfig; name = "Pods-DemoObjctvOS.release.xcconfig"; path = "../Pods/Target Support Files/Pods-DemoObjctvOS/Pods-DemoObjctvOS.release.xcconfig"; sourceTree = "<group>"; };
		E74A6F66A7FA658F00BDB921 /* Pods_DemoObjciOS.framework */ = {isa = PBXFileReference; explicitFileType = wrapper.framework; includeInIndex = 0; path = Pods_DemoObjciOS.framework; sourceTree = BUILT_PRODUCTS_DIR; };
/* End PBXFileReference section */

/* Begin PBXFrameworksBuildPhase section */
		6EF7498B21E404BB008B22A0 /* Frameworks */ = {
			isa = PBXFrameworksBuildPhase;
			buildActionMask = 2147483647;
			files = (
				6E4DD97C21E67AAD00B0C2C7 /* Optimizely.framework in Frameworks */,
				2EDC4E2400B5EEBA576A62F5 /* Pods_DemoObjciOS.framework in Frameworks */,
			);
			runOnlyForDeploymentPostprocessing = 0;
		};
		6EF749A521E404D6008B22A0 /* Frameworks */ = {
			isa = PBXFrameworksBuildPhase;
			buildActionMask = 2147483647;
			files = (
				6E4DD98021E67ABA00B0C2C7 /* Optimizely.framework in Frameworks */,
				A0C60F82A88EDB74234D7D3F /* Pods_DemoObjctvOS.framework in Frameworks */,
			);
			runOnlyForDeploymentPostprocessing = 0;
		};
/* End PBXFrameworksBuildPhase section */

/* Begin PBXGroup section */
		6E4DD96E21E67A6500B0C2C7 /* Products */ = {
			isa = PBXGroup;
			children = (
				6E4DD97521E67A6500B0C2C7 /* Optimizely.framework */,
				6E4DD97721E67A6500B0C2C7 /* Optimizely.framework */,
				6E4DD97921E67A6500B0C2C7 /* OptimizelyTests-iOS.xctest */,
				6E8D3245226FAC4F00478458 /* OptimizelyTests-Common-iOS.xctest */,
				6E8D3247226FAC4F00478458 /* OptimizelyTests-APIs-iOS.xctest */,
				6E8D3249226FAC4F00478458 /* OptimizelyTests-DataModel-iOS.xctest */,
				6E8D324B226FAC4F00478458 /* OptimizelyTests-Others-iOS.xctest */,
				6E8D324D226FAC4F00478458 /* OptimizelyTests-Legacy-iOS.xctest */,
				6E4DD97B21E67A6500B0C2C7 /* OptimizelyTests-tvOS.xctest */,
				6E8D324F226FAC4F00478458 /* OptimizelyTests-Common-tvOS.xctest */,
				6E8D3251226FAC4F00478458 /* OptimizelyTests-DataModel-tvOS.xctest */,
				6E8D3253226FAC4F00478458 /* OptimizelyTests-Others-tvOS.xctest */,
			);
			name = Products;
			sourceTree = "<group>";
		};
		6E96812021EE957B009B7FEC /* Customization */ = {
			isa = PBXGroup;
			children = (
				6E9681D421EFA5B2009B7FEC /* CustomLogger.h */,
				6E9681D721EFA5B2009B7FEC /* CustomLogger.m */,
			);
			path = Customization;
			sourceTree = "<group>";
		};
		6E96817321EEA321009B7FEC /* DemoObjctvOS */ = {
			isa = PBXGroup;
			children = (
				6E96817421EEA321009B7FEC /* tvOSMain.storyboard */,
				6E96817621EEA321009B7FEC /* Info.plist */,
			);
			path = DemoObjctvOS;
			sourceTree = "<group>";
		};
		6E96817721EEA321009B7FEC /* DemoObjciOS */ = {
			isa = PBXGroup;
			children = (
				6E96817821EEA321009B7FEC /* iOSMain.storyboard */,
				6E96817A21EEA321009B7FEC /* Info.plist */,
			);
			path = DemoObjciOS;
			sourceTree = "<group>";
		};
		6E9681A121EEA3D8009B7FEC /* SharedResources */ = {
			isa = PBXGroup;
			children = (
				6E9681A421EEA3D8009B7FEC /* DemoSwiftiOS */,
				6E9681A221EEA3D8009B7FEC /* DemoSwifttvOS */,
				6E9681A621EEA3D8009B7FEC /* Resources */,
			);
			name = SharedResources;
			path = ../DemoSwiftApp/SharedResources;
			sourceTree = "<group>";
		};
		6E9681A221EEA3D8009B7FEC /* DemoSwifttvOS */ = {
			isa = PBXGroup;
			children = (
				6E9681A321EEA3D8009B7FEC /* Assets.xcassets */,
			);
			path = DemoSwifttvOS;
			sourceTree = "<group>";
		};
		6E9681A421EEA3D8009B7FEC /* DemoSwiftiOS */ = {
			isa = PBXGroup;
			children = (
				6E9681A521EEA3D8009B7FEC /* Assets.xcassets */,
			);
			path = DemoSwiftiOS;
			sourceTree = "<group>";
		};
		6E9681A621EEA3D8009B7FEC /* Resources */ = {
			isa = PBXGroup;
			children = (
				6E9681A821EEA3D8009B7FEC /* demoTestDatafile.json */,
				6E9681A721EEA3D8009B7FEC /* Roboto-Medium.ttf */,
				6E9681A921EEA3D8009B7FEC /* ProximaNova-Regular.otf */,
			);
			path = Resources;
			sourceTree = "<group>";
		};
		6EF7496621E40467008B22A0 = {
			isa = PBXGroup;
			children = (
				6EB8456A21EE5DE3005346CC /* AppDelegate.h */,
				6EB8456421EE5DE3005346CC /* AppDelegate.m */,
				6EB8456621EE5DE3005346CC /* VariationViewController.h */,
				6EB8456521EE5DE3005346CC /* VariationViewController.m */,
				6E96812021EE957B009B7FEC /* Customization */,
				6EFA322A227CDDF0006FA572 /* Samples */,
				6E96817721EEA321009B7FEC /* DemoObjciOS */,
				6E96817321EEA321009B7FEC /* DemoObjctvOS */,
				6E9681A121EEA3D8009B7FEC /* SharedResources */,
				6EF7499F21E404BC008B22A0 /* main.m */,
				6EF7497021E40467008B22A0 /* Products */,
				EC8D1C27EBC6923BEA837213 /* Pods */,
				E4F9C3F25D5A22985B6E41CD /* Frameworks */,
			);
			sourceTree = "<group>";
		};
		6EF7497021E40467008B22A0 /* Products */ = {
			isa = PBXGroup;
			children = (
				6EF7498E21E404BB008B22A0 /* DemoObjciOS.app */,
				6EF749A821E404D6008B22A0 /* DemoObjctvOS.app */,
			);
			name = Products;
			sourceTree = "<group>";
		};
		6EFA322A227CDDF0006FA572 /* Samples */ = {
			isa = PBXGroup;
			children = (
				6EFA3204227CD55E006FA572 /* SamplesForAPI.h */,
				6EFA3205227CD55E006FA572 /* SamplesForAPI.m */,
			);
			path = Samples;
			sourceTree = "<group>";
		};
		E4F9C3F25D5A22985B6E41CD /* Frameworks */ = {
			isa = PBXGroup;
			children = (
				6E4DD96D21E67A6500B0C2C7 /* OptimizelySwiftSDK.xcodeproj */,
				E74A6F66A7FA658F00BDB921 /* Pods_DemoObjciOS.framework */,
				48C9592909E0CF5074F9A84D /* Pods_DemoObjctvOS.framework */,
			);
			name = Frameworks;
			sourceTree = "<group>";
		};
		EC8D1C27EBC6923BEA837213 /* Pods */ = {
			isa = PBXGroup;
			children = (
				3EFD1578D8AB431E6FD4B8FE /* Pods-DemoObjctvOS.debug.xcconfig */,
				D58542E1B5771327083E56E2 /* Pods-DemoObjctvOS.release.xcconfig */,
				D47F5FC88600AFD4E656D50A /* Pods-DemoObjciOS.debug.xcconfig */,
				762D1F9E4AA702083D17C4C9 /* Pods-DemoObjciOS.release.xcconfig */,
			);
			name = Pods;
			sourceTree = "<group>";
		};
/* End PBXGroup section */

/* Begin PBXNativeTarget section */
		6EF7498D21E404BB008B22A0 /* DemoObjciOS */ = {
			isa = PBXNativeTarget;
			buildConfigurationList = 6EF749A321E404BC008B22A0 /* Build configuration list for PBXNativeTarget "DemoObjciOS" */;
			buildPhases = (
				2F1B7311527875610A091577 /* [CP] Check Pods Manifest.lock */,
				6EF7498A21E404BB008B22A0 /* Sources */,
				6EF7498B21E404BB008B22A0 /* Frameworks */,
				6EF7498C21E404BB008B22A0 /* Resources */,
				6E4DD93B21E6708E00B0C2C7 /* Embed Frameworks */,
				7493B4816C0BC9BAABDE8B5B /* [CP] Embed Pods Frameworks */,
			);
			buildRules = (
			);
			dependencies = (
				6E4DD97F21E67AAD00B0C2C7 /* PBXTargetDependency */,
			);
			name = DemoObjciOS;
			productName = DemoObjcAppiOS;
			productReference = 6EF7498E21E404BB008B22A0 /* DemoObjciOS.app */;
			productType = "com.apple.product-type.application";
		};
		6EF749A721E404D6008B22A0 /* DemoObjctvOS */ = {
			isa = PBXNativeTarget;
			buildConfigurationList = 6EF749B821E404D7008B22A0 /* Build configuration list for PBXNativeTarget "DemoObjctvOS" */;
			buildPhases = (
				50156C3313666B2B516DE355 /* [CP] Check Pods Manifest.lock */,
				6EF749A421E404D6008B22A0 /* Sources */,
				6EF749A521E404D6008B22A0 /* Frameworks */,
				6EF749A621E404D6008B22A0 /* Resources */,
				6E4DD93F21E6709600B0C2C7 /* Embed Frameworks */,
			);
			buildRules = (
			);
			dependencies = (
				6E4DD98321E67ABA00B0C2C7 /* PBXTargetDependency */,
			);
			name = DemoObjctvOS;
			productName = DemoObjcApptvOS;
			productReference = 6EF749A821E404D6008B22A0 /* DemoObjctvOS.app */;
			productType = "com.apple.product-type.application";
		};
/* End PBXNativeTarget section */

/* Begin PBXProject section */
		6EF7496721E40467008B22A0 /* Project object */ = {
			isa = PBXProject;
			attributes = {
				LastUpgradeCheck = 1010;
				ORGANIZATIONNAME = Optimizely;
				TargetAttributes = {
					6EF7498D21E404BB008B22A0 = {
						CreatedOnToolsVersion = 10.1;
						SystemCapabilities = {
							com.apple.BackgroundModes = {
								enabled = 0;
							};
						};
					};
					6EF749A721E404D6008B22A0 = {
						CreatedOnToolsVersion = 10.1;
					};
				};
			};
			buildConfigurationList = 6EF7496A21E40467008B22A0 /* Build configuration list for PBXProject "DemoObjcApp" */;
			compatibilityVersion = "Xcode 9.3";
			developmentRegion = en;
			hasScannedForEncodings = 0;
			knownRegions = (
				en,
				Base,
			);
			mainGroup = 6EF7496621E40467008B22A0;
			productRefGroup = 6EF7497021E40467008B22A0 /* Products */;
			projectDirPath = "";
			projectReferences = (
				{
					ProductGroup = 6E4DD96E21E67A6500B0C2C7 /* Products */;
					ProjectRef = 6E4DD96D21E67A6500B0C2C7 /* OptimizelySwiftSDK.xcodeproj */;
				},
			);
			projectRoot = "";
			targets = (
				6EF7498D21E404BB008B22A0 /* DemoObjciOS */,
				6EF749A721E404D6008B22A0 /* DemoObjctvOS */,
			);
		};
/* End PBXProject section */

/* Begin PBXReferenceProxy section */
		6E4DD97521E67A6500B0C2C7 /* Optimizely.framework */ = {
			isa = PBXReferenceProxy;
			fileType = wrapper.framework;
			path = Optimizely.framework;
			remoteRef = 6E4DD97421E67A6500B0C2C7 /* PBXContainerItemProxy */;
			sourceTree = BUILT_PRODUCTS_DIR;
		};
		6E4DD97721E67A6500B0C2C7 /* Optimizely.framework */ = {
			isa = PBXReferenceProxy;
			fileType = wrapper.framework;
			path = Optimizely.framework;
			remoteRef = 6E4DD97621E67A6500B0C2C7 /* PBXContainerItemProxy */;
			sourceTree = BUILT_PRODUCTS_DIR;
		};
		6E4DD97921E67A6500B0C2C7 /* OptimizelyTests-iOS.xctest */ = {
			isa = PBXReferenceProxy;
			fileType = wrapper.cfbundle;
			path = "OptimizelyTests-iOS.xctest";
			remoteRef = 6E4DD97821E67A6500B0C2C7 /* PBXContainerItemProxy */;
			sourceTree = BUILT_PRODUCTS_DIR;
		};
		6E4DD97B21E67A6500B0C2C7 /* OptimizelyTests-tvOS.xctest */ = {
			isa = PBXReferenceProxy;
			fileType = wrapper.cfbundle;
			path = "OptimizelyTests-tvOS.xctest";
			remoteRef = 6E4DD97A21E67A6500B0C2C7 /* PBXContainerItemProxy */;
			sourceTree = BUILT_PRODUCTS_DIR;
		};
		6E8D3245226FAC4F00478458 /* OptimizelyTests-Common-iOS.xctest */ = {
			isa = PBXReferenceProxy;
			fileType = wrapper.cfbundle;
			path = "OptimizelyTests-Common-iOS.xctest";
			remoteRef = 6E8D3244226FAC4F00478458 /* PBXContainerItemProxy */;
			sourceTree = BUILT_PRODUCTS_DIR;
		};
		6E8D3247226FAC4F00478458 /* OptimizelyTests-APIs-iOS.xctest */ = {
			isa = PBXReferenceProxy;
			fileType = wrapper.cfbundle;
			path = "OptimizelyTests-APIs-iOS.xctest";
			remoteRef = 6E8D3246226FAC4F00478458 /* PBXContainerItemProxy */;
			sourceTree = BUILT_PRODUCTS_DIR;
		};
		6E8D3249226FAC4F00478458 /* OptimizelyTests-DataModel-iOS.xctest */ = {
			isa = PBXReferenceProxy;
			fileType = wrapper.cfbundle;
			path = "OptimizelyTests-DataModel-iOS.xctest";
			remoteRef = 6E8D3248226FAC4F00478458 /* PBXContainerItemProxy */;
			sourceTree = BUILT_PRODUCTS_DIR;
		};
		6E8D324B226FAC4F00478458 /* OptimizelyTests-Others-iOS.xctest */ = {
			isa = PBXReferenceProxy;
			fileType = wrapper.cfbundle;
			path = "OptimizelyTests-Others-iOS.xctest";
			remoteRef = 6E8D324A226FAC4F00478458 /* PBXContainerItemProxy */;
			sourceTree = BUILT_PRODUCTS_DIR;
		};
		6E8D324D226FAC4F00478458 /* OptimizelyTests-Legacy-iOS.xctest */ = {
			isa = PBXReferenceProxy;
			fileType = wrapper.cfbundle;
			path = "OptimizelyTests-Legacy-iOS.xctest";
			remoteRef = 6E8D324C226FAC4F00478458 /* PBXContainerItemProxy */;
			sourceTree = BUILT_PRODUCTS_DIR;
		};
		6E8D324F226FAC4F00478458 /* OptimizelyTests-Common-tvOS.xctest */ = {
			isa = PBXReferenceProxy;
			fileType = wrapper.cfbundle;
			path = "OptimizelyTests-Common-tvOS.xctest";
			remoteRef = 6E8D324E226FAC4F00478458 /* PBXContainerItemProxy */;
			sourceTree = BUILT_PRODUCTS_DIR;
		};
		6E8D3251226FAC4F00478458 /* OptimizelyTests-DataModel-tvOS.xctest */ = {
			isa = PBXReferenceProxy;
			fileType = wrapper.cfbundle;
			path = "OptimizelyTests-DataModel-tvOS.xctest";
			remoteRef = 6E8D3250226FAC4F00478458 /* PBXContainerItemProxy */;
			sourceTree = BUILT_PRODUCTS_DIR;
		};
		6E8D3253226FAC4F00478458 /* OptimizelyTests-Others-tvOS.xctest */ = {
			isa = PBXReferenceProxy;
			fileType = wrapper.cfbundle;
			path = "OptimizelyTests-Others-tvOS.xctest";
			remoteRef = 6E8D3252226FAC4F00478458 /* PBXContainerItemProxy */;
			sourceTree = BUILT_PRODUCTS_DIR;
		};
/* End PBXReferenceProxy section */

/* Begin PBXResourcesBuildPhase section */
		6EF7498C21E404BB008B22A0 /* Resources */ = {
			isa = PBXResourcesBuildPhase;
			buildActionMask = 2147483647;
			files = (
				6E96817F21EEA321009B7FEC /* iOSMain.storyboard in Resources */,
				6E9681B221EEA3D8009B7FEC /* ProximaNova-Regular.otf in Resources */,
				6E9681AE21EEA3D8009B7FEC /* Roboto-Medium.ttf in Resources */,
				6E9681B021EEA3D8009B7FEC /* demoTestDatafile.json in Resources */,
				6E9681AC21EEA3D8009B7FEC /* Assets.xcassets in Resources */,
			);
			runOnlyForDeploymentPostprocessing = 0;
		};
		6EF749A621E404D6008B22A0 /* Resources */ = {
			isa = PBXResourcesBuildPhase;
			buildActionMask = 2147483647;
			files = (
				6E9681B321EEA3D8009B7FEC /* ProximaNova-Regular.otf in Resources */,
				6E9681AF21EEA3D8009B7FEC /* Roboto-Medium.ttf in Resources */,
				6E9681B121EEA3D8009B7FEC /* demoTestDatafile.json in Resources */,
				6E96817C21EEA321009B7FEC /* tvOSMain.storyboard in Resources */,
				6E9681AB21EEA3D8009B7FEC /* Assets.xcassets in Resources */,
			);
			runOnlyForDeploymentPostprocessing = 0;
		};
/* End PBXResourcesBuildPhase section */

/* Begin PBXShellScriptBuildPhase section */
		2F1B7311527875610A091577 /* [CP] Check Pods Manifest.lock */ = {
			isa = PBXShellScriptBuildPhase;
			buildActionMask = 2147483647;
			files = (
			);
			inputFileListPaths = (
			);
			inputPaths = (
				"${PODS_PODFILE_DIR_PATH}/Podfile.lock",
				"${PODS_ROOT}/Manifest.lock",
			);
			name = "[CP] Check Pods Manifest.lock";
			outputFileListPaths = (
			);
			outputPaths = (
				"$(DERIVED_FILE_DIR)/Pods-DemoObjciOS-checkManifestLockResult.txt",
			);
			runOnlyForDeploymentPostprocessing = 0;
			shellPath = /bin/sh;
			shellScript = "diff \"${PODS_PODFILE_DIR_PATH}/Podfile.lock\" \"${PODS_ROOT}/Manifest.lock\" > /dev/null\nif [ $? != 0 ] ; then\n    # print error to STDERR\n    echo \"error: The sandbox is not in sync with the Podfile.lock. Run 'pod install' or update your CocoaPods installation.\" >&2\n    exit 1\nfi\n# This output is used by Xcode 'outputs' to avoid re-running this script phase.\necho \"SUCCESS\" > \"${SCRIPT_OUTPUT_FILE_0}\"\n";
			showEnvVarsInLog = 0;
		};
		50156C3313666B2B516DE355 /* [CP] Check Pods Manifest.lock */ = {
			isa = PBXShellScriptBuildPhase;
			buildActionMask = 2147483647;
			files = (
			);
			inputFileListPaths = (
			);
			inputPaths = (
				"${PODS_PODFILE_DIR_PATH}/Podfile.lock",
				"${PODS_ROOT}/Manifest.lock",
			);
			name = "[CP] Check Pods Manifest.lock";
			outputFileListPaths = (
			);
			outputPaths = (
				"$(DERIVED_FILE_DIR)/Pods-DemoObjctvOS-checkManifestLockResult.txt",
			);
			runOnlyForDeploymentPostprocessing = 0;
			shellPath = /bin/sh;
			shellScript = "diff \"${PODS_PODFILE_DIR_PATH}/Podfile.lock\" \"${PODS_ROOT}/Manifest.lock\" > /dev/null\nif [ $? != 0 ] ; then\n    # print error to STDERR\n    echo \"error: The sandbox is not in sync with the Podfile.lock. Run 'pod install' or update your CocoaPods installation.\" >&2\n    exit 1\nfi\n# This output is used by Xcode 'outputs' to avoid re-running this script phase.\necho \"SUCCESS\" > \"${SCRIPT_OUTPUT_FILE_0}\"\n";
			showEnvVarsInLog = 0;
		};
		7493B4816C0BC9BAABDE8B5B /* [CP] Embed Pods Frameworks */ = {
			isa = PBXShellScriptBuildPhase;
			buildActionMask = 2147483647;
			files = (
			);
			inputFileListPaths = (
			);
			inputPaths = (
				"${PODS_ROOT}/Target Support Files/Pods-DemoObjciOS/Pods-DemoObjciOS-frameworks.sh",
				"${BUILT_PRODUCTS_DIR}/Amplitude-iOS/Amplitude_iOS.framework",
				"${BUILT_PRODUCTS_DIR}/GoogleToolboxForMac/GoogleToolboxForMac.framework",
				"${PODS_ROOT}/Localytics/Localytics-iOS-5.5.0/Localytics.framework",
				"${BUILT_PRODUCTS_DIR}/Mixpanel-swift/Mixpanel.framework",
			);
			name = "[CP] Embed Pods Frameworks";
			outputFileListPaths = (
			);
			outputPaths = (
				"${TARGET_BUILD_DIR}/${FRAMEWORKS_FOLDER_PATH}/Amplitude_iOS.framework",
				"${TARGET_BUILD_DIR}/${FRAMEWORKS_FOLDER_PATH}/GoogleToolboxForMac.framework",
				"${TARGET_BUILD_DIR}/${FRAMEWORKS_FOLDER_PATH}/Localytics.framework",
				"${TARGET_BUILD_DIR}/${FRAMEWORKS_FOLDER_PATH}/Mixpanel.framework",
			);
			runOnlyForDeploymentPostprocessing = 0;
			shellPath = /bin/sh;
			shellScript = "\"${PODS_ROOT}/Target Support Files/Pods-DemoObjciOS/Pods-DemoObjciOS-frameworks.sh\"\n";
			showEnvVarsInLog = 0;
		};
/* End PBXShellScriptBuildPhase section */

/* Begin PBXSourcesBuildPhase section */
		6EF7498A21E404BB008B22A0 /* Sources */ = {
			isa = PBXSourcesBuildPhase;
			buildActionMask = 2147483647;
			files = (
				6E9681BA21EEB361009B7FEC /* VariationViewController.m in Sources */,
				6EB8456B21EE5DE3005346CC /* AppDelegate.m in Sources */,
				6E9681D821EFA5B2009B7FEC /* CustomLogger.m in Sources */,
<<<<<<< HEAD
				6EFA3206227CD55E006FA572 /* SamplesForAPI.m in Sources */,
				6E9681BB21EEB361009B7FEC /* FailureViewController.m in Sources */,
=======
>>>>>>> 4a22fb19
				6E4DD7F721E51E5500B0C2C7 /* main.m in Sources */,
			);
			runOnlyForDeploymentPostprocessing = 0;
		};
		6EF749A421E404D6008B22A0 /* Sources */ = {
			isa = PBXSourcesBuildPhase;
			buildActionMask = 2147483647;
			files = (
				6E9681BD21EEB364009B7FEC /* VariationViewController.m in Sources */,
				6EB8456C21EE5DE3005346CC /* AppDelegate.m in Sources */,
				6E9681D921EFA5B2009B7FEC /* CustomLogger.m in Sources */,
<<<<<<< HEAD
				6EFA3207227CD55E006FA572 /* SamplesForAPI.m in Sources */,
				6E9681BE21EEB364009B7FEC /* FailureViewController.m in Sources */,
=======
>>>>>>> 4a22fb19
				6E4DD7F821E51E5600B0C2C7 /* main.m in Sources */,
			);
			runOnlyForDeploymentPostprocessing = 0;
		};
/* End PBXSourcesBuildPhase section */

/* Begin PBXTargetDependency section */
		6E4DD97F21E67AAD00B0C2C7 /* PBXTargetDependency */ = {
			isa = PBXTargetDependency;
			name = OptimizelySwiftSDKiOS;
			targetProxy = 6E4DD97E21E67AAD00B0C2C7 /* PBXContainerItemProxy */;
		};
		6E4DD98321E67ABA00B0C2C7 /* PBXTargetDependency */ = {
			isa = PBXTargetDependency;
			name = OptimizelySwiftSDKtvOS;
			targetProxy = 6E4DD98221E67ABA00B0C2C7 /* PBXContainerItemProxy */;
		};
/* End PBXTargetDependency section */

/* Begin PBXVariantGroup section */
		6E96817421EEA321009B7FEC /* tvOSMain.storyboard */ = {
			isa = PBXVariantGroup;
			children = (
				6E96817521EEA321009B7FEC /* Base */,
			);
			name = tvOSMain.storyboard;
			sourceTree = "<group>";
		};
		6E96817821EEA321009B7FEC /* iOSMain.storyboard */ = {
			isa = PBXVariantGroup;
			children = (
				6E96817921EEA321009B7FEC /* Base */,
			);
			name = iOSMain.storyboard;
			sourceTree = "<group>";
		};
/* End PBXVariantGroup section */

/* Begin XCBuildConfiguration section */
		6EF7498321E40468008B22A0 /* Debug */ = {
			isa = XCBuildConfiguration;
			buildSettings = {
				ALWAYS_EMBED_SWIFT_STANDARD_LIBRARIES = YES;
				ALWAYS_SEARCH_USER_PATHS = NO;
				CLANG_ANALYZER_NONNULL = YES;
				CLANG_ANALYZER_NUMBER_OBJECT_CONVERSION = YES_AGGRESSIVE;
				CLANG_CXX_LANGUAGE_STANDARD = "gnu++14";
				CLANG_CXX_LIBRARY = "libc++";
				CLANG_ENABLE_MODULES = YES;
				CLANG_ENABLE_OBJC_ARC = YES;
				CLANG_ENABLE_OBJC_WEAK = YES;
				CLANG_WARN_BLOCK_CAPTURE_AUTORELEASING = YES;
				CLANG_WARN_BOOL_CONVERSION = YES;
				CLANG_WARN_COMMA = YES;
				CLANG_WARN_CONSTANT_CONVERSION = YES;
				CLANG_WARN_DEPRECATED_OBJC_IMPLEMENTATIONS = YES;
				CLANG_WARN_DIRECT_OBJC_ISA_USAGE = YES_ERROR;
				CLANG_WARN_DOCUMENTATION_COMMENTS = YES;
				CLANG_WARN_EMPTY_BODY = YES;
				CLANG_WARN_ENUM_CONVERSION = YES;
				CLANG_WARN_INFINITE_RECURSION = YES;
				CLANG_WARN_INT_CONVERSION = YES;
				CLANG_WARN_NON_LITERAL_NULL_CONVERSION = YES;
				CLANG_WARN_OBJC_IMPLICIT_RETAIN_SELF = YES;
				CLANG_WARN_OBJC_LITERAL_CONVERSION = YES;
				CLANG_WARN_OBJC_ROOT_CLASS = YES_ERROR;
				CLANG_WARN_RANGE_LOOP_ANALYSIS = YES;
				CLANG_WARN_STRICT_PROTOTYPES = YES;
				CLANG_WARN_SUSPICIOUS_MOVE = YES;
				CLANG_WARN_UNGUARDED_AVAILABILITY = YES_AGGRESSIVE;
				CLANG_WARN_UNREACHABLE_CODE = YES;
				CLANG_WARN__DUPLICATE_METHOD_MATCH = YES;
				CODE_SIGN_IDENTITY = "iPhone Developer";
				COPY_PHASE_STRIP = NO;
				DEBUG_INFORMATION_FORMAT = dwarf;
				ENABLE_STRICT_OBJC_MSGSEND = YES;
				ENABLE_TESTABILITY = YES;
				GCC_C_LANGUAGE_STANDARD = gnu11;
				GCC_DYNAMIC_NO_PIC = NO;
				GCC_NO_COMMON_BLOCKS = YES;
				GCC_OPTIMIZATION_LEVEL = 0;
				GCC_PREPROCESSOR_DEFINITIONS = (
					"DEBUG=1",
					"$(inherited)",
				);
				GCC_WARN_64_TO_32_BIT_CONVERSION = YES;
				GCC_WARN_ABOUT_RETURN_TYPE = YES_ERROR;
				GCC_WARN_UNDECLARED_SELECTOR = YES;
				GCC_WARN_UNINITIALIZED_AUTOS = YES_AGGRESSIVE;
				GCC_WARN_UNUSED_FUNCTION = YES;
				GCC_WARN_UNUSED_VARIABLE = YES;
				IPHONEOS_DEPLOYMENT_TARGET = 12.0;
				MTL_ENABLE_DEBUG_INFO = INCLUDE_SOURCE;
				MTL_FAST_MATH = YES;
				ONLY_ACTIVE_ARCH = YES;
				SDKROOT = iphoneos;
			};
			name = Debug;
		};
		6EF7498421E40468008B22A0 /* Release */ = {
			isa = XCBuildConfiguration;
			buildSettings = {
				ALWAYS_EMBED_SWIFT_STANDARD_LIBRARIES = YES;
				ALWAYS_SEARCH_USER_PATHS = NO;
				CLANG_ANALYZER_NONNULL = YES;
				CLANG_ANALYZER_NUMBER_OBJECT_CONVERSION = YES_AGGRESSIVE;
				CLANG_CXX_LANGUAGE_STANDARD = "gnu++14";
				CLANG_CXX_LIBRARY = "libc++";
				CLANG_ENABLE_MODULES = YES;
				CLANG_ENABLE_OBJC_ARC = YES;
				CLANG_ENABLE_OBJC_WEAK = YES;
				CLANG_WARN_BLOCK_CAPTURE_AUTORELEASING = YES;
				CLANG_WARN_BOOL_CONVERSION = YES;
				CLANG_WARN_COMMA = YES;
				CLANG_WARN_CONSTANT_CONVERSION = YES;
				CLANG_WARN_DEPRECATED_OBJC_IMPLEMENTATIONS = YES;
				CLANG_WARN_DIRECT_OBJC_ISA_USAGE = YES_ERROR;
				CLANG_WARN_DOCUMENTATION_COMMENTS = YES;
				CLANG_WARN_EMPTY_BODY = YES;
				CLANG_WARN_ENUM_CONVERSION = YES;
				CLANG_WARN_INFINITE_RECURSION = YES;
				CLANG_WARN_INT_CONVERSION = YES;
				CLANG_WARN_NON_LITERAL_NULL_CONVERSION = YES;
				CLANG_WARN_OBJC_IMPLICIT_RETAIN_SELF = YES;
				CLANG_WARN_OBJC_LITERAL_CONVERSION = YES;
				CLANG_WARN_OBJC_ROOT_CLASS = YES_ERROR;
				CLANG_WARN_RANGE_LOOP_ANALYSIS = YES;
				CLANG_WARN_STRICT_PROTOTYPES = YES;
				CLANG_WARN_SUSPICIOUS_MOVE = YES;
				CLANG_WARN_UNGUARDED_AVAILABILITY = YES_AGGRESSIVE;
				CLANG_WARN_UNREACHABLE_CODE = YES;
				CLANG_WARN__DUPLICATE_METHOD_MATCH = YES;
				CODE_SIGN_IDENTITY = "iPhone Developer";
				COPY_PHASE_STRIP = NO;
				DEBUG_INFORMATION_FORMAT = "dwarf-with-dsym";
				ENABLE_NS_ASSERTIONS = NO;
				ENABLE_STRICT_OBJC_MSGSEND = YES;
				GCC_C_LANGUAGE_STANDARD = gnu11;
				GCC_NO_COMMON_BLOCKS = YES;
				GCC_WARN_64_TO_32_BIT_CONVERSION = YES;
				GCC_WARN_ABOUT_RETURN_TYPE = YES_ERROR;
				GCC_WARN_UNDECLARED_SELECTOR = YES;
				GCC_WARN_UNINITIALIZED_AUTOS = YES_AGGRESSIVE;
				GCC_WARN_UNUSED_FUNCTION = YES;
				GCC_WARN_UNUSED_VARIABLE = YES;
				IPHONEOS_DEPLOYMENT_TARGET = 12.0;
				MTL_ENABLE_DEBUG_INFO = NO;
				MTL_FAST_MATH = YES;
				SDKROOT = iphoneos;
				VALIDATE_PRODUCT = YES;
			};
			name = Release;
		};
		6EF749A121E404BC008B22A0 /* Debug */ = {
			isa = XCBuildConfiguration;
			baseConfigurationReference = D47F5FC88600AFD4E656D50A /* Pods-DemoObjciOS.debug.xcconfig */;
			buildSettings = {
				ALWAYS_EMBED_SWIFT_STANDARD_LIBRARIES = YES;
				ASSETCATALOG_COMPILER_APPICON_NAME = AppIcon;
				ASSETCATALOG_COMPILER_LAUNCHIMAGE_NAME = LaunchImage;
				CODE_SIGN_STYLE = Automatic;
				INFOPLIST_FILE = ../DemoSwiftApp/DemoSwiftiOS/Info.plist;
				LD_RUNPATH_SEARCH_PATHS = (
					"$(inherited)",
					"@executable_path/Frameworks",
				);
				PRODUCT_BUNDLE_IDENTIFIER = com.optimizely.DemoObjciOS;
				PRODUCT_NAME = "$(TARGET_NAME)";
				TARGETED_DEVICE_FAMILY = "1,2";
			};
			name = Debug;
		};
		6EF749A221E404BC008B22A0 /* Release */ = {
			isa = XCBuildConfiguration;
			baseConfigurationReference = 762D1F9E4AA702083D17C4C9 /* Pods-DemoObjciOS.release.xcconfig */;
			buildSettings = {
				ALWAYS_EMBED_SWIFT_STANDARD_LIBRARIES = YES;
				ASSETCATALOG_COMPILER_APPICON_NAME = AppIcon;
				ASSETCATALOG_COMPILER_LAUNCHIMAGE_NAME = LaunchImage;
				CODE_SIGN_STYLE = Automatic;
				INFOPLIST_FILE = ../DemoSwiftApp/DemoSwiftiOS/Info.plist;
				LD_RUNPATH_SEARCH_PATHS = (
					"$(inherited)",
					"@executable_path/Frameworks",
				);
				PRODUCT_BUNDLE_IDENTIFIER = com.optimizely.DemoObjciOS;
				PRODUCT_NAME = "$(TARGET_NAME)";
				TARGETED_DEVICE_FAMILY = "1,2";
			};
			name = Release;
		};
		6EF749B921E404D7008B22A0 /* Debug */ = {
			isa = XCBuildConfiguration;
			baseConfigurationReference = 3EFD1578D8AB431E6FD4B8FE /* Pods-DemoObjctvOS.debug.xcconfig */;
			buildSettings = {
				ASSETCATALOG_COMPILER_APPICON_NAME = "App Icon & Top Shelf Image";
				ASSETCATALOG_COMPILER_LAUNCHIMAGE_NAME = LaunchImage;
				CODE_SIGN_STYLE = Automatic;
				INFOPLIST_FILE = ../DemoSwiftApp/DemoSwifttvOS/Info.plist;
				LD_RUNPATH_SEARCH_PATHS = (
					"$(inherited)",
					"@executable_path/Frameworks",
				);
				PRODUCT_BUNDLE_IDENTIFIER = com.optimizely.DemoObjctvOS;
				PRODUCT_NAME = "$(TARGET_NAME)";
				SDKROOT = appletvos;
				TARGETED_DEVICE_FAMILY = 3;
				TVOS_DEPLOYMENT_TARGET = 12.0;
			};
			name = Debug;
		};
		6EF749BA21E404D7008B22A0 /* Release */ = {
			isa = XCBuildConfiguration;
			baseConfigurationReference = D58542E1B5771327083E56E2 /* Pods-DemoObjctvOS.release.xcconfig */;
			buildSettings = {
				ASSETCATALOG_COMPILER_APPICON_NAME = "App Icon & Top Shelf Image";
				ASSETCATALOG_COMPILER_LAUNCHIMAGE_NAME = LaunchImage;
				CODE_SIGN_STYLE = Automatic;
				INFOPLIST_FILE = ../DemoSwiftApp/DemoSwifttvOS/Info.plist;
				LD_RUNPATH_SEARCH_PATHS = (
					"$(inherited)",
					"@executable_path/Frameworks",
				);
				PRODUCT_BUNDLE_IDENTIFIER = com.optimizely.DemoObjctvOS;
				PRODUCT_NAME = "$(TARGET_NAME)";
				SDKROOT = appletvos;
				TARGETED_DEVICE_FAMILY = 3;
				TVOS_DEPLOYMENT_TARGET = 12.0;
			};
			name = Release;
		};
/* End XCBuildConfiguration section */

/* Begin XCConfigurationList section */
		6EF7496A21E40467008B22A0 /* Build configuration list for PBXProject "DemoObjcApp" */ = {
			isa = XCConfigurationList;
			buildConfigurations = (
				6EF7498321E40468008B22A0 /* Debug */,
				6EF7498421E40468008B22A0 /* Release */,
			);
			defaultConfigurationIsVisible = 0;
			defaultConfigurationName = Release;
		};
		6EF749A321E404BC008B22A0 /* Build configuration list for PBXNativeTarget "DemoObjciOS" */ = {
			isa = XCConfigurationList;
			buildConfigurations = (
				6EF749A121E404BC008B22A0 /* Debug */,
				6EF749A221E404BC008B22A0 /* Release */,
			);
			defaultConfigurationIsVisible = 0;
			defaultConfigurationName = Release;
		};
		6EF749B821E404D7008B22A0 /* Build configuration list for PBXNativeTarget "DemoObjctvOS" */ = {
			isa = XCConfigurationList;
			buildConfigurations = (
				6EF749B921E404D7008B22A0 /* Debug */,
				6EF749BA21E404D7008B22A0 /* Release */,
			);
			defaultConfigurationIsVisible = 0;
			defaultConfigurationName = Release;
		};
/* End XCConfigurationList section */
	};
	rootObject = 6EF7496721E40467008B22A0 /* Project object */;
}<|MERGE_RESOLUTION|>--- conflicted
+++ resolved
@@ -642,11 +642,8 @@
 				6E9681BA21EEB361009B7FEC /* VariationViewController.m in Sources */,
 				6EB8456B21EE5DE3005346CC /* AppDelegate.m in Sources */,
 				6E9681D821EFA5B2009B7FEC /* CustomLogger.m in Sources */,
-<<<<<<< HEAD
+
 				6EFA3206227CD55E006FA572 /* SamplesForAPI.m in Sources */,
-				6E9681BB21EEB361009B7FEC /* FailureViewController.m in Sources */,
-=======
->>>>>>> 4a22fb19
 				6E4DD7F721E51E5500B0C2C7 /* main.m in Sources */,
 			);
 			runOnlyForDeploymentPostprocessing = 0;
@@ -658,11 +655,7 @@
 				6E9681BD21EEB364009B7FEC /* VariationViewController.m in Sources */,
 				6EB8456C21EE5DE3005346CC /* AppDelegate.m in Sources */,
 				6E9681D921EFA5B2009B7FEC /* CustomLogger.m in Sources */,
-<<<<<<< HEAD
 				6EFA3207227CD55E006FA572 /* SamplesForAPI.m in Sources */,
-				6E9681BE21EEB364009B7FEC /* FailureViewController.m in Sources */,
-=======
->>>>>>> 4a22fb19
 				6E4DD7F821E51E5600B0C2C7 /* main.m in Sources */,
 			);
 			runOnlyForDeploymentPostprocessing = 0;
