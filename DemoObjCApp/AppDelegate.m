/****************************************************************************
* Copyright 2019, Optimizely, Inc. and contributors                        *
*                                                                          *
* Licensed under the Apache License, Version 2.0 (the "License");          *
* you may not use this file except in compliance with the License.         *
* You may obtain a copy of the License at                                  *
*                                                                          *
*    http://www.apache.org/licenses/LICENSE-2.0                            *
*                                                                          *
* Unless required by applicable law or agreed to in writing, software      *
* distributed under the License is distributed on an "AS IS" BASIS,        *
* WITHOUT WARRANTIES OR CONDITIONS OF ANY KIND, either express or implied. *
* See the License for the specific language governing permissions and      *
* limitations under the License.                                           *
***************************************************************************/

#import "AppDelegate.h"
#import "VariationViewController.h"
#import "FailureViewController.h"
#import "CustomLogger.h"

@import Optimizely;
#if TARGET_OS_IOS
@import Amplitude_iOS;
#endif


static NSString * const kOptimizelySdkKey = @"FCnSegiEkRry9rhVMroit4";
static NSString * const kOptimizelyDatafileName = @"demoTestDatafile";
static NSString * const kOptimizelyExperimentKey = @"background_experiment";
static NSString * const kOptimizelyEventKey = @"sample_conversion";

@interface AppDelegate ()
@property(nonnull, strong, nonatomic) NSString *userId;
@property(nonnull, strong, nonatomic) NSDictionary *attributes;
@property(nullable, strong, nonatomic) OptimizelyClient *optimizely;
@end

@implementation AppDelegate

- (BOOL)application:(UIApplication *)application didFinishLaunchingWithOptions:(NSDictionary *)launchOptions {
<<<<<<< HEAD

    self.userId = [NSString stringWithFormat:@"%d", arc4random_uniform(300000)];
    self.attributes = @{ @"browser_type": @"safari" };
=======
    // most of the third-party integrations only support iOS, so the sample code is only targeted for iOS builds
    #if TARGET_OS_IOS
>>>>>>> c31df22b
    
    #endif
    
    self.userId = [NSString stringWithFormat:@"%d", arc4random()];
    self.attributes = @{ @"browser_type": @"safari", @"bool_attr": @(false) };
    
    // initialize SDK in one of these two ways:
    // (1) asynchronous SDK initialization (RECOMMENDED)
    //     - fetch a JSON datafile from the server
    //     - network delay, but the local configuration is in sync with the server experiment settings
    // (2) synchronous SDK initialization
    //     - initialize immediately with the given JSON datafile or its cached copy
    //     - no network delay, but the local copy is not guaranteed to be in sync with the server experiment settings
    
    [self initializeOptimizelySDKAsynchronous];
    return YES;
}

// MARK: - Initialization Examples

-(void)initializeOptimizelySDKAsynchronous {
    self.optimizely = [[OptimizelyClient alloc] initWithSdkKey:kOptimizelySdkKey];
    
    [self.optimizely startWithCompletion:^(NSData *data, NSError *error) {
        if (error == nil) {
            NSLog(@"Optimizely SDK initialized successfully!");
        } else {
            NSLog(@"Optimizely SDK initiliazation failed: %@", error.localizedDescription);
            self.optimizely = nil;
        }
        
        [self startWithRootViewController];
    }];
}

-(void)initializeOptimizelySDKSynchronous {
    NSString *localDatafilePath = [[NSBundle mainBundle] pathForResource:kOptimizelyDatafileName ofType:@"json"];
    if (localDatafilePath == nil) {
        NSAssert(false, @"Local datafile cannot be found");
        self.optimizely = nil;
        return;
    }
    
    self.optimizely = [[OptimizelyClient alloc] initWithSdkKey:kOptimizelySdkKey];
    
    NSString *datafileJSON = [NSString stringWithContentsOfFile:localDatafilePath encoding:NSUTF8StringEncoding error:nil];
    
    if (datafileJSON == nil) {
        NSLog(@"Invalid JSON format");
        self.optimizely = nil;
    } else {
        NSError *error;
        BOOL status = [self.optimizely startWithDatafile:datafileJSON error:&error];
        if (status) {
            NSLog(@"Optimizely SDK initialized successfully!");
        } else {
            NSLog(@"Optimizely SDK initiliazation failed: %@", error.localizedDescription);
            self.optimizely = nil;
        }
    }
    
    [self startWithRootViewController];
}

-(void)initializeOptimizelySDKWithCustomization {
    // customization example (optional)
    
    CustomLogger *customLogger = [[CustomLogger alloc] init];
    // 30 sec interval may be too frequent. This is for demo purpose.
    // This should be should be much larger (default = 10 mins).
    NSNumber *customDownloadIntervalInSecs = @(30);
    
    self.optimizely = [[OptimizelyClient alloc] initWithSdkKey:kOptimizelySdkKey
                                                         logger:customLogger
                                                eventDispatcher:nil
                                             userProfileService:nil
                                       periodicDownloadInterval:customDownloadIntervalInSecs
                                                defaultLogLevel:OptimizelyLogLevelInfo];
    
    NSNumber *notifId;
    notifId = [self.optimizely.notificationCenter addDecisionNotificationListenerWithDecisionListener:^(NSString *type,
                                                                                              NSString *userId,
                                                                                              NSDictionary<NSString *,id> *attributes,
                                                                                              NSDictionary<NSString *,id> *decisionInfo) {
        NSLog(@"Received decision notification: %@ %@ %@ %@", type, userId, attributes, decisionInfo);
    }];
    
    notifId = [self.optimizely.notificationCenter addTrackNotificationListenerWithTrackListener:^(NSString *eventKey,
                                                                                                  NSString *userId,
                                                                                                  NSDictionary<NSString *,id> *attributes, NSDictionary<NSString *,id> *eventTags, NSDictionary<NSString *,id> *event) {
        NSLog(@"Received track notification: %@ %@ %@ %@ %@", eventKey, userId, attributes, eventTags, event);
        
#if TARGET_OS_IOS
        // Amplitude example
        NSString *propertyKey = [NSString stringWithFormat:@"[Optimizely] %@", eventKey];
        AMPIdentify *identify = [[AMPIdentify alloc] init];
        [identify set:propertyKey value:userId];
        // Track event (optional)
        NSString *eventIdentifier = [NSString stringWithFormat:@"[Optimizely] %@ - %@", eventKey, userId];
        [Amplitude.instance logEvent:eventIdentifier];
#endif
    }];
    
    [self.optimizely startWithCompletion:^(NSData *data, NSError *error) {
        if (error == nil) {
            NSLog(@"Optimizely SDK initialized successfully!");
        } else {
            NSLog(@"Optimizely SDK initiliazation failed: %@", error.localizedDescription);
            self.optimizely = nil;
        }
        
        [self startWithRootViewController];
    }];
}

// MARK: - ViewControl

-(void)startWithRootViewController {
    dispatch_async(dispatch_get_main_queue(), ^{
        NSError *error;
        NSString *variationKey = [self.optimizely activateWithExperimentKey:kOptimizelyExperimentKey
                                                                     userId:self.userId
                                                                 attributes:self.attributes
                                                                      error:&error];
        
        if (variationKey != nil) {
            [self openVariationViewWithVariationKey:variationKey];
        } else {
            NSLog(@"Optimizely SDK activation failed: %@", error.localizedDescription);
            [self openFailureView];
        }
    });
}

-(void)openVariationViewWithVariationKey:(nullable NSString*)variationKey {
    VariationViewController *variationViewController = [self.storyboard instantiateViewControllerWithIdentifier: @"VariationViewController"];
    
    variationViewController.optimizely = self.optimizely;
    variationViewController.userId = self.userId;
    variationViewController.variationKey = variationKey;
    variationViewController.eventKey = kOptimizelyEventKey;
    
    self.window.rootViewController = variationViewController;
}

-(void)openFailureView {
    self.window.rootViewController = [self.storyboard instantiateViewControllerWithIdentifier:@"FailureViewController"];
}

-(UIStoryboard*)storyboard {
#if TARGET_OS_IOS
    return [UIStoryboard storyboardWithName:@"iOSMain" bundle:nil];
#else
    return [UIStoryboard storyboardWithName:@"tvOSMain" bundle:nil];
#endif
}

// MARK: - AppDelegate

- (void)applicationWillResignActive:(UIApplication *)application {
}

- (void)applicationDidEnterBackground:(UIApplication *)application {
}

- (void)applicationWillEnterForeground:(UIApplication *)application {
}

- (void)applicationDidBecomeActive:(UIApplication *)application {
}

- (void)applicationWillTerminate:(UIApplication *)application {
}

@end<|MERGE_RESOLUTION|>--- conflicted
+++ resolved
@@ -39,20 +39,15 @@
 @implementation AppDelegate
 
 - (BOOL)application:(UIApplication *)application didFinishLaunchingWithOptions:(NSDictionary *)launchOptions {
-<<<<<<< HEAD
-
+
+    // most of the third-party integrations only support iOS, so the sample code is only targeted for iOS builds
+    #if TARGET_OS_IOS
+    
+    #endif
+    
     self.userId = [NSString stringWithFormat:@"%d", arc4random_uniform(300000)];
     self.attributes = @{ @"browser_type": @"safari" };
-=======
-    // most of the third-party integrations only support iOS, so the sample code is only targeted for iOS builds
-    #if TARGET_OS_IOS
->>>>>>> c31df22b
-    
-    #endif
-    
-    self.userId = [NSString stringWithFormat:@"%d", arc4random()];
-    self.attributes = @{ @"browser_type": @"safari", @"bool_attr": @(false) };
-    
+
     // initialize SDK in one of these two ways:
     // (1) asynchronous SDK initialization (RECOMMENDED)
     //     - fetch a JSON datafile from the server
