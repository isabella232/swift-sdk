/****************************************************************************
 * Copyright 2020, Optimizely, Inc. and contributors                        *
 *                                                                          *
 * Licensed under the Apache License, Version 2.0 (the "License");          *
 * you may not use this file except in compliance with the License.         *
 * You may obtain a copy of the License at                                  *
 *                                                                          *
 *    http://www.apache.org/licenses/LICENSE-2.0                            *
 *                                                                          *
 * Unless required by applicable law or agreed to in writing, software      *
 * distributed under the License is distributed on an "AS IS" BASIS,        *
 * WITHOUT WARRANTIES OR CONDITIONS OF ANY KIND, either express or implied. *
 * See the License for the specific language governing permissions and      *
 * limitations under the License.                                           *
 ***************************************************************************/

import XCTest

class OptimizelyClientTests_Decide: XCTestCase {
    
    let kUserId = "tester"
    
    var optimizely: OptimizelyClient!
    var eventDispatcher = MockEventDispatcher()
    var decisionService: DefaultDecisionService!

    override func setUp() {
        super.setUp()
        
        let datafile = OTUtils.loadJSONDatafile("decide_datafile")!
        optimizely = OptimizelyClient(sdkKey: OTUtils.randomSdkKey,
                                      eventDispatcher: eventDispatcher,
                                      userProfileService: OTUtils.createClearUserProfileService())
        decisionService = (optimizely.decisionService as! DefaultDecisionService)
        try! optimizely.start(datafile: datafile)
    }
    
<<<<<<< HEAD
}

// MARK: - decide API

extension OptimizelyClientTests_Decide {
    
    func testDecide_feature() {
=======
    func testDecide() {
>>>>>>> 4418529a
        let featureKey = "feature_1"
        let variablesExpected = try! optimizely.getAllFeatureVariables(featureKey: featureKey, userId: kUserId)
        
        let user = OptimizelyUserContext(userId: kUserId)
        try? optimizely.setUserContext(user)
        let decision = optimizely.decide(key: featureKey)
        
        XCTAssertEqual(decision.variationKey, "a")
        XCTAssertEqual(decision.enabled, true)
        let variables = decision.variables!
        XCTAssertTrue(NSDictionary(dictionary: variables.toMap()).isEqual(to: variablesExpected.toMap()))
        
        XCTAssertEqual(decision.key, featureKey)
        XCTAssertEqual(decision.user, user)
        XCTAssert(decision.reasons.isEmpty)
    }
<<<<<<< HEAD
    
    func testDecide_experiment() {
        let experimentKey = "exp_with_audience"
        
        let user = OptimizelyUserContext(userId: kUserId)
        try? optimizely.setUserContext(user)
        let decision = optimizely.decide(key: experimentKey)
        
        XCTAssertEqual(decision.variationKey, "a")
        XCTAssertNil(decision.enabled)
        XCTAssertNil(decision.variables)
        
        XCTAssertEqual(decision.key, experimentKey)
        XCTAssertEqual(decision.user, user)
        XCTAssert(decision.reasons.isEmpty)
    }
    
    func testDecide_featureAndExperimentNameConflict() {
        let featureKey = "common_name"
        let variablesExpected = try! optimizely.getAllFeatureVariables(featureKey: featureKey, userId: kUserId)
        
        let user = OptimizelyUserContext(userId: kUserId)
        try? optimizely.setUserContext(user)
        let decision = optimizely.decide(key: featureKey)
        
        XCTAssertNil(decision.variationKey)
        XCTAssertEqual(decision.enabled, false)
        let variables = decision.variables!
        XCTAssertTrue(NSDictionary(dictionary: variables.toMap()).isEqual(to: variablesExpected.toMap()))
        
        XCTAssertEqual(decision.key, featureKey)
        XCTAssertEqual(decision.user, user)
        XCTAssert(decision.reasons.isEmpty)
    }
=======
        
>>>>>>> 4418529a
    func testDecide_userSetInCallParameter() {
        let featureKey = "feature_1"
        let variablesExpected = try! optimizely.getAllFeatureVariables(featureKey: featureKey, userId: kUserId)
        
        let user = OptimizelyUserContext(userId: kUserId)
        
        let decision = optimizely.decide(key: featureKey, user: user)
        
        XCTAssertEqual(decision.variationKey, "a")
        XCTAssertEqual(decision.enabled, true)
        let variables = decision.variables!
        XCTAssertTrue(NSDictionary(dictionary: variables.toMap()).isEqual(to: variablesExpected.toMap()))
        
        XCTAssertEqual(decision.key, featureKey)
        XCTAssertEqual(decision.user, user)
        XCTAssert(decision.reasons.isEmpty)
    }
    
    func testDecide_userSetInCallParameterOverriding() {
        let featureKey = "feature_1"
        let variablesExpected = try! optimizely.getAllFeatureVariables(featureKey: featureKey, userId: kUserId)
        
        let user1 = OptimizelyUserContext(userId: kUserId)
        let user2 = OptimizelyUserContext(userId: "newUser")
        try? optimizely.setUserContext(user1)
        let decision = optimizely.decide(key: featureKey, user: user2)
        
        XCTAssertEqual(decision.variationKey, "a")
        XCTAssertEqual(decision.enabled, true)
        let variables = decision.variables!
        XCTAssertTrue(NSDictionary(dictionary: variables.toMap()).isEqual(to: variablesExpected.toMap()))
        
        XCTAssertEqual(decision.key, featureKey)
        XCTAssertEqual(decision.user, user2)
        XCTAssert(decision.reasons.isEmpty)
    }
    
}

// MARK: - impression events

extension OptimizelyClientTests_Decide {
    
    // NOTE: we here validate impression events only.
    //       all decision-notification tests are in "OptimizelyTests-Common/DecisionListenerTests"
    
    func testDecide_sendImpression() {
        let featureKey = "feature_1"

        let user = OptimizelyUserContext(userId: kUserId)
        try? optimizely.setUserContext(user)
        let decision = optimizely.decide(key: featureKey)
        
        optimizely.eventLock.sync{}

        XCTAssertEqual(decision.variationKey, "a")
        XCTAssertNotNil(decision.enabled)
        XCTAssertNotNil(eventDispatcher.eventSent)
        
        let desc = eventDispatcher.eventSent!.description
        XCTAssert(desc.contains("campaign_activated"))
    }
    
    func testDecide_doNotSendImpression() {
        let featureKey = "common_name"   // no experiment

        let user = OptimizelyUserContext(userId: kUserId)
        try? optimizely.setUserContext(user)
        let decision = optimizely.decide(key: featureKey)
        
        optimizely.eventLock.sync{}

        XCTAssertNil(decision.variationKey)
        XCTAssertNotNil(decision.enabled)
        XCTAssertNil(eventDispatcher.eventSent)
    }
    
}

// MARK: - decideAll API

extension OptimizelyClientTests_Decide {
    
    func testDecideAll_oneFeature() {
        let featureKey = "feature_1"
        let featureKeys = [featureKey]
        let variablesExpected = try! optimizely.getAllFeatureVariables(featureKey: featureKey, userId: kUserId)
        
        let user = OptimizelyUserContext(userId: kUserId)
        try? optimizely.setUserContext(user)
        let decisions = optimizely.decideAll(keys: featureKeys)
        
        XCTAssert(decisions.count == 1)
        let decision = decisions[featureKey]!
        
        let expDecision = OptimizelyDecision(variationKey: "a",
                                             enabled: true,
                                             variables: variablesExpected,
                                             key: featureKey,
                                             user: user,
                                             reasons: [])
        XCTAssertEqual(decision, expDecision)
    }
    
    func testDecideAll_twoFeatures() {
        let featureKey1 = "feature_1"
        let featureKey2 = "feature_2"
        
        let featureKeys = [featureKey1, featureKey2]
        let variablesExpected1 = try! optimizely.getAllFeatureVariables(featureKey: featureKey1, userId: kUserId)
        let variablesExpected2 = OptimizelyJSON(map: [:])
        
        let user = OptimizelyUserContext(userId: kUserId)
        try? optimizely.setUserContext(user)
        let decisions = optimizely.decideAll(keys: featureKeys)
        
        XCTAssert(decisions.count == 2)
        
        XCTAssert(decisions[featureKey1]! == OptimizelyDecision(variationKey: "a",
                                                                enabled: true,
                                                                variables: variablesExpected1,
                                                                key: featureKey1,
                                                                user: user,
                                                                reasons: []))
        XCTAssert(decisions[featureKey2]! == OptimizelyDecision(variationKey: nil,
                                                                enabled: false,
                                                                variables: variablesExpected2,
                                                                key: featureKey2,
                                                                user: user,
                                                                reasons: []))
    }
    
    func testDecideAll_nilKeys() {
        let featureKey1 = "feature_1"
        let featureKey2 = "feature_2"
        let featureKey3 = "common_name"
        
        let variablesExpected1 = try! optimizely.getAllFeatureVariables(featureKey: featureKey1, userId: kUserId)
        let variablesExpected2 = OptimizelyJSON(map: [:])
        let variablesExpected3 = OptimizelyJSON(map: [:])
        
        let user = OptimizelyUserContext(userId: kUserId)
        try? optimizely.setUserContext(user)
        let decisions = optimizely.decideAll(keys: nil)
        
        XCTAssert(decisions.count == 3)
        
        XCTAssert(decisions[featureKey1]! == OptimizelyDecision(variationKey: "a",
                                                                enabled: true,
                                                                variables: variablesExpected1,
                                                                key: featureKey1,
                                                                user: user,
                                                                reasons: []))
        XCTAssert(decisions[featureKey2]! == OptimizelyDecision(variationKey: nil,
                                                                enabled: false,
                                                                variables: variablesExpected2,
                                                                key: featureKey2,
                                                                user: user,
                                                                reasons: []))
        XCTAssert(decisions[featureKey3]! == OptimizelyDecision(variationKey: nil,
                                                                enabled: false,
                                                                variables: variablesExpected3,
                                                                key: featureKey3,
                                                                user: user,
                                                                reasons: []))
    }
    
    func testDecideAll_nilKeys_enabledOnly() {
        let featureKey1 = "feature_1"
        
        let variablesExpected1 = try! optimizely.getAllFeatureVariables(featureKey: featureKey1, userId: kUserId)
        
        let user = OptimizelyUserContext(userId: kUserId)
        try? optimizely.setUserContext(user)
        let decisions = optimizely.decideAll(keys: nil, options: [.enabledOnly])
        
        XCTAssert(decisions.count == 1)
        
        XCTAssert(decisions[featureKey1]! == OptimizelyDecision(variationKey: "a",
                                                                enabled: true,
                                                                variables: variablesExpected1,
                                                                key: featureKey1,
                                                                user: user,
                                                                reasons: []))
    }

    
    func testDecideAll_emptyKeys() {
        let featureKeys = [String]()
        
        let user = OptimizelyUserContext(userId: kUserId)
        try? optimizely.setUserContext(user)
        let decisions = optimizely.decideAll(keys: featureKeys)
        
        XCTAssert(decisions.count == 0)
    }
    
    func testDecideAll_oneExperiment() {
        let experimentKey = "exp_with_audience"
        let experimentKeys = [experimentKey]
        
        let user = OptimizelyUserContext(userId: kUserId)
        try? optimizely.setUserContext(user)
        let decisions = optimizely.decideAll(keys: experimentKeys)
        
        XCTAssert(decisions.count == 1)
        let decision = decisions[experimentKey]!
        
        let expDecision = OptimizelyDecision(variationKey: "a",
                                             enabled: nil,
                                             variables: nil,
                                             key: experimentKey,
                                             user: user,
                                             reasons: [])
        XCTAssertEqual(decision, expDecision)
    }
    
    func testDecideAll_twoExperiments() {
        let experimentKey1 = "exp_with_audience"
        let experimentKey2 = "exp_no_audience"
        
        let experimentKeys = [experimentKey1, experimentKey2]
        
        let user = OptimizelyUserContext(userId: kUserId)
        try? optimizely.setUserContext(user)
        let decisions = optimizely.decideAll(keys: experimentKeys)
        
        XCTAssert(decisions.count == 2)
        
        XCTAssert(decisions[experimentKey1]! == OptimizelyDecision(variationKey: "a",
                                                                   enabled: nil,
                                                                   variables: nil,
                                                                   key: experimentKey1,
                                                                   user: user,
                                                                   reasons: []))
        XCTAssert(decisions[experimentKey2]! == OptimizelyDecision(variationKey: nil,   // traffic-allocation = 0
                                                                   enabled: nil,
                                                                   variables: nil,
                                                                   key: experimentKey2,
                                                                   user: user,
                                                                   reasons: []))
    }

    func testDecideAll_nilKeys_forExperiment() {
        let experimentKey1 = "exp_with_audience"
        let experimentKey2 = "exp_no_audience"
        let experimentKey3 = "common_name"
        
        let user = OptimizelyUserContext(userId: kUserId)
        try? optimizely.setUserContext(user)
        let decisions = optimizely.decideAll(keys: nil, options: [.forExperiment])
        
        XCTAssert(decisions.count == 3)
        
        XCTAssert(decisions[experimentKey1]! == OptimizelyDecision(variationKey: "a",
                                                                enabled: nil,
                                                                variables: nil,
                                                                key: experimentKey1,
                                                                user: user,
                                                                reasons: []))
        XCTAssert(decisions[experimentKey2]! == OptimizelyDecision(variationKey: nil,    // traffic-allocation = 0
                                                                enabled: nil,
                                                                variables: nil,
                                                                key: experimentKey2,
                                                                user: user,
                                                                reasons: []))
        XCTAssert(decisions[experimentKey3]! == OptimizelyDecision(variationKey: "variation_a",
                                                                enabled: nil,
                                                                variables: nil,
                                                                key: experimentKey3,
                                                                user: user,
                                                                reasons: []))
    }
    
    func testDecideAll_nameConflict() {
        let commonKey = "common_name"
        let keys = [commonKey]
        let variablesExpected = try! optimizely.getAllFeatureVariables(featureKey: commonKey, userId: kUserId)
        
        let user = OptimizelyUserContext(userId: kUserId)
        try? optimizely.setUserContext(user)
        let decisions = optimizely.decideAll(keys: keys)
        
        XCTAssert(decisions.count == 1)
        let decision = decisions[commonKey]!
        
        let expDecision = OptimizelyDecision(variationKey: nil,
                                             enabled: false,
                                             variables: variablesExpected,
                                             key: commonKey,
                                             user: user,
                                             reasons: [])
        XCTAssertEqual(decision, expDecision)
    }
    
}

// MARK: - options

extension OptimizelyClientTests_Decide {
    
    func testDecide_sendImpression_disbleTracking() {
        let featureKey = "feature_1"

        let user = OptimizelyUserContext(userId: kUserId)
        try? optimizely.setUserContext(user)
        let decision = optimizely.decide(key: featureKey, options: [.disableTracking])
        
        optimizely.eventLock.sync{}

        XCTAssertNotNil(decision.enabled)
        XCTAssertNil(eventDispatcher.eventSent)
    }
    
    func testDecideOptions_useUPSbyDefault() {
        let featureKey = "feature_1"        // embedding experiment: "exp_with_audience"
        let experimentId = "10390977673"    // "exp_with_audience"
        let variationId = "10389729780"

        let user = OptimizelyUserContext(userId: kUserId)
        try? optimizely.setUserContext(user)
        
        XCTAssertNil(getProfileVariation(userId: kUserId, experimentId: experimentId))

        // this will set UPS
        _ = optimizely.decide(key: featureKey)
        
        XCTAssert(getProfileVariation(userId: kUserId, experimentId: experimentId) == variationId)
    }
    
    func testDecideOptions_bypassUPS_doNotUpdateUPS() {
        let featureKey = "feature_1"        // embedding experiment: "exp_with_audience"
        let experimentId = "10390977673"    // "exp_with_audience"

        let user = OptimizelyUserContext(userId: kUserId)
        try? optimizely.setUserContext(user)
        
        XCTAssertNil(getProfileVariation(userId: kUserId, experimentId: experimentId))

        // this will not set UPS because of bypassUPS option
        _ = optimizely.decide(key: featureKey, options: [.bypassUPS])
        
        XCTAssertNil(getProfileVariation(userId: kUserId, experimentId: experimentId))
    }

    func testDecideOptions_bypassUPS_doNotReadUPS() {
        let featureKey = "feature_1"        // embedding experiment: "exp_with_audience"
        let experimentId = "10390977673"    // "exp_with_audience"
        let variationKey1 = "a"
        let variationKey2 = "b"
        let variationId2 = "10416523121"

        let user = OptimizelyUserContext(userId: kUserId)
        try? optimizely.setUserContext(user)
        
        setProfileVariation(userId: kUserId, experimentId: experimentId, variationId: variationId2)
        XCTAssert(getProfileVariation(userId: kUserId, experimentId: experimentId) == variationId2)

        let decision1 = optimizely.decide(key: featureKey)
        let decision2 = optimizely.decide(key: featureKey, options: [.bypassUPS])

        XCTAssert(decision1.variationKey == variationKey2)
        XCTAssert(decision2.variationKey == variationKey1)
    }

<<<<<<< HEAD
    func testDecideOptions_forExperiment() {
        let commonKey = "common_name"

        let user = OptimizelyUserContext(userId: kUserId)
        try? optimizely.setUserContext(user)
        let decision = optimizely.decide(key: commonKey, options: [.forExperiment])
        
        XCTAssertEqual(decision.variationKey, "variation_a")
        XCTAssertNil(decision.enabled)
        XCTAssertNil(decision.variables)
        
        XCTAssertEqual(decision.key, commonKey)
        XCTAssertEqual(decision.user, user)
        XCTAssert(decision.reasons.isEmpty)
    }
    
    func testDecideOptions_decideAll_forExperiment() {
        let commonKey = "common_name"
        let keys = [commonKey]
        
        let user = OptimizelyUserContext(userId: kUserId)
        try? optimizely.setUserContext(user)
        let decisions = optimizely.decideAll(keys: keys, options: [.forExperiment])
        
        XCTAssert(decisions.count == 1)
        let decision = decisions[commonKey]!
        
        let expDecision = OptimizelyDecision(variationKey: "variation_a",
                                             enabled: nil,
                                             variables: nil,
                                             key: commonKey,
                                             user: user,
                                             reasons: [])
        XCTAssertEqual(decision, expDecision)
    }
    
=======
>>>>>>> 4418529a
}
    
// MARK: - debugging reasons
  
extension OptimizelyClientTests_Decide {

}

// MARK: - errors

extension OptimizelyClientTests_Decide {
    
    func testDecide_sdkNotReady() {
        let featureKey = "feature_1"
        
        self.optimizely = OptimizelyClient(sdkKey: "12345",
                                           userProfileService: OTUtils.createClearUserProfileService())
        
        let user = OptimizelyUserContext(userId: kUserId)
        let decision = optimizely.decide(key: featureKey, user: user)
        
        XCTAssertNil(decision.variationKey)
        XCTAssertNil(decision.enabled)
        XCTAssertNil(decision.variables)
        XCTAssertEqual(decision.key, featureKey)
        XCTAssertEqual(decision.user, user)
        
        XCTAssert(decision.reasons.count == 1)
        XCTAssert(decision.reasons.first == OptimizelyError.sdkNotReady.reason)
    }
    
    func testDecide_userNotSet() {
        let featureKey = "feature_1"
        
        let decision = optimizely.decide(key: featureKey)
        
        XCTAssertNil(decision.variationKey)
        XCTAssertNil(decision.enabled)
        XCTAssertNil(decision.variables)
        XCTAssertEqual(decision.key, featureKey)
        XCTAssertEqual(decision.user, nil)
        
        XCTAssert(decision.reasons.count == 1)
        XCTAssert(decision.reasons.first == OptimizelyError.userNotSet.reason)
    }
    
    func testDecide_invalidFeatureKey() {
        let featureKey = "invalid_key"
        
        let user = OptimizelyUserContext(userId: kUserId)
        try? optimizely.setUserContext(user)
        
        let decision = optimizely.decide(key: featureKey)
        
        XCTAssert(decision.reasons.count == 1)
        XCTAssert(decision.reasons.first == OptimizelyError.featureKeyInvalid(featureKey).reason)
    }
    
<<<<<<< HEAD
    func testDecide_invalidExperimentKey() {
        let experimentKey = "invalid_key"
        
        let user = OptimizelyUserContext(userId: kUserId)
        try? optimizely.setUserContext(user)
        let decision = optimizely.decide(key: experimentKey)
        
        XCTAssert(decision.reasons.count == 1)
        XCTAssert(decision.reasons.first == OptimizelyError.featureKeyInvalid(experimentKey).reason)
    }
    
    // decideAll
    
    func testDecideAll_sdkNotReady() {
        let featureKeys = ["feature_1"]
        
        self.optimizely = OptimizelyClient(sdkKey: "12345",
                                           userProfileService: OTUtils.createClearUserProfileService())
        
        let user = OptimizelyUserContext(userId: kUserId)
        let decisions = optimizely.decideAll(keys: featureKeys, user: user)
        
        XCTAssert(decisions.count == 0)
    }
    
    func testDecideAll_userNotSet() {
        let featureKeys = ["feature_1"]

        let decisions = optimizely.decideAll(keys: featureKeys)
        
        XCTAssert(decisions.count == 0)
    }
    
    func testDecideAll_errorDecisionIncluded() {
        let featureKey1 = "feature_1"
        let featureKey2 = "invalid_key"

        let featureKeys = [featureKey1, featureKey2]
        let variablesExpected1 = try! optimizely.getAllFeatureVariables(featureKey: featureKey1, userId: kUserId)
        
        let user = OptimizelyUserContext(userId: kUserId)
        try? optimizely.setUserContext(user)
        let decisions = optimizely.decideAll(keys: featureKeys)
        
        XCTAssert(decisions.count == 2)
        
        XCTAssert(decisions[featureKey1]! == OptimizelyDecision(variationKey: "a",
                                                                enabled: true,
                                                                variables: variablesExpected1,
                                                                key: featureKey1,
                                                                user: user,
                                                                reasons: []))
        XCTAssert(decisions[featureKey2]! == OptimizelyDecision.errorDecision(key: featureKey2,
                                                                              user: user,
                                                                              error: .featureKeyInvalid(featureKey2)))
    }

=======
>>>>>>> 4418529a
}

// MARK: - helpers

extension OptimizelyClientTests_Decide {
    func getProfileVariation(userId: String, experimentId: String) -> String? {
        if let profile = decisionService.userProfileService.lookup(userId: userId),
            let bucketMap = profile[UserProfileKeys.kBucketMap] as? OPTUserProfileService.UPBucketMap,
            let experimentMap = bucketMap[experimentId],
            let variationId = experimentMap[UserProfileKeys.kVariationId] {
            return variationId
        } else {
            return nil
        }
    }
    
    func setProfileVariation(userId: String, experimentId: String, variationId: String){
        var profile = decisionService.userProfileService.lookup(userId: userId) ?? OPTUserProfileService.UPProfile()
        
        var bucketMap = profile[UserProfileKeys.kBucketMap] as? OPTUserProfileService.UPBucketMap ?? OPTUserProfileService.UPBucketMap()
        bucketMap[experimentId] = [UserProfileKeys.kVariationId: variationId]
        
        profile[UserProfileKeys.kBucketMap] = bucketMap
        profile[UserProfileKeys.kUserId] = userId
        
        decisionService.userProfileService.save(userProfile: profile)
    }
}
    
class MockEventDispatcher: OPTEventDispatcher {
    var eventSent: EventForDispatch?
    
    func dispatchEvent(event: EventForDispatch, completionHandler: DispatchCompletionHandler?) {
        eventSent = event
    }
    
    func flushEvents() {
        
    }
}<|MERGE_RESOLUTION|>--- conflicted
+++ resolved
@@ -35,17 +35,13 @@
         try! optimizely.start(datafile: datafile)
     }
     
-<<<<<<< HEAD
 }
 
 // MARK: - decide API
 
 extension OptimizelyClientTests_Decide {
     
-    func testDecide_feature() {
-=======
     func testDecide() {
->>>>>>> 4418529a
         let featureKey = "feature_1"
         let variablesExpected = try! optimizely.getAllFeatureVariables(featureKey: featureKey, userId: kUserId)
         
@@ -62,44 +58,7 @@
         XCTAssertEqual(decision.user, user)
         XCTAssert(decision.reasons.isEmpty)
     }
-<<<<<<< HEAD
-    
-    func testDecide_experiment() {
-        let experimentKey = "exp_with_audience"
-        
-        let user = OptimizelyUserContext(userId: kUserId)
-        try? optimizely.setUserContext(user)
-        let decision = optimizely.decide(key: experimentKey)
-        
-        XCTAssertEqual(decision.variationKey, "a")
-        XCTAssertNil(decision.enabled)
-        XCTAssertNil(decision.variables)
-        
-        XCTAssertEqual(decision.key, experimentKey)
-        XCTAssertEqual(decision.user, user)
-        XCTAssert(decision.reasons.isEmpty)
-    }
-    
-    func testDecide_featureAndExperimentNameConflict() {
-        let featureKey = "common_name"
-        let variablesExpected = try! optimizely.getAllFeatureVariables(featureKey: featureKey, userId: kUserId)
-        
-        let user = OptimizelyUserContext(userId: kUserId)
-        try? optimizely.setUserContext(user)
-        let decision = optimizely.decide(key: featureKey)
-        
-        XCTAssertNil(decision.variationKey)
-        XCTAssertEqual(decision.enabled, false)
-        let variables = decision.variables!
-        XCTAssertTrue(NSDictionary(dictionary: variables.toMap()).isEqual(to: variablesExpected.toMap()))
-        
-        XCTAssertEqual(decision.key, featureKey)
-        XCTAssertEqual(decision.user, user)
-        XCTAssert(decision.reasons.isEmpty)
-    }
-=======
-        
->>>>>>> 4418529a
+
     func testDecide_userSetInCallParameter() {
         let featureKey = "feature_1"
         let variablesExpected = try! optimizely.getAllFeatureVariables(featureKey: featureKey, userId: kUserId)
@@ -465,45 +424,6 @@
         XCTAssert(decision2.variationKey == variationKey1)
     }
 
-<<<<<<< HEAD
-    func testDecideOptions_forExperiment() {
-        let commonKey = "common_name"
-
-        let user = OptimizelyUserContext(userId: kUserId)
-        try? optimizely.setUserContext(user)
-        let decision = optimizely.decide(key: commonKey, options: [.forExperiment])
-        
-        XCTAssertEqual(decision.variationKey, "variation_a")
-        XCTAssertNil(decision.enabled)
-        XCTAssertNil(decision.variables)
-        
-        XCTAssertEqual(decision.key, commonKey)
-        XCTAssertEqual(decision.user, user)
-        XCTAssert(decision.reasons.isEmpty)
-    }
-    
-    func testDecideOptions_decideAll_forExperiment() {
-        let commonKey = "common_name"
-        let keys = [commonKey]
-        
-        let user = OptimizelyUserContext(userId: kUserId)
-        try? optimizely.setUserContext(user)
-        let decisions = optimizely.decideAll(keys: keys, options: [.forExperiment])
-        
-        XCTAssert(decisions.count == 1)
-        let decision = decisions[commonKey]!
-        
-        let expDecision = OptimizelyDecision(variationKey: "variation_a",
-                                             enabled: nil,
-                                             variables: nil,
-                                             key: commonKey,
-                                             user: user,
-                                             reasons: [])
-        XCTAssertEqual(decision, expDecision)
-    }
-    
-=======
->>>>>>> 4418529a
 }
     
 // MARK: - debugging reasons
@@ -561,19 +481,7 @@
         XCTAssert(decision.reasons.count == 1)
         XCTAssert(decision.reasons.first == OptimizelyError.featureKeyInvalid(featureKey).reason)
     }
-    
-<<<<<<< HEAD
-    func testDecide_invalidExperimentKey() {
-        let experimentKey = "invalid_key"
-        
-        let user = OptimizelyUserContext(userId: kUserId)
-        try? optimizely.setUserContext(user)
-        let decision = optimizely.decide(key: experimentKey)
-        
-        XCTAssert(decision.reasons.count == 1)
-        XCTAssert(decision.reasons.first == OptimizelyError.featureKeyInvalid(experimentKey).reason)
-    }
-    
+        
     // decideAll
     
     func testDecideAll_sdkNotReady() {
@@ -620,8 +528,6 @@
                                                                               error: .featureKeyInvalid(featureKey2)))
     }
 
-=======
->>>>>>> 4418529a
 }
 
 // MARK: - helpers
