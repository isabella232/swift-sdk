/****************************************************************************
 * Copyright 2020, Optimizely, Inc. and contributors                        *
 *                                                                          *
 * Licensed under the Apache License, Version 2.0 (the "License");          *
 * you may not use this file except in compliance with the License.         *
 * You may obtain a copy of the License at                                  *
 *                                                                          *
 *    http://www.apache.org/licenses/LICENSE-2.0                            *
 *                                                                          *
 * Unless required by applicable law or agreed to in writing, software      *
 * distributed under the License is distributed on an "AS IS" BASIS,        *
 * WITHOUT WARRANTIES OR CONDITIONS OF ANY KIND, either express or implied. *
 * See the License for the specific language governing permissions and      *
 * limitations under the License.                                           *
 ***************************************************************************/

import XCTest

class OptimizelyClientTests_Decide: XCTestCase {
    
    let kUserId = "tester"
    
    var optimizely: OptimizelyClient!
    var eventDispatcher = MockEventDispatcher()
    var decisionService: DefaultDecisionService!
    var ups: OPTUserProfileService!

    override func setUp() {
        super.setUp()
        
        let datafile = OTUtils.loadJSONDatafile("decide_datafile")!
        optimizely = OptimizelyClient(sdkKey: OTUtils.randomSdkKey,
                                      eventDispatcher: eventDispatcher,
                                      userProfileService: OTUtils.createClearUserProfileService())
        decisionService = (optimizely.decisionService as! DefaultDecisionService)
        ups = decisionService.userProfileService
        try! optimizely.start(datafile: datafile)
    }
    
}

// MARK: - setUserContext

extension OptimizelyClientTests_Decide {
    
    func testSetUserContext() {
        let attributes: [String: Any] = [
            "country": "us",
            "age": 100,
            "old": true
        ]
        let user = OptimizelyUserContext(userId: "tester", attributes: attributes)
        
        optimizely.setUserContext(user)
        XCTAssert(optimizely.userContext == user)
    }
    
    func testSetUserContext_replace() {
        let attributes: [String: Any] = [
            "country": "us",
            "age": 100,
            "old": true
        ]
        let user1 = OptimizelyUserContext(userId: "tester1", attributes: attributes)
        let user2 = OptimizelyUserContext(userId: "tester2", attributes: [:])
        
        optimizely.setUserContext(user1)
        XCTAssert(optimizely.userContext == user1)
        
        optimizely.setUserContext(user2)
        XCTAssert(optimizely.userContext == user2)
    }
    
}
    
// MARK: - setDefaultDecideOptions

extension OptimizelyClientTests_Decide {

    func testSetDefaultDecideOptions() {
        let expOptions: [OptimizelyDecideOption] = [.ignoreUPS,
                                                    .disableDecisionEvent,
                                                    .enabledOnly,
                                                    .includeReasons]
        optimizely.setDefaultDecideOptions(expOptions)
        
        XCTAssert(optimizely.defaultDecideOptions == expOptions)
    }
    
    func testSetDefaultDecideOptions_replace() {
        let options1: [OptimizelyDecideOption] = [.ignoreUPS, .disableDecisionEvent]
        let options2: [OptimizelyDecideOption] = [.enabledOnly]

        optimizely.setDefaultDecideOptions(options1)
        XCTAssert(optimizely.defaultDecideOptions == options1)
        
        optimizely.setDefaultDecideOptions(options2)
        XCTAssert(optimizely.defaultDecideOptions == options2)
    }

}

// MARK: - decide

extension OptimizelyClientTests_Decide {

    func testDecide() {
        let featureKey = "feature_2"
        let variablesExpected = try! optimizely.getAllFeatureVariables(featureKey: featureKey, userId: kUserId)
        
        let user = OptimizelyUserContext(userId: kUserId)
        optimizely.setUserContext(user)
        let decision = optimizely.decide(key: featureKey)
        
        XCTAssertEqual(decision.variationKey, "variation_with_traffic")
        XCTAssertEqual(decision.enabled, true)
        let variables = decision.variables!
        XCTAssertTrue(NSDictionary(dictionary: variables.toMap()).isEqual(to: variablesExpected.toMap()))
        
        XCTAssertEqual(decision.flagKey, featureKey)
        XCTAssertEqual(decision.user, user)
        XCTAssert(decision.reasons.isEmpty)
    }

    func testDecide_userSetInCallParameter() {
        let featureKey = "feature_2"
        let variablesExpected = try! optimizely.getAllFeatureVariables(featureKey: featureKey, userId: kUserId)
        
        let user = OptimizelyUserContext(userId: kUserId)
        
        let decision = optimizely.decide(key: featureKey, user: user)
        
        XCTAssertEqual(decision.variationKey, "variation_with_traffic")
        XCTAssertEqual(decision.enabled, true)
        let variables = decision.variables!
        XCTAssertTrue(NSDictionary(dictionary: variables.toMap()).isEqual(to: variablesExpected.toMap()))
        
        XCTAssertEqual(decision.flagKey, featureKey)
        XCTAssertEqual(decision.user, user)
        XCTAssert(decision.reasons.isEmpty)
    }
    
    func testDecide_userSetInCallParameterOverriding() {
        let featureKey = "feature_2"
        let variablesExpected = try! optimizely.getAllFeatureVariables(featureKey: featureKey, userId: kUserId)
        
        let user1 = OptimizelyUserContext(userId: kUserId)
        let user2 = OptimizelyUserContext(userId: "newUser")
        optimizely.setUserContext(user1)
        let decision = optimizely.decide(key: featureKey, user: user2)
        
        XCTAssertEqual(decision.variationKey, "variation_with_traffic")
        XCTAssertEqual(decision.enabled, true)
        let variables = decision.variables!
        XCTAssertTrue(NSDictionary(dictionary: variables.toMap()).isEqual(to: variablesExpected.toMap()))
        
        XCTAssertEqual(decision.flagKey, featureKey)
        XCTAssertEqual(decision.user, user2)
        XCTAssert(decision.reasons.isEmpty)
    }
    
}

// MARK: - impression events

extension OptimizelyClientTests_Decide {
    
    // NOTE: we here validate impression events only.
    //       all decision-notification tests are in "OptimizelyTests-Common/DecisionListenerTests"
    
    func testDecide_sendImpression() {
        let featureKey = "feature_2"

        let user = OptimizelyUserContext(userId: kUserId)
        optimizely.setUserContext(user)
        let decision = optimizely.decide(key: featureKey)
        
        optimizely.eventLock.sync{}

        XCTAssertEqual(decision.variationKey, "variation_with_traffic")
        XCTAssertNotNil(decision.enabled)
        XCTAssertNotNil(eventDispatcher.eventSent)
        
        let desc = eventDispatcher.eventSent!.description
        XCTAssert(desc.contains("campaign_activated"))
    }
    
    func testDecide_doNotSendImpression() {
        let featureKey = "feature_1"   // audience required for experiment

        // no attribute, so audience-match fails
        let user = OptimizelyUserContext(userId: kUserId)
        optimizely.setUserContext(user)
        let decision = optimizely.decide(key: featureKey)
        
        optimizely.eventLock.sync{}

        XCTAssertNotNil(decision.variationKey)   // rollout variation
        XCTAssertNil(eventDispatcher.eventSent)
    }
    
}

// MARK: - decideAll API

extension OptimizelyClientTests_Decide {
    
    func testDecideAll_oneFeature() {
        let featureKey = "feature_2"
        let featureKeys = [featureKey]
        let variablesExpected = try! optimizely.getAllFeatureVariables(featureKey: featureKey, userId: kUserId)
        
        let user = OptimizelyUserContext(userId: kUserId)
        optimizely.setUserContext(user)
        let decisions = optimizely.decideAll(keys: featureKeys)
        
        XCTAssert(decisions.count == 1)
        let decision = decisions[featureKey]!
        
        let expDecision = OptimizelyDecision(enabled: true,
                                             variables: variablesExpected,
                                             variationKey: "variation_with_traffic",
                                             ruleKey: nil,
                                             flagKey: featureKey,
                                             user: user,
                                             reasons: [])
        XCTAssertEqual(decision, expDecision)
    }
    
    func testDecideAll_twoFeatures() {
        let featureKey1 = "feature_1"
        let featureKey2 = "feature_2"
        
        let featureKeys = [featureKey1, featureKey2]
        let variablesExpected1 = try! optimizely.getAllFeatureVariables(featureKey: featureKey1, userId: kUserId)
        let variablesExpected2 = try! optimizely.getAllFeatureVariables(featureKey: featureKey2, userId: kUserId)
        
<<<<<<< HEAD
        let user = OptimizelyUserContext(userId: kUserId, attributes: ["gender": "f"])
        try? optimizely.setUserContext(user)
=======
        let user = OptimizelyUserContext(userId: kUserId)
        optimizely.setUserContext(user)
>>>>>>> 92c4d37a
        let decisions = optimizely.decideAll(keys: featureKeys)
        
        XCTAssert(decisions.count == 2)
        
        XCTAssert(decisions[featureKey1]! == OptimizelyDecision(enabled: true,
                                                                variables: variablesExpected1,
                                                                variationKey: "a",
                                                                ruleKey: nil,
                                                                flagKey: featureKey1,
                                                                user: user,
                                                                reasons: []))
        XCTAssert(decisions[featureKey2]! == OptimizelyDecision(enabled: true,
                                                                variables: variablesExpected2,
                                                                variationKey: "variation_with_traffic",
                                                                ruleKey: nil,
                                                                flagKey: featureKey2,
                                                                user: user,
                                                                reasons: []))
    }
    
    func testDecideAll_nilKeys() {
        let featureKey1 = "feature_1"
        let featureKey2 = "feature_2"
        let featureKey3 = "feature_3"
        
        let variablesExpected1 = try! optimizely.getAllFeatureVariables(featureKey: featureKey1, userId: kUserId)
        let variablesExpected2 = try! optimizely.getAllFeatureVariables(featureKey: featureKey2, userId: kUserId)
        let variablesExpected3 = OptimizelyJSON(map: [:])
        
<<<<<<< HEAD
        let user = OptimizelyUserContext(userId: kUserId, attributes: ["gender": "f"])
        try? optimizely.setUserContext(user)
=======
        let user = OptimizelyUserContext(userId: kUserId)
        optimizely.setUserContext(user)
>>>>>>> 92c4d37a
        let decisions = optimizely.decideAll(keys: nil)
        
        XCTAssert(decisions.count == 3)
        
        XCTAssert(decisions[featureKey1]! == OptimizelyDecision(enabled: true,
                                                                variables: variablesExpected1,
                                                                variationKey: "a",
                                                                ruleKey: nil,
                                                                flagKey: featureKey1,
                                                                user: user,
                                                                reasons: []))
        XCTAssert(decisions[featureKey2]! == OptimizelyDecision(enabled: true,
                                                                variables: variablesExpected2,
                                                                variationKey: "variation_with_traffic",
                                                                ruleKey: nil,
                                                                flagKey: featureKey2,
                                                                user: user,
                                                                reasons: []))
        XCTAssert(decisions[featureKey3]! == OptimizelyDecision(enabled: false,
                                                                variables: variablesExpected3,
                                                                variationKey: nil,
                                                                ruleKey: nil,
                                                                flagKey: featureKey3,
                                                                user: user,
                                                                reasons: []))
    }
    
    func testDecideAll_nilKeys_enabledOnly() {
        let featureKey1 = "feature_1"
        let featureKey2 = "feature_2"
        let variablesExpected1 = try! optimizely.getAllFeatureVariables(featureKey: featureKey1, userId: kUserId)
<<<<<<< HEAD
        let variablesExpected2 = try! optimizely.getAllFeatureVariables(featureKey: featureKey2, userId: kUserId)

        let user = OptimizelyUserContext(userId: kUserId, attributes: ["gender": "f"])
        try? optimizely.setUserContext(user)
=======
        
        let user = OptimizelyUserContext(userId: kUserId)
        optimizely.setUserContext(user)
>>>>>>> 92c4d37a
        let decisions = optimizely.decideAll(keys: nil, options: [.enabledOnly])
        
        XCTAssert(decisions.count == 2)
        
        XCTAssert(decisions[featureKey1]! == OptimizelyDecision(enabled: true,
                                                                variables: variablesExpected1,
                                                                variationKey: "a",
                                                                ruleKey: nil,
                                                                flagKey: featureKey1,
                                                                user: user,
                                                                reasons: []))
        
        XCTAssert(decisions[featureKey2]! == OptimizelyDecision(enabled: true,
                                                                variables: variablesExpected2,
                                                                variationKey: "variation_with_traffic",
                                                                ruleKey: nil,
                                                                key: featureKey2,
                                                                user: user,
                                                                reasons: []))
    }

    
    func testDecideAll_emptyKeys() {
        let featureKeys = [String]()
        
        let user = OptimizelyUserContext(userId: kUserId)
        optimizely.setUserContext(user)
        let decisions = optimizely.decideAll(keys: featureKeys)
        
        XCTAssert(decisions.count == 0)
    }
        
}

// MARK: - options

extension OptimizelyClientTests_Decide {
    
    func testDecide_sendImpression_disbleTracking() {
        let featureKey = "feature_1"

        let user = OptimizelyUserContext(userId: kUserId)
        optimizely.setUserContext(user)
        let decision = optimizely.decide(key: featureKey, options: [.disableDecisionEvent])
        
        optimizely.eventLock.sync{}

        XCTAssertNotNil(decision.enabled)
        XCTAssertNil(eventDispatcher.eventSent)
    }
    
    func testDecideOptions_useUPSbyDefault() {
        let featureKey = "feature_2"        // embedding experiment: "exp_no_audience"
        let experimentId = "10420810910"    // "exp_no_audience"
        let variationId = "10418551353"

        let user = OptimizelyUserContext(userId: kUserId)
        optimizely.setUserContext(user)
        
        XCTAssertNil(OTUtils.getVariationFromUPS(ups: ups, userId: kUserId, experimentId: experimentId))

        // this will set UPS
        _ = optimizely.decide(key: featureKey)
        
        XCTAssert(OTUtils.getVariationFromUPS(ups: ups, userId: kUserId, experimentId: experimentId) == variationId)
    }
    
    func testDecideOptions_bypassUPS_doNotUpdateUPS() {
        let featureKey = "feature_2"        // embedding experiment: "exp_no_audience"
        let experimentId = "10420810910"    // "exp_no_audience"

        let user = OptimizelyUserContext(userId: kUserId)
        optimizely.setUserContext(user)
        
        XCTAssertNil(OTUtils.getVariationFromUPS(ups: ups, userId: kUserId, experimentId: experimentId))

        // this will not set UPS because of bypassUPS option
        _ = optimizely.decide(key: featureKey, options: [.ignoreUPS])
        
        XCTAssertNil(OTUtils.getVariationFromUPS(ups: ups, userId: kUserId, experimentId: experimentId))
    }

    func testDecideOptions_bypassUPS_doNotReadUPS() {
        let featureKey = "feature_2"        // embedding experiment: "exp_no_audience"
        let experimentId = "10420810910"    // "exp_no_audience"
        let variationKey1 = "variation_with_traffic"
        let variationKey2 = "variation_no_traffic"
        let variationId2 = "10418510624"

        let user = OptimizelyUserContext(userId: kUserId)
        optimizely.setUserContext(user)
        
        OTUtils.setVariationToUPS(ups: ups, userId: kUserId, experimentId: experimentId, variationId: variationId2)
        XCTAssert(OTUtils.getVariationFromUPS(ups: ups, userId: kUserId, experimentId: experimentId) == variationId2)

        let decision1 = optimizely.decide(key: featureKey)
        let decision2 = optimizely.decide(key: featureKey, options: [.ignoreUPS])

        XCTAssert(decision1.variationKey == variationKey2)
        XCTAssert(decision2.variationKey == variationKey1)
    }

}
    
// MARK: - debugging reasons
  
extension OptimizelyClientTests_Decide {

}

// MARK: - errors

extension OptimizelyClientTests_Decide {
    
    func testDecide_sdkNotReady() {
        let featureKey = "feature_1"
        
        self.optimizely = OptimizelyClient(sdkKey: "12345",
                                           userProfileService: OTUtils.createClearUserProfileService())
        
        let user = OptimizelyUserContext(userId: kUserId)
        let decision = optimizely.decide(key: featureKey, user: user)
        
        XCTAssertNil(decision.variationKey)
        XCTAssertNil(decision.enabled)
        XCTAssertNil(decision.variables)
        XCTAssertEqual(decision.flagKey, featureKey)
        XCTAssertEqual(decision.user, user)
        
        XCTAssert(decision.reasons.count == 1)
        XCTAssert(decision.reasons.first == OptimizelyError.sdkNotReady.reason)
    }
    
    func testDecide_userNotSet() {
        let featureKey = "feature_1"
        
        let decision = optimizely.decide(key: featureKey)
        
        XCTAssertNil(decision.variationKey)
        XCTAssertNil(decision.enabled)
        XCTAssertNil(decision.variables)
        XCTAssertEqual(decision.flagKey, featureKey)
        XCTAssertEqual(decision.user, nil)
        
        XCTAssert(decision.reasons.count == 1)
        XCTAssert(decision.reasons.first == OptimizelyError.userNotSet.reason)
    }
    
    func testDecide_invalidFeatureKey() {
        let featureKey = "invalid_key"
        
        let user = OptimizelyUserContext(userId: kUserId)
        optimizely.setUserContext(user)
        
        let decision = optimizely.decide(key: featureKey)
        
        XCTAssert(decision.reasons.count == 1)
        XCTAssert(decision.reasons.first == OptimizelyError.featureKeyInvalid(featureKey).reason)
    }
        
    // decideAll
    
    func testDecideAll_sdkNotReady() {
        let featureKeys = ["feature_1"]
        
        self.optimizely = OptimizelyClient(sdkKey: "12345",
                                           userProfileService: OTUtils.createClearUserProfileService())
        
        let user = OptimizelyUserContext(userId: kUserId)
        let decisions = optimizely.decideAll(keys: featureKeys, user: user)
        
        XCTAssert(decisions.count == 0)
    }
    
    func testDecideAll_userNotSet() {
        let featureKeys = ["feature_1"]

        let decisions = optimizely.decideAll(keys: featureKeys)
        
        XCTAssert(decisions.count == 0)
    }
    
    func testDecideAll_errorDecisionIncluded() {
        let featureKey1 = "feature_2"
        let featureKey2 = "invalid_key"

        let featureKeys = [featureKey1, featureKey2]
        let variablesExpected1 = try! optimizely.getAllFeatureVariables(featureKey: featureKey1, userId: kUserId)
        
        let user = OptimizelyUserContext(userId: kUserId)
        optimizely.setUserContext(user)
        let decisions = optimizely.decideAll(keys: featureKeys)
        
        XCTAssert(decisions.count == 2)
        
        XCTAssert(decisions[featureKey1]! == OptimizelyDecision(enabled: true,
                                                                variables: variablesExpected1,
                                                                variationKey: "variation_with_traffic",
                                                                ruleKey: nil,
                                                                flagKey: featureKey1,
                                                                user: user,
                                                                reasons: []))
        XCTAssert(decisions[featureKey2]! == OptimizelyDecision.errorDecision(key: featureKey2,
                                                                              user: user,
                                                                              error: .featureKeyInvalid(featureKey2)))
    }

}

// MARK: - helpers
    
class MockEventDispatcher: OPTEventDispatcher {
    var eventSent: EventForDispatch?
    
    func dispatchEvent(event: EventForDispatch, completionHandler: DispatchCompletionHandler?) {
        eventSent = event
    }
    
    func flushEvents() {
        
    }
}<|MERGE_RESOLUTION|>--- conflicted
+++ resolved
@@ -235,13 +235,8 @@
         let variablesExpected1 = try! optimizely.getAllFeatureVariables(featureKey: featureKey1, userId: kUserId)
         let variablesExpected2 = try! optimizely.getAllFeatureVariables(featureKey: featureKey2, userId: kUserId)
         
-<<<<<<< HEAD
         let user = OptimizelyUserContext(userId: kUserId, attributes: ["gender": "f"])
-        try? optimizely.setUserContext(user)
-=======
-        let user = OptimizelyUserContext(userId: kUserId)
-        optimizely.setUserContext(user)
->>>>>>> 92c4d37a
+        optimizely.setUserContext(user)
         let decisions = optimizely.decideAll(keys: featureKeys)
         
         XCTAssert(decisions.count == 2)
@@ -271,13 +266,8 @@
         let variablesExpected2 = try! optimizely.getAllFeatureVariables(featureKey: featureKey2, userId: kUserId)
         let variablesExpected3 = OptimizelyJSON(map: [:])
         
-<<<<<<< HEAD
         let user = OptimizelyUserContext(userId: kUserId, attributes: ["gender": "f"])
-        try? optimizely.setUserContext(user)
-=======
-        let user = OptimizelyUserContext(userId: kUserId)
-        optimizely.setUserContext(user)
->>>>>>> 92c4d37a
+        optimizely.setUserContext(user)
         let decisions = optimizely.decideAll(keys: nil)
         
         XCTAssert(decisions.count == 3)
@@ -309,16 +299,10 @@
         let featureKey1 = "feature_1"
         let featureKey2 = "feature_2"
         let variablesExpected1 = try! optimizely.getAllFeatureVariables(featureKey: featureKey1, userId: kUserId)
-<<<<<<< HEAD
         let variablesExpected2 = try! optimizely.getAllFeatureVariables(featureKey: featureKey2, userId: kUserId)
 
         let user = OptimizelyUserContext(userId: kUserId, attributes: ["gender": "f"])
-        try? optimizely.setUserContext(user)
-=======
-        
-        let user = OptimizelyUserContext(userId: kUserId)
-        optimizely.setUserContext(user)
->>>>>>> 92c4d37a
+        optimizely.setUserContext(user)
         let decisions = optimizely.decideAll(keys: nil, options: [.enabledOnly])
         
         XCTAssert(decisions.count == 2)
@@ -335,7 +319,7 @@
                                                                 variables: variablesExpected2,
                                                                 variationKey: "variation_with_traffic",
                                                                 ruleKey: nil,
-                                                                key: featureKey2,
+                                                                flagKey: featureKey2,
                                                                 user: user,
                                                                 reasons: []))
     }
