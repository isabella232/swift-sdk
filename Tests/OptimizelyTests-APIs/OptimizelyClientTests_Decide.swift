/****************************************************************************
 * Copyright 2020, Optimizely, Inc. and contributors                        *
 *                                                                          *
 * Licensed under the Apache License, Version 2.0 (the "License");          *
 * you may not use this file except in compliance with the License.         *
 * You may obtain a copy of the License at                                  *
 *                                                                          *
 *    http://www.apache.org/licenses/LICENSE-2.0                            *
 *                                                                          *
 * Unless required by applicable law or agreed to in writing, software      *
 * distributed under the License is distributed on an "AS IS" BASIS,        *
 * WITHOUT WARRANTIES OR CONDITIONS OF ANY KIND, either express or implied. *
 * See the License for the specific language governing permissions and      *
 * limitations under the License.                                           *
 ***************************************************************************/

import XCTest

class OptimizelyClientTests_Decide: XCTestCase {
    
    let kUserId = "tester"
    
    var optimizely: OptimizelyClient!
    var eventDispatcher = MockEventDispatcher()
    var decisionService: DefaultDecisionService!

    override func setUp() {
        super.setUp()
        
        let datafile = OTUtils.loadJSONDatafile("decide_datafile")!
        optimizely = OptimizelyClient(sdkKey: OTUtils.randomSdkKey,
                                      eventDispatcher: eventDispatcher,
                                      userProfileService: OTUtils.createClearUserProfileService())
        decisionService = (optimizely.decisionService as! DefaultDecisionService)
        try! optimizely.start(datafile: datafile)
    }
    
}

<<<<<<< HEAD
// MARK: - decide API

extension OptimizelyClientTests_Decide {
    
=======
// MARK: - setUserContext

extension OptimizelyClientTests_Decide {
    
    func testSetUserContext() {
        let attributes: [String: Any] = [
            "country": "us",
            "age": 100,
            "old": true
        ]
        let user = OptimizelyUserContext(userId: "tester", attributes: attributes)
        
        optimizely.setUserContext(user)
        XCTAssert(optimizely.userContext == user)
    }
    
    func testSetUserContext_replace() {
        let attributes: [String: Any] = [
            "country": "us",
            "age": 100,
            "old": true
        ]
        let user1 = OptimizelyUserContext(userId: "tester1", attributes: attributes)
        let user2 = OptimizelyUserContext(userId: "tester2", attributes: [:])
        
        optimizely.setUserContext(user1)
        XCTAssert(optimizely.userContext == user1)
        
        optimizely.setUserContext(user2)
        XCTAssert(optimizely.userContext == user2)
    }
    
}
    
// MARK: - setDefaultDecideOptions

extension OptimizelyClientTests_Decide {

    func testSetDefaultDecideOptions() {
        let expOptions: [OptimizelyDecideOption] = [.ignoreUPS,
                                                    .disableDecisionEvent,
                                                    .enabledOnly,
                                                    .includeReasons]
        optimizely.setDefaultDecideOptions(expOptions)
        
        XCTAssert(optimizely.defaultDecideOptions == expOptions)
    }
    
    func testSetDefaultDecideOptions_replace() {
        let options1: [OptimizelyDecideOption] = [.ignoreUPS, .disableDecisionEvent]
        let options2: [OptimizelyDecideOption] = [.enabledOnly]

        optimizely.setDefaultDecideOptions(options1)
        XCTAssert(optimizely.defaultDecideOptions == options1)
        
        optimizely.setDefaultDecideOptions(options2)
        XCTAssert(optimizely.defaultDecideOptions == options2)
    }

}

// MARK: - decide

extension OptimizelyClientTests_Decide {

>>>>>>> 266859ec
    func testDecide() {
        let featureKey = "feature_1"
        let variablesExpected = try! optimizely.getAllFeatureVariables(featureKey: featureKey, userId: kUserId)
        
        let user = OptimizelyUserContext(userId: kUserId)
        optimizely.setUserContext(user)
        let decision = optimizely.decide(key: featureKey)
        
        XCTAssertEqual(decision.variationKey, "a")
        XCTAssertEqual(decision.enabled, true)
        let variables = decision.variables!
        XCTAssertTrue(NSDictionary(dictionary: variables.toMap()).isEqual(to: variablesExpected.toMap()))
        
        XCTAssertEqual(decision.flagKey, featureKey)
        XCTAssertEqual(decision.user, user)
        XCTAssert(decision.reasons.isEmpty)
    }

    func testDecide_userSetInCallParameter() {
        let featureKey = "feature_1"
        let variablesExpected = try! optimizely.getAllFeatureVariables(featureKey: featureKey, userId: kUserId)
        
        let user = OptimizelyUserContext(userId: kUserId)
        
        let decision = optimizely.decide(key: featureKey, user: user)
        
        XCTAssertEqual(decision.variationKey, "a")
        XCTAssertEqual(decision.enabled, true)
        let variables = decision.variables!
        XCTAssertTrue(NSDictionary(dictionary: variables.toMap()).isEqual(to: variablesExpected.toMap()))
        
        XCTAssertEqual(decision.flagKey, featureKey)
        XCTAssertEqual(decision.user, user)
        XCTAssert(decision.reasons.isEmpty)
    }
    
    func testDecide_userSetInCallParameterOverriding() {
        let featureKey = "feature_1"
        let variablesExpected = try! optimizely.getAllFeatureVariables(featureKey: featureKey, userId: kUserId)
        
        let user1 = OptimizelyUserContext(userId: kUserId)
        let user2 = OptimizelyUserContext(userId: "newUser")
        optimizely.setUserContext(user1)
        let decision = optimizely.decide(key: featureKey, user: user2)
        
        XCTAssertEqual(decision.variationKey, "a")
        XCTAssertEqual(decision.enabled, true)
        let variables = decision.variables!
        XCTAssertTrue(NSDictionary(dictionary: variables.toMap()).isEqual(to: variablesExpected.toMap()))
        
        XCTAssertEqual(decision.flagKey, featureKey)
        XCTAssertEqual(decision.user, user2)
        XCTAssert(decision.reasons.isEmpty)
    }
    
}

// MARK: - impression events

extension OptimizelyClientTests_Decide {
    
    // NOTE: we here validate impression events only.
    //       all decision-notification tests are in "OptimizelyTests-Common/DecisionListenerTests"
    
    func testDecide_sendImpression() {
        let featureKey = "feature_1"

        let user = OptimizelyUserContext(userId: kUserId)
        optimizely.setUserContext(user)
        let decision = optimizely.decide(key: featureKey)
        
        optimizely.eventLock.sync{}

        XCTAssertEqual(decision.variationKey, "a")
        XCTAssertNotNil(decision.enabled)
        XCTAssertNotNil(eventDispatcher.eventSent)
        
        let desc = eventDispatcher.eventSent!.description
        XCTAssert(desc.contains("campaign_activated"))
    }
    
    func testDecide_doNotSendImpression() {
        let featureKey = "common_name"   // no experiment

        let user = OptimizelyUserContext(userId: kUserId)
        optimizely.setUserContext(user)
        let decision = optimizely.decide(key: featureKey)
        
        optimizely.eventLock.sync{}

        XCTAssertNil(decision.variationKey)
        XCTAssertNotNil(decision.enabled)
        XCTAssertNil(eventDispatcher.eventSent)
    }
    
}

// MARK: - decideAll API

extension OptimizelyClientTests_Decide {
    
    func testDecideAll_oneFeature() {
        let featureKey = "feature_1"
        let featureKeys = [featureKey]
        let variablesExpected = try! optimizely.getAllFeatureVariables(featureKey: featureKey, userId: kUserId)
        
        let user = OptimizelyUserContext(userId: kUserId)
        try? optimizely.setUserContext(user)
        let decisions = optimizely.decideAll(keys: featureKeys)
        
        XCTAssert(decisions.count == 1)
        let decision = decisions[featureKey]!
        
        let expDecision = OptimizelyDecision(enabled: true,
                                             variables: variablesExpected,
                                             variationKey: "a",
                                             ruleKey: nil,
                                             key: featureKey,
                                             user: user,
                                             reasons: [])
        XCTAssertEqual(decision, expDecision)
    }
    
    func testDecideAll_twoFeatures() {
        let featureKey1 = "feature_1"
        let featureKey2 = "feature_2"
        
        let featureKeys = [featureKey1, featureKey2]
        let variablesExpected1 = try! optimizely.getAllFeatureVariables(featureKey: featureKey1, userId: kUserId)
        let variablesExpected2 = OptimizelyJSON(map: [:])
        
        let user = OptimizelyUserContext(userId: kUserId)
        try? optimizely.setUserContext(user)
        let decisions = optimizely.decideAll(keys: featureKeys)
        
        XCTAssert(decisions.count == 2)
        
        XCTAssert(decisions[featureKey1]! == OptimizelyDecision(enabled: true,
                                                                variables: variablesExpected1,
                                                                variationKey: "a",
                                                                ruleKey: nil,
                                                                key: featureKey1,
                                                                user: user,
                                                                reasons: []))
        XCTAssert(decisions[featureKey2]! == OptimizelyDecision(enabled: false,
                                                                variables: variablesExpected2,
                                                                variationKey: nil,
                                                                ruleKey: nil,
                                                                key: featureKey2,
                                                                user: user,
                                                                reasons: []))
    }
    
    func testDecideAll_nilKeys() {
        let featureKey1 = "feature_1"
        let featureKey2 = "feature_2"
        let featureKey3 = "common_name"
        
        let variablesExpected1 = try! optimizely.getAllFeatureVariables(featureKey: featureKey1, userId: kUserId)
        let variablesExpected2 = OptimizelyJSON(map: [:])
        let variablesExpected3 = OptimizelyJSON(map: [:])
        
        let user = OptimizelyUserContext(userId: kUserId)
        try? optimizely.setUserContext(user)
        let decisions = optimizely.decideAll(keys: nil)
        
        XCTAssert(decisions.count == 3)
        
        XCTAssert(decisions[featureKey1]! == OptimizelyDecision(enabled: true,
                                                                variables: variablesExpected1,
                                                                variationKey: "a",
                                                                ruleKey: nil,
                                                                key: featureKey1,
                                                                user: user,
                                                                reasons: []))
        XCTAssert(decisions[featureKey2]! == OptimizelyDecision(enabled: false,
                                                                variables: variablesExpected2,
                                                                variationKey: nil,
                                                                ruleKey: nil,
                                                                key: featureKey2,
                                                                user: user,
                                                                reasons: []))
        XCTAssert(decisions[featureKey3]! == OptimizelyDecision(enabled: false,
                                                                variables: variablesExpected3,
                                                                variationKey: nil,
                                                                ruleKey: nil,
                                                                key: featureKey3,
                                                                user: user,
                                                                reasons: []))
    }
    
    func testDecideAll_nilKeys_enabledOnly() {
        let featureKey1 = "feature_1"
        
        let variablesExpected1 = try! optimizely.getAllFeatureVariables(featureKey: featureKey1, userId: kUserId)
        
        let user = OptimizelyUserContext(userId: kUserId)
        try? optimizely.setUserContext(user)
        let decisions = optimizely.decideAll(keys: nil, options: [.enabledOnly])
        
        XCTAssert(decisions.count == 1)
        
        XCTAssert(decisions[featureKey1]! == OptimizelyDecision(enabled: true,
                                                                variables: variablesExpected1,
                                                                variationKey: "a",
                                                                ruleKey: nil,
                                                                key: featureKey1,
                                                                user: user,
                                                                reasons: []))
    }

    
    func testDecideAll_emptyKeys() {
        let featureKeys = [String]()
        
        let user = OptimizelyUserContext(userId: kUserId)
        try? optimizely.setUserContext(user)
        let decisions = optimizely.decideAll(keys: featureKeys)
        
        XCTAssert(decisions.count == 0)
    }
        
}

// MARK: - options

extension OptimizelyClientTests_Decide {
    
    func testDecide_sendImpression_disbleTracking() {
        let featureKey = "feature_1"

        let user = OptimizelyUserContext(userId: kUserId)
        optimizely.setUserContext(user)
        let decision = optimizely.decide(key: featureKey, options: [.disableDecisionEvent])
        
        optimizely.eventLock.sync{}

        XCTAssertNotNil(decision.enabled)
        XCTAssertNil(eventDispatcher.eventSent)
    }
    
    func testDecideOptions_useUPSbyDefault() {
        let featureKey = "feature_1"        // embedding experiment: "exp_with_audience"
        let experimentId = "10390977673"    // "exp_with_audience"
        let variationId = "10389729780"

        let user = OptimizelyUserContext(userId: kUserId)
        optimizely.setUserContext(user)
        
        XCTAssertNil(getProfileVariation(userId: kUserId, experimentId: experimentId))

        // this will set UPS
        _ = optimizely.decide(key: featureKey)
        
        XCTAssert(getProfileVariation(userId: kUserId, experimentId: experimentId) == variationId)
    }
    
    func testDecideOptions_bypassUPS_doNotUpdateUPS() {
        let featureKey = "feature_1"        // embedding experiment: "exp_with_audience"
        let experimentId = "10390977673"    // "exp_with_audience"

        let user = OptimizelyUserContext(userId: kUserId)
        optimizely.setUserContext(user)
        
        XCTAssertNil(getProfileVariation(userId: kUserId, experimentId: experimentId))

        // this will not set UPS because of bypassUPS option
        _ = optimizely.decide(key: featureKey, options: [.ignoreUPS])
        
        XCTAssertNil(getProfileVariation(userId: kUserId, experimentId: experimentId))
    }

    func testDecideOptions_bypassUPS_doNotReadUPS() {
        let featureKey = "feature_1"        // embedding experiment: "exp_with_audience"
        let experimentId = "10390977673"    // "exp_with_audience"
        let variationKey1 = "a"
        let variationKey2 = "b"
        let variationId2 = "10416523121"

        let user = OptimizelyUserContext(userId: kUserId)
        optimizely.setUserContext(user)
        
        setProfileVariation(userId: kUserId, experimentId: experimentId, variationId: variationId2)
        XCTAssert(getProfileVariation(userId: kUserId, experimentId: experimentId) == variationId2)

        let decision1 = optimizely.decide(key: featureKey)
        let decision2 = optimizely.decide(key: featureKey, options: [.ignoreUPS])

        XCTAssert(decision1.variationKey == variationKey2)
        XCTAssert(decision2.variationKey == variationKey1)
    }

}
    
// MARK: - debugging reasons
  
extension OptimizelyClientTests_Decide {

}

// MARK: - errors

extension OptimizelyClientTests_Decide {
    
    func testDecide_sdkNotReady() {
        let featureKey = "feature_1"
        
        self.optimizely = OptimizelyClient(sdkKey: "12345",
                                           userProfileService: OTUtils.createClearUserProfileService())
        
        let user = OptimizelyUserContext(userId: kUserId)
        let decision = optimizely.decide(key: featureKey, user: user)
        
        XCTAssertNil(decision.variationKey)
        XCTAssertNil(decision.enabled)
        XCTAssertNil(decision.variables)
        XCTAssertEqual(decision.flagKey, featureKey)
        XCTAssertEqual(decision.user, user)
        
        XCTAssert(decision.reasons.count == 1)
        XCTAssert(decision.reasons.first == OptimizelyError.sdkNotReady.reason)
    }
    
    func testDecide_userNotSet() {
        let featureKey = "feature_1"
        
        let decision = optimizely.decide(key: featureKey)
        
        XCTAssertNil(decision.variationKey)
        XCTAssertNil(decision.enabled)
        XCTAssertNil(decision.variables)
        XCTAssertEqual(decision.flagKey, featureKey)
        XCTAssertEqual(decision.user, nil)
        
        XCTAssert(decision.reasons.count == 1)
        XCTAssert(decision.reasons.first == OptimizelyError.userNotSet.reason)
    }
    
    func testDecide_invalidFeatureKey() {
        let featureKey = "invalid_key"
        
        let user = OptimizelyUserContext(userId: kUserId)
        optimizely.setUserContext(user)
        
        let decision = optimizely.decide(key: featureKey)
        
        XCTAssert(decision.reasons.count == 1)
        XCTAssert(decision.reasons.first == OptimizelyError.featureKeyInvalid(featureKey).reason)
    }
        
    // decideAll
    
    func testDecideAll_sdkNotReady() {
        let featureKeys = ["feature_1"]
        
        self.optimizely = OptimizelyClient(sdkKey: "12345",
                                           userProfileService: OTUtils.createClearUserProfileService())
        
        let user = OptimizelyUserContext(userId: kUserId)
        let decisions = optimizely.decideAll(keys: featureKeys, user: user)
        
        XCTAssert(decisions.count == 0)
    }
    
    func testDecideAll_userNotSet() {
        let featureKeys = ["feature_1"]

        let decisions = optimizely.decideAll(keys: featureKeys)
        
        XCTAssert(decisions.count == 0)
    }
    
    func testDecideAll_errorDecisionIncluded() {
        let featureKey1 = "feature_1"
        let featureKey2 = "invalid_key"

        let featureKeys = [featureKey1, featureKey2]
        let variablesExpected1 = try! optimizely.getAllFeatureVariables(featureKey: featureKey1, userId: kUserId)
        
        let user = OptimizelyUserContext(userId: kUserId)
        try? optimizely.setUserContext(user)
        let decisions = optimizely.decideAll(keys: featureKeys)
        
        XCTAssert(decisions.count == 2)
        
        XCTAssert(decisions[featureKey1]! == OptimizelyDecision(enabled: true,
                                                                variables: variablesExpected1,
                                                                variationKey: "a",
                                                                ruleKey: nil,
                                                                key: featureKey1,
                                                                user: user,
                                                                reasons: []))
        XCTAssert(decisions[featureKey2]! == OptimizelyDecision.errorDecision(key: featureKey2,
                                                                              user: user,
                                                                              error: .featureKeyInvalid(featureKey2)))
    }

}

// MARK: - helpers

extension OptimizelyClientTests_Decide {
    func getProfileVariation(userId: String, experimentId: String) -> String? {
        if let profile = decisionService.userProfileService.lookup(userId: userId),
            let bucketMap = profile[UserProfileKeys.kBucketMap] as? OPTUserProfileService.UPBucketMap,
            let experimentMap = bucketMap[experimentId],
            let variationId = experimentMap[UserProfileKeys.kVariationId] {
            return variationId
        } else {
            return nil
        }
    }
    
    func setProfileVariation(userId: String, experimentId: String, variationId: String){
        var profile = decisionService.userProfileService.lookup(userId: userId) ?? OPTUserProfileService.UPProfile()
        
        var bucketMap = profile[UserProfileKeys.kBucketMap] as? OPTUserProfileService.UPBucketMap ?? OPTUserProfileService.UPBucketMap()
        bucketMap[experimentId] = [UserProfileKeys.kVariationId: variationId]
        
        profile[UserProfileKeys.kBucketMap] = bucketMap
        profile[UserProfileKeys.kUserId] = userId
        
        decisionService.userProfileService.save(userProfile: profile)
    }
}
    
class MockEventDispatcher: OPTEventDispatcher {
    var eventSent: EventForDispatch?
    
    func dispatchEvent(event: EventForDispatch, completionHandler: DispatchCompletionHandler?) {
        eventSent = event
    }
    
    func flushEvents() {
        
    }
}<|MERGE_RESOLUTION|>--- conflicted
+++ resolved
@@ -37,12 +37,6 @@
     
 }
 
-<<<<<<< HEAD
-// MARK: - decide API
-
-extension OptimizelyClientTests_Decide {
-    
-=======
 // MARK: - setUserContext
 
 extension OptimizelyClientTests_Decide {
@@ -108,7 +102,6 @@
 
 extension OptimizelyClientTests_Decide {
 
->>>>>>> 266859ec
     func testDecide() {
         let featureKey = "feature_1"
         let variablesExpected = try! optimizely.getAllFeatureVariables(featureKey: featureKey, userId: kUserId)
@@ -216,7 +209,7 @@
         let variablesExpected = try! optimizely.getAllFeatureVariables(featureKey: featureKey, userId: kUserId)
         
         let user = OptimizelyUserContext(userId: kUserId)
-        try? optimizely.setUserContext(user)
+        optimizely.setUserContext(user)
         let decisions = optimizely.decideAll(keys: featureKeys)
         
         XCTAssert(decisions.count == 1)
@@ -226,7 +219,7 @@
                                              variables: variablesExpected,
                                              variationKey: "a",
                                              ruleKey: nil,
-                                             key: featureKey,
+                                             flagKey: featureKey,
                                              user: user,
                                              reasons: [])
         XCTAssertEqual(decision, expDecision)
@@ -241,7 +234,7 @@
         let variablesExpected2 = OptimizelyJSON(map: [:])
         
         let user = OptimizelyUserContext(userId: kUserId)
-        try? optimizely.setUserContext(user)
+        optimizely.setUserContext(user)
         let decisions = optimizely.decideAll(keys: featureKeys)
         
         XCTAssert(decisions.count == 2)
@@ -250,14 +243,14 @@
                                                                 variables: variablesExpected1,
                                                                 variationKey: "a",
                                                                 ruleKey: nil,
-                                                                key: featureKey1,
+                                                                flagKey: featureKey1,
                                                                 user: user,
                                                                 reasons: []))
         XCTAssert(decisions[featureKey2]! == OptimizelyDecision(enabled: false,
                                                                 variables: variablesExpected2,
                                                                 variationKey: nil,
                                                                 ruleKey: nil,
-                                                                key: featureKey2,
+                                                                flagKey: featureKey2,
                                                                 user: user,
                                                                 reasons: []))
     }
@@ -272,7 +265,7 @@
         let variablesExpected3 = OptimizelyJSON(map: [:])
         
         let user = OptimizelyUserContext(userId: kUserId)
-        try? optimizely.setUserContext(user)
+        optimizely.setUserContext(user)
         let decisions = optimizely.decideAll(keys: nil)
         
         XCTAssert(decisions.count == 3)
@@ -281,21 +274,21 @@
                                                                 variables: variablesExpected1,
                                                                 variationKey: "a",
                                                                 ruleKey: nil,
-                                                                key: featureKey1,
+                                                                flagKey: featureKey1,
                                                                 user: user,
                                                                 reasons: []))
         XCTAssert(decisions[featureKey2]! == OptimizelyDecision(enabled: false,
                                                                 variables: variablesExpected2,
                                                                 variationKey: nil,
                                                                 ruleKey: nil,
-                                                                key: featureKey2,
+                                                                flagKey: featureKey2,
                                                                 user: user,
                                                                 reasons: []))
         XCTAssert(decisions[featureKey3]! == OptimizelyDecision(enabled: false,
                                                                 variables: variablesExpected3,
                                                                 variationKey: nil,
                                                                 ruleKey: nil,
-                                                                key: featureKey3,
+                                                                flagKey: featureKey3,
                                                                 user: user,
                                                                 reasons: []))
     }
@@ -306,7 +299,7 @@
         let variablesExpected1 = try! optimizely.getAllFeatureVariables(featureKey: featureKey1, userId: kUserId)
         
         let user = OptimizelyUserContext(userId: kUserId)
-        try? optimizely.setUserContext(user)
+        optimizely.setUserContext(user)
         let decisions = optimizely.decideAll(keys: nil, options: [.enabledOnly])
         
         XCTAssert(decisions.count == 1)
@@ -315,7 +308,7 @@
                                                                 variables: variablesExpected1,
                                                                 variationKey: "a",
                                                                 ruleKey: nil,
-                                                                key: featureKey1,
+                                                                flagKey: featureKey1,
                                                                 user: user,
                                                                 reasons: []))
     }
@@ -325,7 +318,7 @@
         let featureKeys = [String]()
         
         let user = OptimizelyUserContext(userId: kUserId)
-        try? optimizely.setUserContext(user)
+        optimizely.setUserContext(user)
         let decisions = optimizely.decideAll(keys: featureKeys)
         
         XCTAssert(decisions.count == 0)
@@ -489,7 +482,7 @@
         let variablesExpected1 = try! optimizely.getAllFeatureVariables(featureKey: featureKey1, userId: kUserId)
         
         let user = OptimizelyUserContext(userId: kUserId)
-        try? optimizely.setUserContext(user)
+        optimizely.setUserContext(user)
         let decisions = optimizely.decideAll(keys: featureKeys)
         
         XCTAssert(decisions.count == 2)
@@ -498,7 +491,7 @@
                                                                 variables: variablesExpected1,
                                                                 variationKey: "a",
                                                                 ruleKey: nil,
-                                                                key: featureKey1,
+                                                                flagKey: featureKey1,
                                                                 user: user,
                                                                 reasons: []))
         XCTAssert(decisions[featureKey2]! == OptimizelyDecision.errorDecision(key: featureKey2,
