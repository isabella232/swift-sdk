/****************************************************************************
* Copyright 2019-2020, Optimizely, Inc. and contributors                   *
*                                                                          *
* Licensed under the Apache License, Version 2.0 (the "License");          *
* you may not use this file except in compliance with the License.         *
* You may obtain a copy of the License at                                  *
*                                                                          *
*    http://www.apache.org/licenses/LICENSE-2.0                            *
*                                                                          *
* Unless required by applicable law or agreed to in writing, software      *
* distributed under the License is distributed on an "AS IS" BASIS,        *
* WITHOUT WARRANTIES OR CONDITIONS OF ANY KIND, either express or implied. *
* See the License for the specific language governing permissions and      *
* limitations under the License.                                           *
***************************************************************************/

import XCTest

class DecisionListenerTests: XCTestCase {
    
    // MARK: - Constants
    
    let kFeatureKey = "feature_1"
    let kUserId = "11111"
    
    let kVariableKeyString = "s_foo"
    let kVariableKeyInt = "i_42"
    let kVariableKeyDouble = "d_4_2"
    let kVariableKeyBool = "b_true"
    let kVariableKeyJSON = "j_1"
    
    let kVariableValueString = "foo"
    let kVariableValueInt = 42
    let kVariableValueDouble = 4.2
    let kVariableValueBool = true
    
    // MARK: - Properties
    
    var datafile: Data!
    var optimizely: FakeManager!
    var notificationCenter: OPTNotificationCenter!
    
    // MARK: - SetUp
    
    override func setUp() {
        super.setUp()
        
        self.datafile = OTUtils.loadJSONDatafile("api_datafile")
        
        self.optimizely = FakeManager(sdkKey: "12345",
                                      userProfileService: OTUtils.createClearUserProfileService())
        try! self.optimizely.start(datafile: datafile)
        self.notificationCenter = self.optimizely.notificationCenter!
    }
    
    func testDecisionListenerParameters() {
        var count = 0
        notificationCenter.clearAllNotificationListeners()
        _ = notificationCenter.addDecisionNotificationListener { (type, userId, attributes, decisionInfo) in
            XCTAssertEqual(type, "feature")
            XCTAssertEqual(userId, self.kUserId)
            XCTAssert(attributes!.isEmpty)   // [:]
            XCTAssertNotNil(decisionInfo[Constants.DecisionInfoKeys.feature])
            XCTAssertNotNil(decisionInfo[Constants.DecisionInfoKeys.featureEnabled])
            XCTAssertNotNil(decisionInfo[Constants.DecisionInfoKeys.source])
            let sourceInfo: [String: Any] = decisionInfo[Constants.DecisionInfoKeys.sourceInfo]! as! [String: Any]
            XCTAssertNotNil(sourceInfo)
            count += 1
        }
        
        _ = optimizely.getEnabledFeatures(userId: kUserId)
        sleep(1)
        
        XCTAssertEqual(count, 2)
    }
    
    func testDecisionListenerGetFeatureVariableBooleanWithUserNotInExperimentAndRollout() {
        let exp = expectation(description: "x")
        
        self.optimizely.setDecisionServiceData(experiment: nil, variation: nil)
        notificationCenter.clearAllNotificationListeners()
        _ = notificationCenter.addDecisionNotificationListener { (_, _, _, decisionInfo) in
            XCTAssertEqual(decisionInfo[Constants.DecisionInfoKeys.featureEnabled] as! Bool, false)
            XCTAssertEqual(decisionInfo[Constants.DecisionInfoKeys.source] as! String, Constants.DecisionSource.rollout.rawValue)
            XCTAssertEqual(decisionInfo[Constants.DecisionInfoKeys.variableValue] as! Bool, true)
            XCTAssertEqual(decisionInfo[Constants.DecisionInfoKeys.variableType] as! String, "boolean")
            XCTAssertNil(decisionInfo[Constants.ExperimentDecisionInfoKeys.experiment])
            XCTAssertNil(decisionInfo[Constants.ExperimentDecisionInfoKeys.variation])
            exp.fulfill()
        }
        _ = try? self.optimizely.getFeatureVariableBoolean(featureKey: kFeatureKey, variableKey: kVariableKeyBool, userId: kUserId)
        
        wait(for: [exp], timeout: 1)
    }
    
    func testDecisionListenerGetFeatureVariableDoubleWithUserNotInExperimentAndRollout() {
        let exp = expectation(description: "x")

        self.optimizely.setDecisionServiceData(experiment: nil, variation: nil)
        notificationCenter.clearAllNotificationListeners()
        _ = notificationCenter.addDecisionNotificationListener { (_, _, _, decisionInfo) in
            XCTAssertEqual(decisionInfo[Constants.DecisionInfoKeys.featureEnabled] as! Bool, false)
            XCTAssertEqual(decisionInfo[Constants.DecisionInfoKeys.source] as! String, Constants.DecisionSource.rollout.rawValue)
            XCTAssertEqual(decisionInfo[Constants.DecisionInfoKeys.variableValue] as! Double, 4.2)
            XCTAssertEqual(decisionInfo[Constants.DecisionInfoKeys.variableType] as! String, "double")
            XCTAssertNil(decisionInfo[Constants.ExperimentDecisionInfoKeys.experiment])
            XCTAssertNil(decisionInfo[Constants.ExperimentDecisionInfoKeys.variation])
            exp.fulfill()
        }
        _ = try? self.optimizely.getFeatureVariableDouble(featureKey: kFeatureKey, variableKey: kVariableKeyDouble, userId: kUserId)
        
        wait(for: [exp], timeout: 1)
    }
    
    func testDecisionListenerGetFeatureVariableIntegerWithUserNotInExperimentAndRollout() {
        let exp = expectation(description: "x")

        self.optimizely.setDecisionServiceData(experiment: nil, variation: nil)
        notificationCenter.clearAllNotificationListeners()
        _ = notificationCenter.addDecisionNotificationListener { (_, _, _, decisionInfo) in
            XCTAssertEqual(decisionInfo[Constants.DecisionInfoKeys.featureEnabled] as! Bool, false)
            XCTAssertEqual(decisionInfo[Constants.DecisionInfoKeys.source] as! String, Constants.DecisionSource.rollout.rawValue)
            XCTAssertEqual(decisionInfo[Constants.DecisionInfoKeys.variableValue] as! Int, 42)
            XCTAssertEqual(decisionInfo[Constants.DecisionInfoKeys.variableType] as! String, "integer")
            XCTAssertNil(decisionInfo[Constants.ExperimentDecisionInfoKeys.experiment])
            XCTAssertNil(decisionInfo[Constants.ExperimentDecisionInfoKeys.variation])
            exp.fulfill()
        }
        _ = try? self.optimizely.getFeatureVariableInteger(featureKey: kFeatureKey, variableKey: kVariableKeyInt, userId: kUserId)
        
        wait(for: [exp], timeout: 1)
    }
    
    func testDecisionListenerGetFeatureVariableStringWithUserNotInExperimentAndRollout() {
        let exp = expectation(description: "x")

        self.optimizely.setDecisionServiceData(experiment: nil, variation: nil)
        notificationCenter.clearAllNotificationListeners()
        _ = notificationCenter.addDecisionNotificationListener { (_, _, _, decisionInfo) in
            XCTAssertEqual(decisionInfo[Constants.DecisionInfoKeys.featureEnabled] as! Bool, false)
            XCTAssertEqual(decisionInfo[Constants.DecisionInfoKeys.source] as! String, Constants.DecisionSource.rollout.rawValue)
            XCTAssertEqual(decisionInfo[Constants.DecisionInfoKeys.variableValue] as! String, "foo")
            XCTAssertEqual(decisionInfo[Constants.DecisionInfoKeys.variableType] as! String, "string")
            XCTAssertNil(decisionInfo[Constants.ExperimentDecisionInfoKeys.experiment])
            XCTAssertNil(decisionInfo[Constants.ExperimentDecisionInfoKeys.variation])
            exp.fulfill()
       }
        _ = try? self.optimizely.getFeatureVariableString(featureKey: kFeatureKey, variableKey: kVariableKeyString, userId: kUserId)
        
        wait(for: [exp], timeout: 1)
    }
    
    func testDecisionListenerGetFeatureVariableJSONWithUserNotInExperimentAndRollout() {
        let exp = expectation(description: "x")

        self.optimizely.setDecisionServiceData(experiment: nil, variation: nil)
        notificationCenter.clearAllNotificationListeners()
        _ = notificationCenter.addDecisionNotificationListener { (_, _, _, decisionInfo) in
            XCTAssertEqual(decisionInfo[Constants.DecisionInfoKeys.featureEnabled] as! Bool, false)
            XCTAssertEqual(decisionInfo[Constants.DecisionInfoKeys.source] as! String, Constants.DecisionSource.rollout.rawValue)
            XCTAssertEqual((decisionInfo[Constants.DecisionInfoKeys.variableValue] as! [String: Any])["value"] as! Int, 1)
            XCTAssertEqual(decisionInfo[Constants.DecisionInfoKeys.variableType] as! String, Constants.VariableValueType.json.rawValue)
            XCTAssertNil(decisionInfo[Constants.ExperimentDecisionInfoKeys.experiment])
            XCTAssertNil(decisionInfo[Constants.ExperimentDecisionInfoKeys.variation])
            exp.fulfill()
       }
        _ = try? self.optimizely.getFeatureVariableJSON(featureKey: kFeatureKey, variableKey: kVariableKeyJSON, userId: kUserId)
        
        wait(for: [exp], timeout: 1)
    }
    
    func testDecisionListenerGetAllFeatureVariablesWithUserNotInExperimentAndRollout() {
        let exp = expectation(description: "x")
        
        self.optimizely.setDecisionServiceData(experiment: nil, variation: nil)
        notificationCenter.clearAllNotificationListeners()
        _ = notificationCenter.addDecisionNotificationListener { (type, _, _, decisionInfo) in
            XCTAssertEqual(type, Constants.DecisionType.allFeatureVariables.rawValue)
            XCTAssertEqual(decisionInfo[Constants.DecisionInfoKeys.featureEnabled] as! Bool, false)
            XCTAssertEqual(decisionInfo[Constants.DecisionInfoKeys.source] as! String, Constants.DecisionSource.rollout.rawValue)
            XCTAssertNotNil(decisionInfo[Constants.DecisionInfoKeys.variableValues])
            let variableValues = decisionInfo[Constants.DecisionInfoKeys.variableValues] as! [String: Any]
            XCTAssertEqual(variableValues[self.kVariableKeyString] as! String, self.kVariableValueString)
            XCTAssertEqual(variableValues[self.kVariableKeyInt] as! Int, self.kVariableValueInt)
            XCTAssertEqual(variableValues[self.kVariableKeyDouble] as! Double, self.kVariableValueDouble)
            XCTAssertEqual(variableValues[self.kVariableKeyBool] as! Bool, self.kVariableValueBool)
            let jsonMap = (variableValues[self.kVariableKeyJSON] as! [String: Any])
            XCTAssertEqual(jsonMap["value"] as! Int, 1)
            XCTAssertNil(decisionInfo[Constants.ExperimentDecisionInfoKeys.experiment])
            XCTAssertNil(decisionInfo[Constants.ExperimentDecisionInfoKeys.variation])
            exp.fulfill()
        }
        _ = try? self.optimizely.getAllFeatureVariables(featureKey: kFeatureKey,
                                                        userId: kUserId)
        wait(for: [exp], timeout: 1)
    }
    
    func testDecisionListenerGetFeatureVariableBooleanWithUserInRollout() {
        var exp = expectation(description: "x")

        var variation: Variation = (self.optimizely.config?.allExperiments.first!.variations.first)!
        variation.featureEnabled = true
        variation.variables?.append(Variable(id: "2689660112", value: "false"))
        self.optimizely.setDecisionServiceData(experiment: nil, variation: variation)
        notificationCenter.clearAllNotificationListeners()
        _ = notificationCenter.addDecisionNotificationListener { (_, _, _, decisionInfo) in
            XCTAssertEqual(decisionInfo[Constants.DecisionInfoKeys.featureEnabled] as! Bool, true)
            XCTAssertEqual(decisionInfo[Constants.DecisionInfoKeys.source] as! String, Constants.DecisionSource.rollout.rawValue)
            XCTAssertEqual(decisionInfo[Constants.DecisionInfoKeys.variableValue] as! Bool, false)
            XCTAssertEqual(decisionInfo[Constants.DecisionInfoKeys.variableType] as! String, "boolean")
            XCTAssertNil(decisionInfo[Constants.ExperimentDecisionInfoKeys.experiment])
            XCTAssertNil(decisionInfo[Constants.ExperimentDecisionInfoKeys.variation])
            exp.fulfill()
        }
        _ = try? self.optimizely.getFeatureVariableBoolean(featureKey: kFeatureKey, variableKey: kVariableKeyBool, userId: kUserId)
        wait(for: [exp], timeout: 1)

        exp = expectation(description: "x")

        variation.featureEnabled = false
        self.optimizely.setDecisionServiceData(experiment: nil, variation: variation)
        notificationCenter.clearAllNotificationListeners()
        _ = notificationCenter.addDecisionNotificationListener { (_, _, _, decisionInfo) in
            XCTAssertEqual(decisionInfo[Constants.DecisionInfoKeys.featureEnabled] as! Bool, false)
            XCTAssertEqual(decisionInfo[Constants.DecisionInfoKeys.source] as! String, Constants.DecisionSource.rollout.rawValue)
            XCTAssertEqual(decisionInfo[Constants.DecisionInfoKeys.variableValue] as! Bool, true)
            XCTAssertEqual(decisionInfo[Constants.DecisionInfoKeys.variableType] as! String, "boolean")
            XCTAssertNil(decisionInfo[Constants.ExperimentDecisionInfoKeys.experiment])
            XCTAssertNil(decisionInfo[Constants.ExperimentDecisionInfoKeys.variation])
            exp.fulfill()
        }
        _ = try? self.optimizely.getFeatureVariableBoolean(featureKey: kFeatureKey, variableKey: kVariableKeyBool, userId: kUserId)
        wait(for: [exp], timeout: 1)
    }
    
    func testDecisionListenerGetFeatureVariableDoubleWithUserInRollout() {
        var exp = expectation(description: "x")
        
        var variation: Variation = (self.optimizely.config?.allExperiments.first!.variations.first)!
        variation.featureEnabled = true
        variation.variables?.append(Variable(id: "2689280165", value: "50"))
        self.optimizely.setDecisionServiceData(experiment: nil, variation: variation)
        notificationCenter.clearAllNotificationListeners()
        _ = notificationCenter.addDecisionNotificationListener { (_, _, _, decisionInfo) in
            XCTAssertEqual(decisionInfo[Constants.DecisionInfoKeys.featureEnabled] as! Bool, true)
            XCTAssertEqual(decisionInfo[Constants.DecisionInfoKeys.source] as! String, Constants.DecisionSource.rollout.rawValue)
            XCTAssertEqual(decisionInfo[Constants.DecisionInfoKeys.variableValue] as! Double, 50)
            XCTAssertEqual(decisionInfo[Constants.DecisionInfoKeys.variableType] as! String, "double")
            XCTAssertNil(decisionInfo[Constants.ExperimentDecisionInfoKeys.experiment])
            XCTAssertNil(decisionInfo[Constants.ExperimentDecisionInfoKeys.variation])
            exp.fulfill()
        }
        _ = try? self.optimizely.getFeatureVariableDouble(featureKey: kFeatureKey, variableKey: kVariableKeyDouble, userId: kUserId)
        wait(for: [exp], timeout: 1)

        exp = expectation(description: "x")

        variation.featureEnabled = false
        self.optimizely.setDecisionServiceData(experiment: nil, variation: variation)
        notificationCenter.clearAllNotificationListeners()
        _ = notificationCenter.addDecisionNotificationListener { (_, _, _, decisionInfo) in
            XCTAssertEqual(decisionInfo[Constants.DecisionInfoKeys.featureEnabled] as! Bool, false)
            XCTAssertEqual(decisionInfo[Constants.DecisionInfoKeys.source] as! String, Constants.DecisionSource.rollout.rawValue)
            XCTAssertEqual(decisionInfo[Constants.DecisionInfoKeys.variableValue] as! Double, 4.2)
            XCTAssertEqual(decisionInfo[Constants.DecisionInfoKeys.variableType] as! String, "double")
            XCTAssertNil(decisionInfo[Constants.ExperimentDecisionInfoKeys.experiment])
            XCTAssertNil(decisionInfo[Constants.ExperimentDecisionInfoKeys.variation])
            exp.fulfill()
        }
        _ = try? self.optimizely.getFeatureVariableDouble(featureKey: kFeatureKey, variableKey: kVariableKeyDouble, userId: kUserId)
        wait(for: [exp], timeout: 1)
    }
    
    func testDecisionListenerGetFeatureVariableIntegerWithUserInRollout() {
        var exp = expectation(description: "x")

        var variation: Variation = (self.optimizely.config?.allExperiments.first!.variations.first)!
        variation.featureEnabled = true
        variation.variables?.append(Variable(id: "2687470095", value: "50"))
        self.optimizely.setDecisionServiceData(experiment: nil, variation: variation)
        notificationCenter.clearAllNotificationListeners()
        _ = notificationCenter.addDecisionNotificationListener { (_, _, _, decisionInfo) in
            XCTAssertEqual(decisionInfo[Constants.DecisionInfoKeys.featureEnabled] as! Bool, true)
            XCTAssertEqual(decisionInfo[Constants.DecisionInfoKeys.source] as! String, Constants.DecisionSource.rollout.rawValue)
            XCTAssertEqual(decisionInfo[Constants.DecisionInfoKeys.variableValue] as! Int, 50)
            XCTAssertEqual(decisionInfo[Constants.DecisionInfoKeys.variableType] as! String, "integer")
            XCTAssertNil(decisionInfo[Constants.ExperimentDecisionInfoKeys.experiment])
            XCTAssertNil(decisionInfo[Constants.ExperimentDecisionInfoKeys.variation])
            exp.fulfill()
        }
        _ = try? self.optimizely.getFeatureVariableInteger(featureKey: kFeatureKey, variableKey: kVariableKeyInt, userId: kUserId)
        wait(for: [exp], timeout: 1)

        exp = expectation(description: "x")
        
        variation.featureEnabled = false
        self.optimizely.setDecisionServiceData(experiment: nil, variation: variation)
        notificationCenter.clearAllNotificationListeners()
        _ = notificationCenter.addDecisionNotificationListener { (_, _, _, decisionInfo) in
            XCTAssertEqual(decisionInfo[Constants.DecisionInfoKeys.featureEnabled] as! Bool, false)
            XCTAssertEqual(decisionInfo[Constants.DecisionInfoKeys.source] as! String, Constants.DecisionSource.rollout.rawValue)
            XCTAssertEqual(decisionInfo[Constants.DecisionInfoKeys.variableValue] as! Int, 42)
            XCTAssertEqual(decisionInfo[Constants.DecisionInfoKeys.variableType] as! String, "integer")
            XCTAssertNil(decisionInfo[Constants.ExperimentDecisionInfoKeys.experiment])
            XCTAssertNil(decisionInfo[Constants.ExperimentDecisionInfoKeys.variation])
            exp.fulfill()
        }
        _ = try? self.optimizely.getFeatureVariableInteger(featureKey: kFeatureKey, variableKey: kVariableKeyInt, userId: kUserId)
        wait(for: [exp], timeout: 1)
    }
    
    func testDecisionListenerGetFeatureVariableStringWithUserInRollout() {
        var exp = expectation(description: "x")

        var variation: Variation = (self.optimizely.config?.allExperiments.first!.variations.first)!
        variation.featureEnabled = true
        variation.variables?.append(Variable(id: "2696150066", value: "123"))
        self.optimizely.setDecisionServiceData(experiment: nil, variation: variation)
        notificationCenter.clearAllNotificationListeners()
        _ = notificationCenter.addDecisionNotificationListener { (_, _, _, decisionInfo) in
            XCTAssertEqual(decisionInfo[Constants.DecisionInfoKeys.featureEnabled] as! Bool, true)
            XCTAssertEqual(decisionInfo[Constants.DecisionInfoKeys.source] as! String, Constants.DecisionSource.rollout.rawValue)
            XCTAssertEqual(decisionInfo[Constants.DecisionInfoKeys.variableValue] as! String, "123")
            XCTAssertEqual(decisionInfo[Constants.DecisionInfoKeys.variableType] as! String, "string")
            XCTAssertNil(decisionInfo[Constants.ExperimentDecisionInfoKeys.experiment])
            XCTAssertNil(decisionInfo[Constants.ExperimentDecisionInfoKeys.variation])
            exp.fulfill()
        }
        _ = try? self.optimizely.getFeatureVariableString(featureKey: kFeatureKey, variableKey: kVariableKeyString, userId: kUserId)
        wait(for: [exp], timeout: 1)

        exp = expectation(description: "x")

        variation.featureEnabled = false
        self.optimizely.setDecisionServiceData(experiment: nil, variation: variation)
        notificationCenter.clearAllNotificationListeners()
        _ = notificationCenter.addDecisionNotificationListener { (_, _, _, decisionInfo) in
            XCTAssertEqual(decisionInfo[Constants.DecisionInfoKeys.featureEnabled] as! Bool, false)
            XCTAssertEqual(decisionInfo[Constants.DecisionInfoKeys.source] as! String, Constants.DecisionSource.rollout.rawValue)
            XCTAssertEqual(decisionInfo[Constants.DecisionInfoKeys.variableValue] as! String, "foo")
            XCTAssertEqual(decisionInfo[Constants.DecisionInfoKeys.variableType] as! String, "string")
            XCTAssertNil(decisionInfo[Constants.ExperimentDecisionInfoKeys.experiment])
            XCTAssertNil(decisionInfo[Constants.ExperimentDecisionInfoKeys.variation])
            exp.fulfill()
        }
        _ = try? self.optimizely.getFeatureVariableString(featureKey: kFeatureKey, variableKey: kVariableKeyString, userId: kUserId)
        wait(for: [exp], timeout: 1)
    }
    
    func testDecisionListenerGetFeatureVariableJSONWithUserInRollout() {
        var exp = expectation(description: "x")

        var variation: Variation = (self.optimizely.config?.allExperiments.first!.variations.first)!
        variation.featureEnabled = true
        variation.variables?.append(Variable(id: "2696150067", value: "{\"value\":2}"))
        self.optimizely.setDecisionServiceData(experiment: nil, variation: variation)
        notificationCenter.clearAllNotificationListeners()
        _ = notificationCenter.addDecisionNotificationListener { (_, _, _, decisionInfo) in
            XCTAssertEqual(decisionInfo[Constants.DecisionInfoKeys.featureEnabled] as! Bool, true)
            XCTAssertEqual(decisionInfo[Constants.DecisionInfoKeys.source] as! String, Constants.DecisionSource.rollout.rawValue)
            XCTAssertEqual((decisionInfo[Constants.DecisionInfoKeys.variableValue] as! [String: Any])["value"] as! Int, 2)
            XCTAssertEqual(decisionInfo[Constants.DecisionInfoKeys.variableType] as! String, Constants.VariableValueType.json.rawValue)
            XCTAssertNil(decisionInfo[Constants.ExperimentDecisionInfoKeys.experiment])
            XCTAssertNil(decisionInfo[Constants.ExperimentDecisionInfoKeys.variation])
            exp.fulfill()
        }
        _ = try? self.optimizely.getFeatureVariableJSON(featureKey: kFeatureKey, variableKey: kVariableKeyJSON, userId: kUserId)
        wait(for: [exp], timeout: 1)

        exp = expectation(description: "x")

        variation.featureEnabled = false
        self.optimizely.setDecisionServiceData(experiment: nil, variation: variation)
        notificationCenter.clearAllNotificationListeners()
        _ = notificationCenter.addDecisionNotificationListener { (_, _, _, decisionInfo) in
            XCTAssertEqual(decisionInfo[Constants.DecisionInfoKeys.featureEnabled] as! Bool, false)
            XCTAssertEqual(decisionInfo[Constants.DecisionInfoKeys.source] as! String, Constants.DecisionSource.rollout.rawValue)
            XCTAssertEqual((decisionInfo[Constants.DecisionInfoKeys.variableValue] as! [String: Any])["value"] as! Int, 1)
            XCTAssertEqual(decisionInfo[Constants.DecisionInfoKeys.variableType] as! String, Constants.VariableValueType.json.rawValue)
            XCTAssertNil(decisionInfo[Constants.ExperimentDecisionInfoKeys.experiment])
            XCTAssertNil(decisionInfo[Constants.ExperimentDecisionInfoKeys.variation])
            exp.fulfill()
        }
        _ = try? self.optimizely.getFeatureVariableJSON(featureKey: kFeatureKey, variableKey: kVariableKeyJSON, userId: kUserId)
        wait(for: [exp], timeout: 1)
    }
    
    func testDecisionListenerGetAllFeatureVariablesWithUserInRollout() {
        var exp = expectation(description: "x")
        
        var variation: Variation = (self.optimizely.config?.allExperiments.first!.variations.first)!
        variation.featureEnabled = true
        variation.variables?.append(Variable(id: "2696150066", value: "123"))
        self.optimizely.setDecisionServiceData(experiment: nil, variation: variation)
        notificationCenter.clearAllNotificationListeners()
        _ = notificationCenter.addDecisionNotificationListener { (_, _, _, decisionInfo) in
            XCTAssertEqual(decisionInfo[Constants.DecisionInfoKeys.featureEnabled] as! Bool, true)
            XCTAssertEqual(decisionInfo[Constants.DecisionInfoKeys.source] as! String, Constants.DecisionSource.rollout.rawValue)
            XCTAssertNotNil(decisionInfo[Constants.DecisionInfoKeys.variableValues])
            let variableValues = decisionInfo[Constants.DecisionInfoKeys.variableValues] as! [String: Any]
            XCTAssertEqual(variableValues[self.kVariableKeyString] as! String, "123")
            XCTAssertEqual(variableValues[self.kVariableKeyInt] as! Int, self.kVariableValueInt)
            XCTAssertEqual(variableValues[self.kVariableKeyDouble] as! Double, self.kVariableValueDouble)
            XCTAssertEqual(variableValues[self.kVariableKeyBool] as! Bool, self.kVariableValueBool)
            let jsonMap = (variableValues[self.kVariableKeyJSON] as! [String: Any])
            XCTAssertEqual(jsonMap["value"] as! Int, 1)
            XCTAssertNil(decisionInfo[Constants.ExperimentDecisionInfoKeys.experiment])
            XCTAssertNil(decisionInfo[Constants.ExperimentDecisionInfoKeys.variation])
            exp.fulfill()
        }
        _ = try? self.optimizely.getAllFeatureVariables(featureKey: kFeatureKey, userId: kUserId)
        wait(for: [exp], timeout: 1)
        
        exp = expectation(description: "x")
        
        variation.featureEnabled = false
        self.optimizely.setDecisionServiceData(experiment: nil, variation: variation)
        notificationCenter.clearAllNotificationListeners()
        _ = notificationCenter.addDecisionNotificationListener { (_, _, _, decisionInfo) in
            XCTAssertEqual(decisionInfo[Constants.DecisionInfoKeys.featureEnabled] as! Bool, false)
            XCTAssertEqual(decisionInfo[Constants.DecisionInfoKeys.source] as! String, Constants.DecisionSource.rollout.rawValue)
            XCTAssertNotNil(decisionInfo[Constants.DecisionInfoKeys.variableValues])
            let variableValues = decisionInfo[Constants.DecisionInfoKeys.variableValues] as! [String: Any]
            XCTAssertEqual(variableValues[self.kVariableKeyString] as! String, self.kVariableValueString)
            XCTAssertEqual(variableValues[self.kVariableKeyInt] as! Int, self.kVariableValueInt)
            XCTAssertEqual(variableValues[self.kVariableKeyDouble] as! Double, self.kVariableValueDouble)
            XCTAssertEqual(variableValues[self.kVariableKeyBool] as! Bool, self.kVariableValueBool)
            let jsonMap = (variableValues[self.kVariableKeyJSON] as! [String: Any])
            XCTAssertEqual(jsonMap["value"] as! Int, 1)
            XCTAssertNil(decisionInfo[Constants.ExperimentDecisionInfoKeys.experiment])
            XCTAssertNil(decisionInfo[Constants.ExperimentDecisionInfoKeys.variation])
            exp.fulfill()
        }
        _ = try? self.optimizely.getAllFeatureVariables(featureKey: kFeatureKey, userId: kUserId)
        wait(for: [exp], timeout: 1)
    }
    
    func testDecisionListenerGetAllFeatureVariablesWithInvalidType() {
        let exp = expectation(description: "x")
        
        for (index, featureFlag) in self.optimizely.config!.project!.featureFlags.enumerated() {
            if featureFlag.key == kFeatureKey {
                var flag = featureFlag
                flag.variables.append(FeatureVariable(id: "2689660112", key: "b_true", type: "invalid", subType: nil, defaultValue: "true"))
                self.optimizely.config?.project.featureFlags[index] = flag
                break
            }
        }
        
        notificationCenter.clearAllNotificationListeners()
        _ = notificationCenter.addDecisionNotificationListener { (_, _, _, decisionInfo) in
            XCTAssertEqual(decisionInfo[Constants.DecisionInfoKeys.featureEnabled] as! Bool, false)
            XCTAssertEqual(decisionInfo[Constants.DecisionInfoKeys.source] as! String, Constants.DecisionSource.rollout.rawValue)
            XCTAssertNotNil(decisionInfo[Constants.DecisionInfoKeys.variableValues])
            let variableValues = decisionInfo[Constants.DecisionInfoKeys.variableValues] as! [String: Any]
            XCTAssertEqual(variableValues[self.kVariableKeyString] as! String, self.kVariableValueString)
            XCTAssertEqual(variableValues[self.kVariableKeyInt] as! Int, self.kVariableValueInt)
            XCTAssertEqual(variableValues[self.kVariableKeyDouble] as! Double, self.kVariableValueDouble)
            XCTAssertEqual(variableValues[self.kVariableKeyBool] as! String, "true")
            let jsonMap = (variableValues[self.kVariableKeyJSON] as! [String: Any])
            XCTAssertEqual(jsonMap["value"] as! Int, 1)
            XCTAssertNil(decisionInfo[Constants.ExperimentDecisionInfoKeys.experiment])
            XCTAssertNil(decisionInfo[Constants.ExperimentDecisionInfoKeys.variation])
            exp.fulfill()
        }
        _ = try? self.optimizely.getAllFeatureVariables(featureKey: kFeatureKey, userId: kUserId)
        wait(for: [exp], timeout: 1)
    }
    
    func testDecisionListenerGetFeatureVariableBooleanWithUserInExperiment() {
        var exp = expectation(description: "x")

        let experiment: Experiment = (self.optimizely.config?.allExperiments.first)!
        var variation: Variation = (experiment.variations.first)!
        variation.featureEnabled = true
        variation.variables?.append(Variable(id: "2689660112", value: "false"))
        self.optimizely.setDecisionServiceData(experiment: experiment, variation: variation)
        notificationCenter.clearAllNotificationListeners()
        _ = notificationCenter.addDecisionNotificationListener { (_, _, _, decisionInfo) in
            XCTAssertEqual(decisionInfo[Constants.DecisionInfoKeys.featureEnabled] as! Bool, true)
            XCTAssertEqual(decisionInfo[Constants.DecisionInfoKeys.source] as! String, Constants.DecisionSource.featureTest.rawValue)
            XCTAssertEqual(decisionInfo[Constants.DecisionInfoKeys.variableValue] as! Bool, false)
            XCTAssertEqual(decisionInfo[Constants.DecisionInfoKeys.variableType] as! String, "boolean")
            let sourceInfo: [String: Any] = decisionInfo[Constants.DecisionInfoKeys.sourceInfo]! as! [String: Any]
            XCTAssertNotNil(sourceInfo)
            XCTAssertEqual(sourceInfo[Constants.ExperimentDecisionInfoKeys.experiment] as! String, "exp_with_audience")
            XCTAssertEqual(sourceInfo[Constants.ExperimentDecisionInfoKeys.variation] as! String, "a")
            exp.fulfill()
        }
        _ = try? self.optimizely.getFeatureVariableBoolean(featureKey: kFeatureKey, variableKey: kVariableKeyBool, userId: kUserId)
        wait(for: [exp], timeout: 1)

        exp = expectation(description: "x")

        variation.featureEnabled = false
        self.optimizely.setDecisionServiceData(experiment: experiment, variation: variation)
        notificationCenter.clearAllNotificationListeners()
        _ = notificationCenter.addDecisionNotificationListener { (_, _, _, decisionInfo) in
            XCTAssertEqual(decisionInfo[Constants.DecisionInfoKeys.featureEnabled] as! Bool, false)
            XCTAssertEqual(decisionInfo[Constants.DecisionInfoKeys.source] as! String, Constants.DecisionSource.featureTest.rawValue)
            XCTAssertEqual(decisionInfo[Constants.DecisionInfoKeys.variableValue] as! Bool, true)
            XCTAssertEqual(decisionInfo[Constants.DecisionInfoKeys.variableType] as! String, "boolean")
            let sourceInfo: [String: Any] = decisionInfo[Constants.DecisionInfoKeys.sourceInfo]! as! [String: Any]
            XCTAssertNotNil(sourceInfo)
            XCTAssertEqual(sourceInfo[Constants.ExperimentDecisionInfoKeys.experiment] as! String, "exp_with_audience")
            XCTAssertEqual(sourceInfo[Constants.ExperimentDecisionInfoKeys.variation] as! String, "a")
            exp.fulfill()
        }
        _ = try? self.optimizely.getFeatureVariableBoolean(featureKey: kFeatureKey, variableKey: kVariableKeyBool, userId: kUserId)
        wait(for: [exp], timeout: 1)
    }
    
    func testDecisionListenerGetFeatureVariableDoubleWithUserInExperiment() {
        var exp = expectation(description: "x")

        let experiment: Experiment = (self.optimizely.config?.allExperiments.first)!
        var variation: Variation = (experiment.variations.first)!
        variation.featureEnabled = true
        variation.variables?.append(Variable(id: "2689280165", value: "50"))
        self.optimizely.setDecisionServiceData(experiment: experiment, variation: variation)
        notificationCenter.clearAllNotificationListeners()
        _ = notificationCenter.addDecisionNotificationListener { (_, _, _, decisionInfo) in
            XCTAssertEqual(decisionInfo[Constants.DecisionInfoKeys.featureEnabled] as! Bool, true)
            XCTAssertEqual(decisionInfo[Constants.DecisionInfoKeys.source] as! String, Constants.DecisionSource.featureTest.rawValue)
            XCTAssertEqual(decisionInfo[Constants.DecisionInfoKeys.variableValue] as! Double, 50)
            XCTAssertEqual(decisionInfo[Constants.DecisionInfoKeys.variableType] as! String, "double")
            let sourceInfo: [String: Any] = decisionInfo[Constants.DecisionInfoKeys.sourceInfo]! as! [String: Any]
            XCTAssertNotNil(sourceInfo)
            XCTAssertEqual(sourceInfo[Constants.ExperimentDecisionInfoKeys.experiment] as! String, "exp_with_audience")
            XCTAssertEqual(sourceInfo[Constants.ExperimentDecisionInfoKeys.variation] as! String, "a")
            exp.fulfill()
        }
        _ = try? self.optimizely.getFeatureVariableDouble(featureKey: kFeatureKey, variableKey: kVariableKeyDouble, userId: kUserId)
        wait(for: [exp], timeout: 1)

        exp = expectation(description: "x")

        variation.featureEnabled = false
        self.optimizely.setDecisionServiceData(experiment: experiment, variation: variation)
        notificationCenter.clearAllNotificationListeners()
        _ = notificationCenter.addDecisionNotificationListener { (_, _, _, decisionInfo) in
            XCTAssertEqual(decisionInfo[Constants.DecisionInfoKeys.featureEnabled] as! Bool, false)
            XCTAssertEqual(decisionInfo[Constants.DecisionInfoKeys.source] as! String, Constants.DecisionSource.featureTest.rawValue)
            XCTAssertEqual(decisionInfo[Constants.DecisionInfoKeys.variableValue] as! Double, 4.2)
            XCTAssertEqual(decisionInfo[Constants.DecisionInfoKeys.variableType] as! String, "double")
            let sourceInfo: [String: Any] = decisionInfo[Constants.DecisionInfoKeys.sourceInfo]! as! [String: Any]
            XCTAssertNotNil(sourceInfo)
            XCTAssertEqual(sourceInfo[Constants.ExperimentDecisionInfoKeys.experiment] as! String, "exp_with_audience")
            XCTAssertEqual(sourceInfo[Constants.ExperimentDecisionInfoKeys.variation] as! String, "a")
            exp.fulfill()
        }
        _ = try? self.optimizely.getFeatureVariableDouble(featureKey: kFeatureKey, variableKey: kVariableKeyDouble, userId: kUserId)
        wait(for: [exp], timeout: 1)
    }
    
    func testDecisionListenerGetFeatureVariableIntegerWithUserInExperiment() {
        var exp = expectation(description: "x")

        let experiment: Experiment = (self.optimizely.config?.allExperiments.first)!
        var variation: Variation = (experiment.variations.first)!
        variation.featureEnabled = true
        variation.variables?.append(Variable(id: "2687470095", value: "50"))
        self.optimizely.setDecisionServiceData(experiment: experiment, variation: variation)
        notificationCenter.clearAllNotificationListeners()
        _ = notificationCenter.addDecisionNotificationListener { (_, _, _, decisionInfo) in
            XCTAssertEqual(decisionInfo[Constants.DecisionInfoKeys.featureEnabled] as! Bool, true)
            XCTAssertEqual(decisionInfo[Constants.DecisionInfoKeys.source] as! String, Constants.DecisionSource.featureTest.rawValue)
            XCTAssertEqual(decisionInfo[Constants.DecisionInfoKeys.variableValue] as! Int, 50)
            XCTAssertEqual(decisionInfo[Constants.DecisionInfoKeys.variableType] as! String, "integer")
            let sourceInfo: [String: Any] = decisionInfo[Constants.DecisionInfoKeys.sourceInfo]! as! [String: Any]
            XCTAssertNotNil(sourceInfo)
            XCTAssertEqual(sourceInfo[Constants.ExperimentDecisionInfoKeys.experiment] as! String, "exp_with_audience")
            XCTAssertEqual(sourceInfo[Constants.ExperimentDecisionInfoKeys.variation] as! String, "a")
            exp.fulfill()
        }
        _ = try? self.optimizely.getFeatureVariableInteger(featureKey: kFeatureKey, variableKey: kVariableKeyInt, userId: kUserId)
        wait(for: [exp], timeout: 1)

        exp = expectation(description: "x")

        variation.featureEnabled = false
        self.optimizely.setDecisionServiceData(experiment: experiment, variation: variation)
        notificationCenter.clearAllNotificationListeners()
        _ = notificationCenter.addDecisionNotificationListener { (_, _, _, decisionInfo) in
            XCTAssertEqual(decisionInfo[Constants.DecisionInfoKeys.featureEnabled] as! Bool, false)
            XCTAssertEqual(decisionInfo[Constants.DecisionInfoKeys.source] as! String, Constants.DecisionSource.featureTest.rawValue)
            XCTAssertEqual(decisionInfo[Constants.DecisionInfoKeys.variableValue] as! Int, 42)
            XCTAssertEqual(decisionInfo[Constants.DecisionInfoKeys.variableType] as! String, "integer")
            let sourceInfo: [String: Any] = decisionInfo[Constants.DecisionInfoKeys.sourceInfo]! as! [String: Any]
            XCTAssertNotNil(sourceInfo)
            XCTAssertEqual(sourceInfo[Constants.ExperimentDecisionInfoKeys.experiment] as! String, "exp_with_audience")
            XCTAssertEqual(sourceInfo[Constants.ExperimentDecisionInfoKeys.variation] as! String, "a")
            exp.fulfill()
        }
        _ = try? self.optimizely.getFeatureVariableInteger(featureKey: kFeatureKey, variableKey: kVariableKeyInt, userId: kUserId)
        wait(for: [exp], timeout: 1)
    }
    
    func testDecisionListenerGetFeatureVariableStringWithUserInExperiment() {
        var exp = expectation(description: "x")

        let experiment: Experiment = (self.optimizely.config?.allExperiments.first)!
        var variation: Variation = (experiment.variations.first)!
        variation.featureEnabled = true
        variation.variables?.append(Variable(id: "2696150066", value: "123"))
        self.optimizely.setDecisionServiceData(experiment: experiment, variation: variation)
        notificationCenter.clearAllNotificationListeners()
        _ = notificationCenter.addDecisionNotificationListener { (_, _, _, decisionInfo) in
            XCTAssertEqual(decisionInfo[Constants.DecisionInfoKeys.featureEnabled] as! Bool, true)
            XCTAssertEqual(decisionInfo[Constants.DecisionInfoKeys.source] as! String, Constants.DecisionSource.featureTest.rawValue)
            XCTAssertEqual(decisionInfo[Constants.DecisionInfoKeys.variableValue] as! String, "123")
            XCTAssertEqual(decisionInfo[Constants.DecisionInfoKeys.variableType] as! String, "string")
            let sourceInfo: [String: Any] = decisionInfo[Constants.DecisionInfoKeys.sourceInfo]! as! [String: Any]
            XCTAssertNotNil(sourceInfo)
            XCTAssertEqual(sourceInfo[Constants.ExperimentDecisionInfoKeys.experiment] as! String, "exp_with_audience")
            XCTAssertEqual(sourceInfo[Constants.ExperimentDecisionInfoKeys.variation] as! String, "a")
            exp.fulfill()
        }
        _ = try? self.optimizely.getFeatureVariableString(featureKey: kFeatureKey, variableKey: kVariableKeyString, userId: kUserId)
        wait(for: [exp], timeout: 1)

        exp = expectation(description: "x")
        
        variation.featureEnabled = false
        self.optimizely.setDecisionServiceData(experiment: experiment, variation: variation)
        notificationCenter.clearAllNotificationListeners()
        _ = notificationCenter.addDecisionNotificationListener { (_, _, _, decisionInfo) in
            XCTAssertEqual(decisionInfo[Constants.DecisionInfoKeys.featureEnabled] as! Bool, false)
            XCTAssertEqual(decisionInfo[Constants.DecisionInfoKeys.source] as! String, Constants.DecisionSource.featureTest.rawValue)
            XCTAssertEqual(decisionInfo[Constants.DecisionInfoKeys.variableValue] as! String, "foo")
            XCTAssertEqual(decisionInfo[Constants.DecisionInfoKeys.variableType] as! String, "string")
            let sourceInfo: [String: Any] = decisionInfo[Constants.DecisionInfoKeys.sourceInfo]! as! [String: Any]
            XCTAssertNotNil(sourceInfo)
            XCTAssertEqual(sourceInfo[Constants.ExperimentDecisionInfoKeys.experiment] as! String, "exp_with_audience")
            XCTAssertEqual(sourceInfo[Constants.ExperimentDecisionInfoKeys.variation] as! String, "a")
            exp.fulfill()
        }
        _ = try? self.optimizely.getFeatureVariableString(featureKey: kFeatureKey, variableKey: kVariableKeyString, userId: kUserId)
        wait(for: [exp], timeout: 1)
    }
    
    func testDecisionListenerGetFeatureVariableJSONWithUserInExperiment() {
        var exp = expectation(description: "x")

        let experiment: Experiment = (self.optimizely.config?.allExperiments.first)!
        var variation: Variation = (experiment.variations.first)!
        variation.featureEnabled = true
        variation.variables?.append(Variable(id: "2696150067", value: "{\"value\":2}"))
        self.optimizely.setDecisionServiceData(experiment: experiment, variation: variation)
        notificationCenter.clearAllNotificationListeners()
        _ = notificationCenter.addDecisionNotificationListener { (_, _, _, decisionInfo) in
            XCTAssertEqual(decisionInfo[Constants.DecisionInfoKeys.featureEnabled] as! Bool, true)
            XCTAssertEqual(decisionInfo[Constants.DecisionInfoKeys.source] as! String, Constants.DecisionSource.featureTest.rawValue)
            XCTAssertEqual((decisionInfo[Constants.DecisionInfoKeys.variableValue] as! [String: Any])["value"] as! Int, 2)
            XCTAssertEqual(decisionInfo[Constants.DecisionInfoKeys.variableType] as! String, Constants.VariableValueType.json.rawValue)
            let sourceInfo: [String: Any] = decisionInfo[Constants.DecisionInfoKeys.sourceInfo]! as! [String: Any]
            XCTAssertNotNil(sourceInfo)
            XCTAssertEqual(sourceInfo[Constants.ExperimentDecisionInfoKeys.experiment] as! String, "exp_with_audience")
            XCTAssertEqual(sourceInfo[Constants.ExperimentDecisionInfoKeys.variation] as! String, "a")
            exp.fulfill()
        }
        _ = try? self.optimizely.getFeatureVariableJSON(featureKey: kFeatureKey, variableKey: kVariableKeyJSON, userId: kUserId)
        wait(for: [exp], timeout: 1)

        exp = expectation(description: "x")
        
        variation.featureEnabled = false
        self.optimizely.setDecisionServiceData(experiment: experiment, variation: variation)
        notificationCenter.clearAllNotificationListeners()
        _ = notificationCenter.addDecisionNotificationListener { (_, _, _, decisionInfo) in
            XCTAssertEqual(decisionInfo[Constants.DecisionInfoKeys.featureEnabled] as! Bool, false)
            XCTAssertEqual(decisionInfo[Constants.DecisionInfoKeys.source] as! String, Constants.DecisionSource.featureTest.rawValue)
            XCTAssertEqual((decisionInfo[Constants.DecisionInfoKeys.variableValue] as! [String: Any])["value"] as! Int, 1)
            XCTAssertEqual(decisionInfo[Constants.DecisionInfoKeys.variableType] as! String, Constants.VariableValueType.json.rawValue)
            let sourceInfo: [String: Any] = decisionInfo[Constants.DecisionInfoKeys.sourceInfo]! as! [String: Any]
            XCTAssertNotNil(sourceInfo)
            XCTAssertEqual(sourceInfo[Constants.ExperimentDecisionInfoKeys.experiment] as! String, "exp_with_audience")
            XCTAssertEqual(sourceInfo[Constants.ExperimentDecisionInfoKeys.variation] as! String, "a")
            exp.fulfill()
        }
        _ = try? self.optimizely.getFeatureVariableJSON(featureKey: kFeatureKey, variableKey: kVariableKeyJSON, userId: kUserId)
        wait(for: [exp], timeout: 1)
    }
    
    func testDecisionListenerGetAllFeatureVariablesWithUserInExperiment() {
        var exp = expectation(description: "x")
        
        let experiment: Experiment = (self.optimizely.config?.allExperiments.first)!
        var variation: Variation = (experiment.variations.first)!
        variation.featureEnabled = true
        variation.variables?.append(Variable(id: "2696150066", value: "123"))
        self.optimizely.setDecisionServiceData(experiment: experiment, variation: variation)
        notificationCenter.clearAllNotificationListeners()
        _ = notificationCenter.addDecisionNotificationListener { (_, _, _, decisionInfo) in
            XCTAssertEqual(decisionInfo[Constants.DecisionInfoKeys.featureEnabled] as! Bool, true)
            XCTAssertEqual(decisionInfo[Constants.DecisionInfoKeys.source] as! String, Constants.DecisionSource.featureTest.rawValue)
            XCTAssertNotNil(decisionInfo[Constants.DecisionInfoKeys.variableValues])
            let variableValues = decisionInfo[Constants.DecisionInfoKeys.variableValues] as! [String: Any]
            XCTAssertEqual(variableValues[self.kVariableKeyString] as! String, "123")
            XCTAssertEqual(variableValues[self.kVariableKeyInt] as! Int, self.kVariableValueInt)
            XCTAssertEqual(variableValues[self.kVariableKeyDouble] as! Double, self.kVariableValueDouble)
            XCTAssertEqual(variableValues[self.kVariableKeyBool] as! Bool, self.kVariableValueBool)
            let jsonMap = (variableValues[self.kVariableKeyJSON] as! [String: Any])
            XCTAssertEqual(jsonMap["value"] as! Int, 1)
            let sourceInfo: [String: Any] = decisionInfo[Constants.DecisionInfoKeys.sourceInfo]! as! [String: Any]
            XCTAssertNotNil(sourceInfo)
            XCTAssertEqual(sourceInfo[Constants.ExperimentDecisionInfoKeys.experiment] as! String, "exp_with_audience")
            XCTAssertEqual(sourceInfo[Constants.ExperimentDecisionInfoKeys.variation] as! String, "a")
            exp.fulfill()
        }
        _ = try? self.optimizely.getAllFeatureVariables(featureKey: kFeatureKey, userId: kUserId)
        wait(for: [exp], timeout: 1)
        
        exp = expectation(description: "x")
        
        variation.featureEnabled = false
        self.optimizely.setDecisionServiceData(experiment: experiment, variation: variation)
        notificationCenter.clearAllNotificationListeners()
        _ = notificationCenter.addDecisionNotificationListener { (_, _, _, decisionInfo) in
            XCTAssertEqual(decisionInfo[Constants.DecisionInfoKeys.featureEnabled] as! Bool, false)
            XCTAssertEqual(decisionInfo[Constants.DecisionInfoKeys.source] as! String, Constants.DecisionSource.featureTest.rawValue)
            XCTAssertNotNil(decisionInfo[Constants.DecisionInfoKeys.variableValues])
            let variableValues = decisionInfo[Constants.DecisionInfoKeys.variableValues] as! [String: Any]
            XCTAssertEqual(variableValues[self.kVariableKeyString] as! String, self.kVariableValueString)
            XCTAssertEqual(variableValues[self.kVariableKeyInt] as! Int, self.kVariableValueInt)
            XCTAssertEqual(variableValues[self.kVariableKeyDouble] as! Double, self.kVariableValueDouble)
            XCTAssertEqual(variableValues[self.kVariableKeyBool] as! Bool, self.kVariableValueBool)
            let jsonMap = (variableValues[self.kVariableKeyJSON] as! [String: Any])
            XCTAssertEqual(jsonMap["value"] as! Int, 1)
            let sourceInfo: [String: Any] = decisionInfo[Constants.DecisionInfoKeys.sourceInfo]! as! [String: Any]
            XCTAssertNotNil(sourceInfo)
            XCTAssertEqual(sourceInfo[Constants.ExperimentDecisionInfoKeys.experiment] as! String, "exp_with_audience")
            XCTAssertEqual(sourceInfo[Constants.ExperimentDecisionInfoKeys.variation] as! String, "a")
            exp.fulfill()
        }
        _ = try? self.optimizely.getAllFeatureVariables(featureKey: kFeatureKey, userId: kUserId)
        wait(for: [exp], timeout: 1)
    }
    
    func testDecisionListenerForGetEnabledFeatures() {
        var count = 0
        notificationCenter.clearAllNotificationListeners()
        _ = notificationCenter.addDecisionNotificationListener { (_, _, _, decisionInfo) in
            XCTAssertNotNil(decisionInfo[Constants.DecisionInfoKeys.feature])
            XCTAssertNotNil(decisionInfo[Constants.DecisionInfoKeys.featureEnabled])
            XCTAssertNotNil(decisionInfo[Constants.DecisionInfoKeys.source])
            let sourceInfo: [String: Any] = decisionInfo[Constants.DecisionInfoKeys.sourceInfo]! as! [String: Any]
            XCTAssertNotNil(sourceInfo)
            count += 1
        }
        
        _ = optimizely.getEnabledFeatures(userId: kUserId)
        sleep(1)
        
        XCTAssertEqual(count, 2)
    }
    
    func testDecisionListenerWithUserNotInExperimentAndRollout() {
        let exp = expectation(description: "x")

        self.optimizely.setDecisionServiceData(experiment: nil, variation: nil)
        notificationCenter.clearAllNotificationListeners()
        _ = notificationCenter.addDecisionNotificationListener { (_, _, _, decisionInfo) in
            XCTAssertEqual(decisionInfo[Constants.DecisionInfoKeys.featureEnabled] as! Bool, false)
            XCTAssertEqual(decisionInfo[Constants.DecisionInfoKeys.source] as! String, Constants.DecisionSource.rollout.rawValue)
            XCTAssertNil(decisionInfo[Constants.ExperimentDecisionInfoKeys.experiment])
            XCTAssertNil(decisionInfo[Constants.ExperimentDecisionInfoKeys.variation])
            exp.fulfill()
        }
        
        _ = self.optimizely.isFeatureEnabled(featureKey: kFeatureKey, userId: kUserId)
        wait(for: [exp], timeout: 1)
    }
    
    func testDecisionListenerWithUserInRollout() {
        var exp = expectation(description: "x")

        var variation: Variation = (self.optimizely.config?.allExperiments.first!.variations.first)!
        variation.featureEnabled = true
        self.optimizely.setDecisionServiceData(experiment: nil, variation: variation)
        notificationCenter.clearAllNotificationListeners()
        _ = notificationCenter.addDecisionNotificationListener { (_, _, _, decisionInfo) in
            XCTAssertEqual(decisionInfo[Constants.DecisionInfoKeys.featureEnabled] as! Bool, true)
            XCTAssertEqual(decisionInfo[Constants.DecisionInfoKeys.source] as! String, Constants.DecisionSource.rollout.rawValue)
            XCTAssertNil(decisionInfo[Constants.ExperimentDecisionInfoKeys.experiment])
            XCTAssertNil(decisionInfo[Constants.ExperimentDecisionInfoKeys.variation])
            exp.fulfill()
        }
        _ = self.optimizely.isFeatureEnabled(featureKey: kFeatureKey, userId: kUserId)
        wait(for: [exp], timeout: 1)

        exp = expectation(description: "x")

        variation.featureEnabled = false
        self.optimizely.setDecisionServiceData(experiment: nil, variation: variation)
        notificationCenter.clearAllNotificationListeners()
        _ = notificationCenter.addDecisionNotificationListener { (_, _, _, decisionInfo) in
            XCTAssertEqual(decisionInfo[Constants.DecisionInfoKeys.featureEnabled] as! Bool, false)
            XCTAssertEqual(decisionInfo[Constants.DecisionInfoKeys.source] as! String, Constants.DecisionSource.rollout.rawValue)
            XCTAssertNil(decisionInfo[Constants.ExperimentDecisionInfoKeys.experiment])
            XCTAssertNil(decisionInfo[Constants.ExperimentDecisionInfoKeys.variation])
            exp.fulfill()
        }
        _ = self.optimizely.isFeatureEnabled(featureKey: kFeatureKey, userId: kUserId)
        wait(for: [exp], timeout: 1)
    }
    
    func testDecisionListenerWithUserInExperiment() {
        var exp = expectation(description: "x")

        let experiment: Experiment = (self.optimizely.config?.allExperiments.first!)!
        var variation: Variation = (experiment.variations.first)!
        variation.featureEnabled = true
        self.optimizely.setDecisionServiceData(experiment: experiment, variation: variation)
        notificationCenter.clearAllNotificationListeners()
        _ = notificationCenter.addDecisionNotificationListener { (_, _, _, decisionInfo) in
            XCTAssertEqual(decisionInfo[Constants.DecisionInfoKeys.featureEnabled] as! Bool, true)
            XCTAssertEqual(decisionInfo[Constants.DecisionInfoKeys.source] as! String, Constants.DecisionSource.featureTest.rawValue)
            let sourceInfo: [String: Any] = decisionInfo[Constants.DecisionInfoKeys.sourceInfo]! as! [String: Any]
            XCTAssertNotNil(sourceInfo)
            XCTAssertEqual(sourceInfo[Constants.ExperimentDecisionInfoKeys.experiment] as! String, experiment.key)
            XCTAssertEqual(sourceInfo[Constants.ExperimentDecisionInfoKeys.variation] as! String, variation.key)
            exp.fulfill()
        }
        _ = self.optimizely.isFeatureEnabled(featureKey: kFeatureKey, userId: kUserId)
        wait(for: [exp], timeout: 1)

        exp = expectation(description: "x")

        variation.featureEnabled = false
        self.optimizely.setDecisionServiceData(experiment: experiment, variation: variation)
        notificationCenter.clearAllNotificationListeners()
        _ = notificationCenter.addDecisionNotificationListener { (_, _, _, decisionInfo) in
            XCTAssertEqual(decisionInfo[Constants.DecisionInfoKeys.featureEnabled] as! Bool, false)
            XCTAssertEqual(decisionInfo[Constants.DecisionInfoKeys.source] as! String, Constants.DecisionSource.featureTest.rawValue)
            let sourceInfo: [String: Any] = decisionInfo[Constants.DecisionInfoKeys.sourceInfo]! as! [String: Any]
            XCTAssertNotNil(sourceInfo)
            XCTAssertEqual(sourceInfo[Constants.ExperimentDecisionInfoKeys.experiment] as! String, experiment.key)
            XCTAssertEqual(sourceInfo[Constants.ExperimentDecisionInfoKeys.variation] as! String, variation.key)
            exp.fulfill()
        }
        _ = self.optimizely.isFeatureEnabled(featureKey: kFeatureKey, userId: kUserId)
        wait(for: [exp], timeout: 1)
    }
    
}
    
// MARK: - decide apis
    
extension DecisionListenerTests {
    
    func testDecisionListenerDecideFeatureWithUserInExperiment() {
        var exp = expectation(description: "x")
        
        let user = OptimizelyUserContext(userId: kUserId, attributes:["country": "US"])
        
        let experiment: Experiment = (self.optimizely.config?.allExperiments.first)!
        var variation: Variation = (experiment.variations.first)!
        
        variation.featureEnabled = true
        variation.variables?.append(Variable(id: "2696150066", value: "123"))
        self.optimizely.setDecisionServiceData(experiment: experiment, variation: variation)
        notificationCenter.clearAllNotificationListeners()
        _ = notificationCenter.addDecisionNotificationListener { (type, userId, attributes, decisionInfo) in
            XCTAssertEqual(type, Constants.DecisionType.featureDecide.rawValue)
            XCTAssertEqual(userId, user.userId)
            XCTAssertEqual(attributes!["country"] as! String, "US")

            XCTAssertEqual(decisionInfo[Constants.DecisionInfoKeys.featureEnabled] as! Bool, true)
            XCTAssertEqual(decisionInfo[Constants.DecisionInfoKeys.source] as! String, Constants.DecisionSource.featureTest.rawValue)
            XCTAssertNotNil(decisionInfo[Constants.DecisionInfoKeys.variableValues])
            let variableValues = decisionInfo[Constants.DecisionInfoKeys.variableValues] as! [String: Any]
            XCTAssertEqual(variableValues[self.kVariableKeyString] as! String, "123")
            XCTAssertEqual(variableValues[self.kVariableKeyInt] as! Int, self.kVariableValueInt)
            XCTAssertEqual(variableValues[self.kVariableKeyDouble] as! Double, self.kVariableValueDouble)
            XCTAssertEqual(variableValues[self.kVariableKeyBool] as! Bool, self.kVariableValueBool)
            let jsonMap = (variableValues[self.kVariableKeyJSON] as! [String: Any])
            XCTAssertEqual(jsonMap["value"] as! Int, 1)
            let sourceInfo: [String: Any] = decisionInfo[Constants.DecisionInfoKeys.sourceInfo]! as! [String: Any]
            XCTAssertNotNil(sourceInfo)
            XCTAssertEqual(sourceInfo[Constants.ExperimentDecisionInfoKeys.experiment] as! String, "exp_with_audience")
            XCTAssertEqual(sourceInfo[Constants.ExperimentDecisionInfoKeys.variation] as! String, "a")
            XCTAssertEqual(sourceInfo[Constants.ExperimentDecisionInfoKeys.tracked] as! Bool, true)
            exp.fulfill()
        }
        _ = self.optimizely.decide(key: kFeatureKey, user: user)
        wait(for: [exp], timeout: 1)
        
        exp = expectation(description: "x")
        
        variation.featureEnabled = false
        self.optimizely.setDecisionServiceData(experiment: experiment, variation: variation)
        notificationCenter.clearAllNotificationListeners()
        _ = notificationCenter.addDecisionNotificationListener { (_, _, _, decisionInfo) in
            XCTAssertEqual(decisionInfo[Constants.DecisionInfoKeys.featureEnabled] as! Bool, false)
            XCTAssertEqual(decisionInfo[Constants.DecisionInfoKeys.source] as! String, Constants.DecisionSource.featureTest.rawValue)
            XCTAssertNotNil(decisionInfo[Constants.DecisionInfoKeys.variableValues])
            let variableValues = decisionInfo[Constants.DecisionInfoKeys.variableValues] as! [String: Any]
            XCTAssertEqual(variableValues[self.kVariableKeyString] as! String, self.kVariableValueString)
            XCTAssertEqual(variableValues[self.kVariableKeyInt] as! Int, self.kVariableValueInt)
            XCTAssertEqual(variableValues[self.kVariableKeyDouble] as! Double, self.kVariableValueDouble)
            XCTAssertEqual(variableValues[self.kVariableKeyBool] as! Bool, self.kVariableValueBool)
            let jsonMap = (variableValues[self.kVariableKeyJSON] as! [String: Any])
            XCTAssertEqual(jsonMap["value"] as! Int, 1)
            let sourceInfo: [String: Any] = decisionInfo[Constants.DecisionInfoKeys.sourceInfo]! as! [String: Any]
            XCTAssertNotNil(sourceInfo)
            XCTAssertEqual(sourceInfo[Constants.ExperimentDecisionInfoKeys.experiment] as! String, "exp_with_audience")
            XCTAssertEqual(sourceInfo[Constants.ExperimentDecisionInfoKeys.variation] as! String, "a")
            XCTAssertEqual(sourceInfo[Constants.ExperimentDecisionInfoKeys.tracked] as! Bool, true)
            exp.fulfill()
        }
        _ = self.optimizely.decide(key: kFeatureKey, user: user)
        wait(for: [exp], timeout: 1)
    }
    
    func testDecisionListenerDecideFeatureWithUserNotInExperimentAndRollout() {
        let exp = expectation(description: "x")
        
        let user = OptimizelyUserContext(userId: kUserId, attributes:["country": "US"])

        self.optimizely.setDecisionServiceData(experiment: nil, variation: nil)
        notificationCenter.clearAllNotificationListeners()
        _ = notificationCenter.addDecisionNotificationListener { (type, userId, attributes, decisionInfo) in
            XCTAssertEqual(type, Constants.DecisionType.featureDecide.rawValue)
            XCTAssertEqual(userId, user.userId)
            XCTAssertEqual(attributes!["country"] as! String, "US")

            XCTAssertEqual(decisionInfo[Constants.DecisionInfoKeys.featureEnabled] as! Bool, false)
            XCTAssertEqual(decisionInfo[Constants.DecisionInfoKeys.source] as! String, Constants.DecisionSource.rollout.rawValue)
            XCTAssertNotNil(decisionInfo[Constants.DecisionInfoKeys.variableValues])
            let variableValues = decisionInfo[Constants.DecisionInfoKeys.variableValues] as! [String: Any]
            XCTAssertEqual(variableValues[self.kVariableKeyString] as! String, self.kVariableValueString)
            XCTAssertEqual(variableValues[self.kVariableKeyInt] as! Int, self.kVariableValueInt)
            XCTAssertEqual(variableValues[self.kVariableKeyDouble] as! Double, self.kVariableValueDouble)
            XCTAssertEqual(variableValues[self.kVariableKeyBool] as! Bool, self.kVariableValueBool)
            let jsonMap = (variableValues[self.kVariableKeyJSON] as! [String: Any])
            XCTAssertEqual(jsonMap["value"] as! Int, 1)
            XCTAssertNil(decisionInfo[Constants.ExperimentDecisionInfoKeys.experiment])
            XCTAssertNil(decisionInfo[Constants.ExperimentDecisionInfoKeys.variation])
            XCTAssertNil(decisionInfo[Constants.ExperimentDecisionInfoKeys.tracked])
            exp.fulfill()
        }
        _ = self.optimizely.decide(key: kFeatureKey, user: user)

        wait(for: [exp], timeout: 1)
    }

    func testDecisionListenerDecideFeatureWithUserInRollout() {
        var exp = expectation(description: "x")
        
        let user = OptimizelyUserContext(userId: kUserId, attributes:["country": "US"])

        var variation: Variation = (self.optimizely.config?.allExperiments.first!.variations.first)!
        variation.featureEnabled = true
        variation.variables?.append(Variable(id: "2696150066", value: "123"))
        self.optimizely.setDecisionServiceData(experiment: nil, variation: variation)
        notificationCenter.clearAllNotificationListeners()
        _ = notificationCenter.addDecisionNotificationListener { (_, _, _, decisionInfo) in
            XCTAssertEqual(decisionInfo[Constants.DecisionInfoKeys.featureEnabled] as! Bool, true)
            XCTAssertEqual(decisionInfo[Constants.DecisionInfoKeys.source] as! String, Constants.DecisionSource.rollout.rawValue)
            XCTAssertNotNil(decisionInfo[Constants.DecisionInfoKeys.variableValues])
            let variableValues = decisionInfo[Constants.DecisionInfoKeys.variableValues] as! [String: Any]
            XCTAssertEqual(variableValues[self.kVariableKeyString] as! String, "123")
            XCTAssertEqual(variableValues[self.kVariableKeyInt] as! Int, self.kVariableValueInt)
            XCTAssertEqual(variableValues[self.kVariableKeyDouble] as! Double, self.kVariableValueDouble)
            XCTAssertEqual(variableValues[self.kVariableKeyBool] as! Bool, self.kVariableValueBool)
            let jsonMap = (variableValues[self.kVariableKeyJSON] as! [String: Any])
            XCTAssertEqual(jsonMap["value"] as! Int, 1)
            XCTAssertNil(decisionInfo[Constants.ExperimentDecisionInfoKeys.experiment])
            XCTAssertNil(decisionInfo[Constants.ExperimentDecisionInfoKeys.variation])
            XCTAssertNil(decisionInfo[Constants.ExperimentDecisionInfoKeys.tracked])
            exp.fulfill()
        }
        _ = self.optimizely.decide(key: kFeatureKey, user: user)
        wait(for: [exp], timeout: 1)
        
        exp = expectation(description: "x")
        
        variation.featureEnabled = false
        self.optimizely.setDecisionServiceData(experiment: nil, variation: variation)
        notificationCenter.clearAllNotificationListeners()
        _ = notificationCenter.addDecisionNotificationListener { (_, _, _, decisionInfo) in
            XCTAssertEqual(decisionInfo[Constants.DecisionInfoKeys.featureEnabled] as! Bool, false)
            XCTAssertEqual(decisionInfo[Constants.DecisionInfoKeys.source] as! String, Constants.DecisionSource.rollout.rawValue)
            XCTAssertNotNil(decisionInfo[Constants.DecisionInfoKeys.variableValues])
            let variableValues = decisionInfo[Constants.DecisionInfoKeys.variableValues] as! [String: Any]
            XCTAssertEqual(variableValues[self.kVariableKeyString] as! String, self.kVariableValueString)
            XCTAssertEqual(variableValues[self.kVariableKeyInt] as! Int, self.kVariableValueInt)
            XCTAssertEqual(variableValues[self.kVariableKeyDouble] as! Double, self.kVariableValueDouble)
            XCTAssertEqual(variableValues[self.kVariableKeyBool] as! Bool, self.kVariableValueBool)
            let jsonMap = (variableValues[self.kVariableKeyJSON] as! [String: Any])
            XCTAssertEqual(jsonMap["value"] as! Int, 1)
            XCTAssertNil(decisionInfo[Constants.ExperimentDecisionInfoKeys.experiment])
            XCTAssertNil(decisionInfo[Constants.ExperimentDecisionInfoKeys.variation])
            XCTAssertNil(decisionInfo[Constants.ExperimentDecisionInfoKeys.tracked])
            exp.fulfill()
        }
        _ = self.optimizely.decide(key: kFeatureKey, user: user)
        wait(for: [exp], timeout: 1)
    }

    func testDecisionListenerDecideFeatureWithInvalidType() {
        let exp = expectation(description: "x")
        
        let user = OptimizelyUserContext(userId: kUserId, attributes:["country": "US"])

        for (index, featureFlag) in self.optimizely.config!.project!.featureFlags.enumerated() {
            if featureFlag.key == kFeatureKey {
                var flag = featureFlag
                flag.variables.append(FeatureVariable(id: "2689660112", key: "b_true", type: "invalid", subType: nil, defaultValue: "true"))
                self.optimizely.config?.project.featureFlags[index] = flag
                break
            }
        }
                
        notificationCenter.clearAllNotificationListeners()
        _ = notificationCenter.addDecisionNotificationListener { (_, _, _, decisionInfo) in
            XCTAssertEqual(decisionInfo[Constants.DecisionInfoKeys.featureEnabled] as! Bool, false)
            XCTAssertEqual(decisionInfo[Constants.DecisionInfoKeys.source] as! String, Constants.DecisionSource.rollout.rawValue)
            XCTAssertNotNil(decisionInfo[Constants.DecisionInfoKeys.variableValues])
            let variableValues = decisionInfo[Constants.DecisionInfoKeys.variableValues] as! [String: Any]
            XCTAssertEqual(variableValues[self.kVariableKeyString] as! String, self.kVariableValueString)
            XCTAssertEqual(variableValues[self.kVariableKeyInt] as! Int, self.kVariableValueInt)
            XCTAssertEqual(variableValues[self.kVariableKeyDouble] as! Double, self.kVariableValueDouble)
            XCTAssertEqual(variableValues[self.kVariableKeyBool] as! String, "true")
            let jsonMap = (variableValues[self.kVariableKeyJSON] as! [String: Any])
            XCTAssertEqual(jsonMap["value"] as! Int, 1)
            XCTAssertNil(decisionInfo[Constants.ExperimentDecisionInfoKeys.experiment])
            XCTAssertNil(decisionInfo[Constants.ExperimentDecisionInfoKeys.variation])
            XCTAssertNil(decisionInfo[Constants.ExperimentDecisionInfoKeys.tracked])
            exp.fulfill()
        }
        _ = self.optimizely.decide(key: kFeatureKey, user: user)
        wait(for: [exp], timeout: 1)
    }
    
    // MARK: - decide-all api
    
    func testDecisionListenerDecideAllFeatures() {
        let user = OptimizelyUserContext(userId: kUserId, attributes:["country": "US"])

        var count = 0
        notificationCenter.clearAllNotificationListeners()
        _ = notificationCenter.addDecisionNotificationListener { (type, userId, attributes, decisionInfo) in
            XCTAssertEqual(type, Constants.DecisionType.featureDecide.rawValue)
            XCTAssertEqual(userId, user.userId)
            XCTAssertEqual(attributes!["country"] as! String, "US")

            XCTAssertNotNil(decisionInfo[Constants.DecisionInfoKeys.feature])
            XCTAssertNotNil(decisionInfo[Constants.DecisionInfoKeys.featureEnabled])
            XCTAssertNotNil(decisionInfo[Constants.DecisionInfoKeys.source])
            let sourceInfo: [String: Any] = decisionInfo[Constants.DecisionInfoKeys.sourceInfo]! as! [String: Any]
            XCTAssertNotNil(sourceInfo)
            let variableValues = decisionInfo[Constants.DecisionInfoKeys.variableValues] as! [String: Any]
            XCTAssertNotNil(variableValues)
            count += 1
        }
        
        _ = try? self.optimizely.decideAll(keys: nil, user: user)
        sleep(1)
        
        XCTAssertEqual(count, 2)
    }
    
    func testDecisionListenerDecideAllExperiments() {
        let user = OptimizelyUserContext(userId: kUserId, attributes:["country": "US"])

        var count = 0
        notificationCenter.clearAllNotificationListeners()
        _ = notificationCenter.addDecisionNotificationListener { (type, userId, attributes, decisionInfo) in
            XCTAssertEqual(type, Constants.DecisionType.experimentDecide.rawValue)
            XCTAssertEqual(userId, user.userId)
            XCTAssertEqual(attributes!["country"] as! String, "US")

            XCTAssertNotNil(decisionInfo[Constants.ExperimentDecisionInfoKeys.experiment])
            XCTAssertNotNil(decisionInfo[Constants.ExperimentDecisionInfoKeys.variation])
            count += 1
        }
        
        _ = try? self.optimizely.decideAll(keys: nil, user: user, options: [.forExperiment])
        sleep(1)
        
        XCTAssertEqual(count, 2)
    }

    func testDecisionListenerDecideExperiment() {
        let exp = expectation(description: "x")
        
        let user = OptimizelyUserContext(userId: kUserId, attributes:["country": "US"])
        
        let experiment: Experiment = (self.optimizely.config?.allExperiments.first)!
        let variation: Variation = (experiment.variations.first)!
        
        self.optimizely.setDecisionServiceData(experiment: experiment, variation: variation)
        notificationCenter.clearAllNotificationListeners()
        _ = notificationCenter.addDecisionNotificationListener { (type, userId, attributes, decisionInfo) in
            XCTAssertEqual(type, Constants.DecisionType.experimentDecide.rawValue)
            XCTAssertEqual(userId, user.userId)
            XCTAssertEqual(attributes!["country"] as! String, "US")

            XCTAssertEqual(decisionInfo[Constants.ExperimentDecisionInfoKeys.experiment] as! String, "exp_with_audience")
            XCTAssertEqual(decisionInfo[Constants.ExperimentDecisionInfoKeys.variation] as! String, "a")
            XCTAssertEqual(decisionInfo[Constants.ExperimentDecisionInfoKeys.tracked] as! Bool, true)
            exp.fulfill()
        }
        _ = self.optimizely.decide(key: experiment.key, user: user)
        wait(for: [exp], timeout: 1)
    }
    
    // disbleTracking
    
    func testDecisionListenerDecideFeatureWithUserInExperiment_disableTracking() {
        let exp = expectation(description: "x")
        
        let user = OptimizelyUserContext(userId: kUserId, attributes:["country": "US"])
        
        let experiment: Experiment = (self.optimizely.config?.allExperiments.first)!
        let variation: Variation = (experiment.variations.first)!
        
        self.optimizely.setDecisionServiceData(experiment: experiment, variation: variation)
        notificationCenter.clearAllNotificationListeners()
        _ = notificationCenter.addDecisionNotificationListener { (type, userId, attributes, decisionInfo) in
            XCTAssertEqual(type, Constants.DecisionType.featureDecide.rawValue)
            XCTAssertEqual(userId, user.userId)
            XCTAssertEqual(attributes!["country"] as! String, "US")

            let sourceInfo: [String: Any] = decisionInfo[Constants.DecisionInfoKeys.sourceInfo]! as! [String: Any]
            XCTAssertNotNil(sourceInfo)
            XCTAssertEqual(sourceInfo[Constants.ExperimentDecisionInfoKeys.experiment] as! String, "exp_with_audience")
            XCTAssertEqual(sourceInfo[Constants.ExperimentDecisionInfoKeys.variation] as! String, "a")
            XCTAssertEqual(sourceInfo[Constants.ExperimentDecisionInfoKeys.tracked] as! Bool, false)
            exp.fulfill()
        }
        _ = self.optimizely.decide(key: kFeatureKey, user: user, options: [.disableTracking])
        wait(for: [exp], timeout: 1)
    }

    func testDecisionListenerDecideExperiment_disableTracking() {
        let exp = expectation(description: "x")
        
        let user = OptimizelyUserContext(userId: kUserId, attributes:["country": "US"])
        
        let experiment: Experiment = (self.optimizely.config?.allExperiments.first)!
        let variation: Variation = (experiment.variations.first)!
        
        self.optimizely.setDecisionServiceData(experiment: experiment, variation: variation)
        notificationCenter.clearAllNotificationListeners()
        _ = notificationCenter.addDecisionNotificationListener { (type, userId, attributes, decisionInfo) in
            XCTAssertEqual(type, Constants.DecisionType.experimentDecide.rawValue)
            XCTAssertEqual(userId, user.userId)
            XCTAssertEqual(attributes!["country"] as! String, "US")

            XCTAssertEqual(decisionInfo[Constants.ExperimentDecisionInfoKeys.experiment] as! String, "exp_with_audience")
            XCTAssertEqual(decisionInfo[Constants.ExperimentDecisionInfoKeys.variation] as! String, "a")
            XCTAssertEqual(decisionInfo[Constants.ExperimentDecisionInfoKeys.tracked] as! Bool, false)
            exp.fulfill()
        }
        _ = self.optimizely.decide(key: experiment.key, user: user, options: [.disableTracking])
        wait(for: [exp], timeout: 1)
    }

}

class FakeManager: OptimizelyClient {
    
    override var decisionService: OPTDecisionService {
        get {
            return HandlerRegistryService.shared.injectDecisionService(sdkKey: self.sdkKey, isReintialize: true)!
        }
    }
    
    override init(sdkKey: String,
                  logger: OPTLogger? = nil,
                  eventDispatcher: OPTEventDispatcher? = nil,
                  userProfileService: OPTUserProfileService? = nil,
                  defaultLogLevel: OptimizelyLogLevel? = nil) {
        
        super.init(sdkKey: sdkKey, logger: logger, eventDispatcher: eventDispatcher, userProfileService: userProfileService, defaultLogLevel: defaultLogLevel)
        HandlerRegistryService.shared.removeAll()
        
        let userProfileService = userProfileService ?? DefaultUserProfileService()
        self.registerServices(sdkKey: sdkKey,
                              logger: logger ?? DefaultLogger(),
                              eventDispatcher: eventDispatcher ?? DefaultEventDispatcher.sharedInstance,
                              datafileHandler: DefaultDatafileHandler(),
                              decisionService: FakeDecisionService(userProfileService: userProfileService),
                              notificationCenter: DefaultNotificationCenter())
    }
    
    func setDecisionServiceData(experiment: Experiment?, variation: Variation?) {
        (self.decisionService as! FakeDecisionService).experiment = experiment
        (self.decisionService as! FakeDecisionService).variation = variation
    }
}

class FakeDecisionService: DefaultDecisionService {
    
    var experiment: Experiment?
    var variation: Variation?
    
    override init(userProfileService: OPTUserProfileService) {
        super.init(userProfileService: DefaultUserProfileService())
    }
    
    override func getVariationForFeature(config: ProjectConfig,
                                         featureFlag: FeatureFlag,
                                         userId: String,
                                         attributes: OptimizelyAttributes,
<<<<<<< HEAD
                                         options: [OptimizelyDecideOption]? = nil,
                                         reasons: DecisionReasons? = nil) -> (experiment: Experiment?, variation: Variation?)? {
=======
                                         options: [OptimizelyDecideOption]? = nil) -> (experiment: Experiment?, variation: Variation?)? {
>>>>>>> 9b773bdd
        return (self.experiment, self.variation)
    }
}

fileprivate extension HandlerRegistryService {
    func removeAll() {
        self.binders.property?.removeAll()
    }
}<|MERGE_RESOLUTION|>--- conflicted
+++ resolved
@@ -1206,12 +1206,8 @@
                                          featureFlag: FeatureFlag,
                                          userId: String,
                                          attributes: OptimizelyAttributes,
-<<<<<<< HEAD
                                          options: [OptimizelyDecideOption]? = nil,
                                          reasons: DecisionReasons? = nil) -> (experiment: Experiment?, variation: Variation?)? {
-=======
-                                         options: [OptimizelyDecideOption]? = nil) -> (experiment: Experiment?, variation: Variation?)? {
->>>>>>> 9b773bdd
         return (self.experiment, self.variation)
     }
 }
