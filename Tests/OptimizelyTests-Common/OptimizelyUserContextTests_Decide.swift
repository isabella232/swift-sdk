/****************************************************************************
 * Copyright 2020, Optimizely, Inc. and contributors                        *
 *                                                                          *
 * Licensed under the Apache License, Version 2.0 (the "License");          *
 * you may not use this file except in compliance with the License.         *
 * You may obtain a copy of the License at                                  *
 *                                                                          *
 *    http://www.apache.org/licenses/LICENSE-2.0                            *
 *                                                                          *
 * Unless required by applicable law or agreed to in writing, software      *
 * distributed under the License is distributed on an "AS IS" BASIS,        *
 * WITHOUT WARRANTIES OR CONDITIONS OF ANY KIND, either express or implied. *
 * See the License for the specific language governing permissions and      *
 * limitations under the License.                                           *
 ***************************************************************************/

import XCTest

class OptimizelyUserContextTests_Decide: XCTestCase {

    let kUserId = "tester"
    
    var optimizely: OptimizelyClient!
    var eventDispatcher = MockEventDispatcher()
    var decisionService: DefaultDecisionService!
    var ups: OPTUserProfileService!

    override func setUp() {
        super.setUp()
        
        let datafile = OTUtils.loadJSONDatafile("decide_datafile")!
        optimizely = OptimizelyClient(sdkKey: OTUtils.randomSdkKey,
                                      eventDispatcher: eventDispatcher,
                                      userProfileService: OTUtils.createClearUserProfileService())
        decisionService = (optimizely.decisionService as! DefaultDecisionService)
        ups = decisionService.userProfileService
        try! optimizely.start(datafile: datafile)
    }
   
    func testCreateUserContext() {
        let userId = "tester"
        let attributes: [String: Any] = [
            "country": "us",
            "age": 100,
            "old": true
        ]
        
        let user = optimizely.createUserContext(userId: "tester", attributes: attributes)
        
        XCTAssert(user.optimizely == optimizely)
        XCTAssert(user.userId == userId)
        XCTAssert(user.attributes["country"] as! String == "us")
        XCTAssert(user.attributes["age"] as! Int == 100)
        XCTAssert(user.attributes["old"] as! Bool == true)
    }
    
    func testCreateUserContext_multiple() {
        let attributes: [String: Any] = [
            "country": "us",
            "age": 100,
            "old": true
        ]
        let user1 = optimizely.createUserContext(userId: "tester1", attributes: attributes)
        let user2 = optimizely.createUserContext(userId: "tester2", attributes: [:])
        
        XCTAssert(user1.userId == "tester1")
        XCTAssert(user2.userId == "tester2")
    }
    
    func testDefaultDecideOptions() {
        let expOptions: [OptimizelyDecideOption] = [.ignoreUserProfileService,
                                                    .disableDecisionEvent,
                                                    .enabledFlagsOnly,
                                                    .includeReasons,
                                                    .excludeVariables]
        
        optimizely = OptimizelyClient(sdkKey: OTUtils.randomSdkKey)
        XCTAssert(optimizely.defaultDecideOptions.count == 0)

        optimizely = OptimizelyClient(sdkKey: OTUtils.randomSdkKey,
                                      defaultDecideOptions: expOptions)
        XCTAssert(optimizely.defaultDecideOptions == expOptions)
    }
    
}

// MARK: - decide

extension OptimizelyUserContextTests_Decide {

    func testDecide() {
        let featureKey = "feature_2"
        let variablesExpected = try! optimizely.getAllFeatureVariables(featureKey: featureKey, userId: kUserId)

        let user = optimizely.createUserContext(userId: kUserId)
        let decision = user.decide(key: featureKey)
        
        XCTAssertEqual(decision.variationKey, "variation_with_traffic")
        XCTAssertTrue(decision.enabled)
        let variables = decision.variables!
        XCTAssertTrue(NSDictionary(dictionary: variables.toMap()).isEqual(to: variablesExpected.toMap()))
        XCTAssertEqual(decision.ruleKey, "exp_with_audience")
        XCTAssertEqual(decision.flagKey, featureKey)
        XCTAssertEqual(decision.userContext, user)
        XCTAssert(decision.reasons.isEmpty)
    }
    
}

// MARK: - impression events

extension OptimizelyUserContextTests_Decide {
    
    // NOTE: we here validate impression events only.
    //       all decision-notification tests are in "OptimizelyTests-Common/DecisionListenerTests"
    
    func testDecide_sendImpression() {
        let featureKey = "feature_2"

        let user = optimizely.createUserContext(userId: kUserId)
        let decision = user.decide(key: featureKey)
        
        optimizely.eventLock.sync{}

        XCTAssertEqual(decision.variationKey, "variation_with_traffic")
        XCTAssertTrue(decision.enabled)
        XCTAssertNotNil(eventDispatcher.eventSent)
        
        let desc = eventDispatcher.eventSent!.description
        XCTAssert(desc.contains("campaign_activated"))
    }
    
    func testDecide_doNotSendImpression() {
        let featureKey = "common_name"   // no experiment (so no impression event)

        let user = optimizely.createUserContext(userId: kUserId)
        let decision = user.decide(key: featureKey)
        
        optimizely.eventLock.sync{}

        XCTAssertNil(decision.variationKey)
        XCTAssertFalse(decision.enabled)
        XCTAssertNil(eventDispatcher.eventSent)
    }
    
}

// MARK: - decideAll API

extension OptimizelyUserContextTests_Decide {

    func testDecideAll_oneFeature() {
        let featureKey = "feature_2"
        let featureKeys = [featureKey]
        let variablesExpected = try! optimizely.getAllFeatureVariables(featureKey: featureKey, userId: kUserId)
        
        let user = optimizely.createUserContext(userId: kUserId)
        let decisions = user.decideAll(keys: featureKeys)
        
        XCTAssert(decisions.count == 1)
        let decision = decisions[featureKey]!
        
        let expDecision = OptimizelyDecision(variationKey: "variation_with_traffic",
                                             enabled: true,
                                             variables: variablesExpected,
                                             ruleKey: "exp_with_audience",
                                             flagKey: featureKey,
                                             userContext: user,
                                             reasons: [])
        XCTAssertEqual(decision, expDecision)
    }
    
    func testDecideAll_twoFeatures() {
        let featureKey1 = "feature_1"
        let featureKey2 = "feature_2"
        
        let featureKeys = [featureKey1, featureKey2]
        let variablesExpected1 = try! optimizely.getAllFeatureVariables(featureKey: featureKey1, userId: kUserId)
        let variablesExpected2 = try! optimizely.getAllFeatureVariables(featureKey: featureKey2, userId: kUserId)
        
        let user = optimizely.createUserContext(userId: kUserId, attributes: ["gender": "f"])
        let decisions = user.decideAll(keys: featureKeys)
        
        XCTAssert(decisions.count == 2)
        
        XCTAssert(decisions[featureKey1]! == OptimizelyDecision(variationKey: "a",
                                                                enabled: true,
                                                                variables: variablesExpected1,
                                                                ruleKey: "exp_with_audience",
                                                                flagKey: featureKey1,
                                                                userContext: user,
                                                                reasons: []))
        XCTAssert(decisions[featureKey2]! == OptimizelyDecision(variationKey: "variation_with_traffic",
                                                                enabled: true,
                                                                variables: variablesExpected2,
                                                                ruleKey: nil,
                                                                flagKey: featureKey2,
                                                                userContext: user,
                                                                reasons: []))
    }
    
    func testDecideAll_allFeatures() {
        let featureKey1 = "feature_1"
        let featureKey2 = "feature_2"
        let featureKey3 = "feature_3"
        
        let variablesExpected1 = try! optimizely.getAllFeatureVariables(featureKey: featureKey1, userId: kUserId)
        let variablesExpected2 = try! optimizely.getAllFeatureVariables(featureKey: featureKey2, userId: kUserId)
        let variablesExpected3 = OptimizelyJSON(map: [:])
        
        let user = optimizely.createUserContext(userId: kUserId, attributes: ["gender": "f"])
        let decisions = user.decideAll()
        
        XCTAssert(decisions.count == 3)
        
        XCTAssert(decisions[featureKey1]! == OptimizelyDecision(variationKey: "a",
                                                                enabled: true,
                                                                variables: variablesExpected1,
                                                                ruleKey: "exp_with_audience",
                                                                flagKey: featureKey1,
                                                                userContext: user,
                                                                reasons: []))
        XCTAssert(decisions[featureKey2]! == OptimizelyDecision(variationKey: "variation_with_traffic",
                                                                enabled: true,
                                                                variables: variablesExpected2,
                                                                ruleKey: nil,
                                                                flagKey: featureKey2,
                                                                userContext: user,
                                                                reasons: []))
        XCTAssert(decisions[featureKey3]! == OptimizelyDecision(variationKey: nil,
                                                                enabled: false,
                                                                variables: variablesExpected3,
                                                                ruleKey: nil,
                                                                flagKey: featureKey3,
                                                                userContext: user,
                                                                reasons: []))
    }
    
    func testDecideAll_allFeatures_enabledOnly() {
        let featureKey1 = "feature_1"
        let variablesExpected1 = try! optimizely.getAllFeatureVariables(featureKey: featureKey1, userId: kUserId)
        
<<<<<<< HEAD
        let user = optimizely.createUserContext(userId: kUserId, attributes: ["gender": "f"])
=======
        let user = optimizely.createUserContext(userId: kUserId)
>>>>>>> 421f94ba
        let decisions = user.decideAll(options: [.enabledFlagsOnly])
        
        XCTAssert(decisions.count == 2)
        
        XCTAssert(decisions[featureKey1]! == OptimizelyDecision(variationKey: "a",
                                                                enabled: true,
                                                                variables: variablesExpected1,
                                                                ruleKey: "exp_with_audience",
                                                                flagKey: featureKey1,
                                                                userContext: user,
                                                                reasons: []))
    }

    
    func testDecideAll_emptyKeys() {
        let featureKeys = [String]()
        
        let user = optimizely.createUserContext(userId: kUserId)
        let decisions = user.decideAll(keys: featureKeys)
        
        XCTAssert(decisions.count == 0)
    }
        
}

// MARK: - options

extension OptimizelyUserContextTests_Decide {
    
    func testDecide_sendImpression_disbleTracking() {
        let featureKey = "feature_2"

        let user = optimizely.createUserContext(userId: kUserId)
        let decision = user.decide(key: featureKey, options: [.disableDecisionEvent])
        
        optimizely.eventLock.sync{}

        XCTAssertTrue(decision.enabled)
        XCTAssertNil(eventDispatcher.eventSent)
    }
    
    func testDecideOptions_useUPSbyDefault() {
        let featureKey = "feature_2"        // embedding experiment: "exp_no_audience"
        let experimentId = "10420810910"    // "exp_no_audience"
        let variationId = "10418551353"

        let user = optimizely.createUserContext(userId: kUserId)
        
        XCTAssertNil(OTUtils.getVariationFromUPS(ups: ups, userId: kUserId, experimentId: experimentId))

        // this will set UPS
        _ = user.decide(key: featureKey)
        
        XCTAssert(OTUtils.getVariationFromUPS(ups: ups, userId: kUserId, experimentId: experimentId) == variationId)
    }
    
    func testDecideOptions_bypassUPS_doNotUpdateUPS() {
        let featureKey = "feature_2"        // embedding experiment: "exp_no_audience"
        let experimentId = "10420810910"    // "exp_no_audience"

        let user = optimizely.createUserContext(userId: kUserId)

        XCTAssertNil(getProfileVariation(userId: kUserId, experimentId: experimentId))

        // this will not set UPS because of bypassUPS option
        _ = user.decide(key: featureKey, options: [.ignoreUserProfileService])
        
        XCTAssertNil(OTUtils.getVariationFromUPS(ups: ups, userId: kUserId, experimentId: experimentId))
    }

    func testDecideOptions_bypassUPS_doNotReadUPS() {
        let featureKey = "feature_2"        // embedding experiment: "exp_no_audience"
        let experimentId = "10420810910"    // "exp_no_audience"
        let variationKey1 = "variation_with_traffic"
        let variationKey2 = "variation_no_traffic"
        let variationId2 = "10418510624"

        let user = optimizely.createUserContext(userId: kUserId)

        setProfileVariation(userId: kUserId, experimentId: experimentId, variationId: variationId2)
        XCTAssert(getProfileVariation(userId: kUserId, experimentId: experimentId) == variationId2)

        let decision1 = user.decide(key: featureKey)
        let decision2 = user.decide(key: featureKey, options: [.ignoreUserProfileService])

        XCTAssert(decision1.variationKey == variationKey2)
        XCTAssert(decision2.variationKey == variationKey1)
    }
    
    func testDecide_excludeVariables() {
        let featureKey = "feature_1"
        let variablesExpected = try! optimizely.getAllFeatureVariables(featureKey: featureKey, userId: kUserId)

        let user = optimizely.createUserContext(userId: kUserId)
        
        var decision = user.decide(key: featureKey)
        XCTAssertTrue(NSDictionary(dictionary: decision.variables!.toMap()).isEqual(to: variablesExpected.toMap()))
        
        decision = user.decide(key: featureKey, options: [.excludeVariables])
        XCTAssertTrue(decision.variables!.toMap().isEmpty)
    }
    
    func testDecide_defaultDecideOption() {
        let featureKey = "feature_1"
        let variablesExpected = try! optimizely.getAllFeatureVariables(featureKey: featureKey, userId: kUserId)

        var user = optimizely.createUserContext(userId: kUserId)
        var decision = user.decide(key: featureKey)
        XCTAssertTrue(NSDictionary(dictionary: decision.variables!.toMap()).isEqual(to: variablesExpected.toMap()))
        
        // new optimizley instance with defaultDecideOptions and a new user-context
        
        let datafile = OTUtils.loadJSONDatafile("decide_datafile")!
        optimizely = OptimizelyClient(sdkKey: OTUtils.randomSdkKey,
                                      defaultDecideOptions: [.excludeVariables])
        try! optimizely.start(datafile: datafile)
        user = optimizely.createUserContext(userId: kUserId)
        decision = user.decide(key: featureKey)
        XCTAssertTrue(decision.variables!.toMap().isEmpty)
    }

}
    
// MARK: - debugging reasons
  
extension OptimizelyUserContextTests_Decide {

}

// MARK: - errors
  
extension OptimizelyUserContextTests_Decide {
    
    func testDecide_sdkNotReady() {
        let featureKey = "feature_1"
        
        self.optimizely = OptimizelyClient(sdkKey: "12345",
                                           userProfileService: OTUtils.createClearUserProfileService())

        let user = optimizely.createUserContext(userId: kUserId)
        let decision = user.decide(key: featureKey)
        
        XCTAssertNil(decision.variationKey)
        XCTAssertFalse(decision.enabled)
        XCTAssertNil(decision.variables)
        XCTAssertNil(decision.ruleKey)
        XCTAssertEqual(decision.flagKey, featureKey)
        XCTAssertEqual(decision.userContext, user)
        
        XCTAssert(decision.reasons.count == 1)
        XCTAssert(decision.reasons.first == OptimizelyError.sdkNotReady.reason)
    }
        
    func testDecide_invalidFeatureKey() {
        let featureKey = "invalid_key"

        let user = optimizely.createUserContext(userId: kUserId)

        let decision = user.decide(key: featureKey)

        XCTAssertNil(decision.variationKey)
        XCTAssertFalse(decision.enabled)
        XCTAssertNil(decision.variables)
        XCTAssertNil(decision.ruleKey)
        XCTAssert(decision.reasons.count == 1)
        XCTAssert(decision.reasons.first == OptimizelyError.featureKeyInvalid(featureKey).reason)
    }
        
    // decideAll
    
    func testDecideAll_sdkNotReady() {
        let featureKeys = ["feature_1"]
        
        self.optimizely = OptimizelyClient(sdkKey: "12345",
                                           userProfileService: OTUtils.createClearUserProfileService())
        
        let user = optimizely.createUserContext(userId: kUserId)
        let decisions = user.decideAll(keys: featureKeys)
        
        XCTAssert(decisions.count == 0)
    }
    
    func testDecideAll_errorDecisionIncluded() {
        let featureKey1 = "feature_2"
        let featureKey2 = "invalid_key"

        let featureKeys = [featureKey1, featureKey2]
        let variablesExpected1 = try! optimizely.getAllFeatureVariables(featureKey: featureKey1, userId: kUserId)
        
        let user = optimizely.createUserContext(userId: kUserId)
        let decisions = user.decideAll(keys: featureKeys)
        
        XCTAssert(decisions.count == 2)
        
        XCTAssert(decisions[featureKey1]! == OptimizelyDecision(variationKey: "variation_with_traffic",
                                                                enabled: true,
                                                                variables: variablesExpected1,
                                                                ruleKey: "exp_with_audience",
                                                                flagKey: featureKey1,
                                                                userContext: user,
                                                                reasons: []))
        XCTAssert(decisions[featureKey2]! == OptimizelyDecision.errorDecision(key: featureKey2,
                                                                              user: user,
                                                                              error: .featureKeyInvalid(featureKey2)))
    }

}

// MARK: - helpers

extension OptimizelyUserContextTests_Decide {
    func getProfileVariation(userId: String, experimentId: String) -> String? {
        if let profile = decisionService.userProfileService.lookup(userId: userId),
            let bucketMap = profile[UserProfileKeys.kBucketMap] as? OPTUserProfileService.UPBucketMap,
            let experimentMap = bucketMap[experimentId],
            let variationId = experimentMap[UserProfileKeys.kVariationId] {
            return variationId
        } else {
            return nil
        }
    }
    
    func setProfileVariation(userId: String, experimentId: String, variationId: String){
        var profile = decisionService.userProfileService.lookup(userId: userId) ?? OPTUserProfileService.UPProfile()
        
        var bucketMap = profile[UserProfileKeys.kBucketMap] as? OPTUserProfileService.UPBucketMap ?? OPTUserProfileService.UPBucketMap()
        bucketMap[experimentId] = [UserProfileKeys.kVariationId: variationId]
        
        profile[UserProfileKeys.kBucketMap] = bucketMap
        profile[UserProfileKeys.kUserId] = userId
        
        decisionService.userProfileService.save(userProfile: profile)
    }
}
    
class MockEventDispatcher: OPTEventDispatcher {
    var eventSent: EventForDispatch?
    
    func dispatchEvent(event: EventForDispatch, completionHandler: DispatchCompletionHandler?) {
        eventSent = event
    }
    
    func flushEvents() {
        
    }
}<|MERGE_RESOLUTION|>--- conflicted
+++ resolved
@@ -99,7 +99,7 @@
         XCTAssertTrue(decision.enabled)
         let variables = decision.variables!
         XCTAssertTrue(NSDictionary(dictionary: variables.toMap()).isEqual(to: variablesExpected.toMap()))
-        XCTAssertEqual(decision.ruleKey, "exp_with_audience")
+        XCTAssertEqual(decision.ruleKey, "exp_no_audience")
         XCTAssertEqual(decision.flagKey, featureKey)
         XCTAssertEqual(decision.userContext, user)
         XCTAssert(decision.reasons.isEmpty)
@@ -163,7 +163,7 @@
         let expDecision = OptimizelyDecision(variationKey: "variation_with_traffic",
                                              enabled: true,
                                              variables: variablesExpected,
-                                             ruleKey: "exp_with_audience",
+                                             ruleKey: "exp_no_audience",
                                              flagKey: featureKey,
                                              userContext: user,
                                              reasons: [])
@@ -193,7 +193,7 @@
         XCTAssert(decisions[featureKey2]! == OptimizelyDecision(variationKey: "variation_with_traffic",
                                                                 enabled: true,
                                                                 variables: variablesExpected2,
-                                                                ruleKey: nil,
+                                                                ruleKey: "exp_no_audience",
                                                                 flagKey: featureKey2,
                                                                 userContext: user,
                                                                 reasons: []))
@@ -223,7 +223,7 @@
         XCTAssert(decisions[featureKey2]! == OptimizelyDecision(variationKey: "variation_with_traffic",
                                                                 enabled: true,
                                                                 variables: variablesExpected2,
-                                                                ruleKey: nil,
+                                                                ruleKey: "exp_no_audience",
                                                                 flagKey: featureKey2,
                                                                 userContext: user,
                                                                 reasons: []))
@@ -240,11 +240,7 @@
         let featureKey1 = "feature_1"
         let variablesExpected1 = try! optimizely.getAllFeatureVariables(featureKey: featureKey1, userId: kUserId)
         
-<<<<<<< HEAD
         let user = optimizely.createUserContext(userId: kUserId, attributes: ["gender": "f"])
-=======
-        let user = optimizely.createUserContext(userId: kUserId)
->>>>>>> 421f94ba
         let decisions = user.decideAll(options: [.enabledFlagsOnly])
         
         XCTAssert(decisions.count == 2)
@@ -442,7 +438,7 @@
         XCTAssert(decisions[featureKey1]! == OptimizelyDecision(variationKey: "variation_with_traffic",
                                                                 enabled: true,
                                                                 variables: variablesExpected1,
-                                                                ruleKey: "exp_with_audience",
+                                                                ruleKey: "exp_no_audience",
                                                                 flagKey: featureKey1,
                                                                 userContext: user,
                                                                 reasons: []))
