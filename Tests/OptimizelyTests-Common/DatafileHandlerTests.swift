--- conflicted
+++ resolved
@@ -499,12 +499,8 @@
     
     func testDownloadWithoutTimeout() {
         let handler = DefaultDatafileHandler()
-<<<<<<< HEAD
-        handler.endPointStringFormat = "https://httpstat.us/200?sleep=3000&datafile=%@"
-=======
         //handler.endPointStringFormat = "https://httpstat.us/200?sleep=3000&datafile=%@"
         handler.endPointStringFormat = "https://the-internet.herokuapp.com/status_codes/200?datafile=%@"
->>>>>>> 375be28d
 
         let expectation = XCTestExpectation(description: "will wait for response.")
         handler.downloadDatafile(sdkKey: "invalidKeyXXXXX") { (result) in
