--- conflicted
+++ resolved
@@ -507,21 +507,13 @@
         }
         
         wait(for: [expectation], timeout: 5.0)
-
     }
     
     func testDownloadWithoutTimeout() {
-<<<<<<< HEAD
-        let handler = DefaultDatafileHandler()
-        //handler.endPointStringFormat = "https://httpstat.us/200?sleep=3000&datafile=%@"
-        handler.endPointStringFormat = "https://the-internet.herokuapp.com/status_codes/200?datafile=%@"
-=======
-
         let handler = TimoutDatafileHandler()
         // create a dummy file at a url to use as or datafile cdn location
         let localUrl = OTUtils.saveAFile(name: "invalidKeyXXXXX", data: "{}".data(using: .utf8)!)
         handler.localFileUrl = localUrl
->>>>>>> 302e634a
 
         let expectation = XCTestExpectation(description: "will wait for response.")
         handler.downloadDatafile(sdkKey: "invalidKeyXXXXX") { (result) in
@@ -535,7 +527,6 @@
         }
 
         wait(for: [expectation], timeout: 10.0)
-        
     }
     
     func testDatafileCacheFormatCompatibilty() {
