--- conflicted
+++ resolved
@@ -56,11 +56,7 @@
     // MARK: - Initialization Examples
     
     func initializeOptimizelySDKAsynchronous() {
-<<<<<<< HEAD
         optimizely = OptimizelyClient(sdkKey: sdkKey, defaultLogLevel: logLevel)
-=======
-        optimizely = OptimizelyClient(sdkKey: sdkKey, defaultLogLevel: .debug)
->>>>>>> 73579419
         
         optimizely.start { result in
             switch result {
@@ -78,13 +74,8 @@
         guard let localDatafilePath = Bundle.main.path(forResource: datafileName, ofType: "json") else {
             fatalError("Local datafile cannot be found")
         }
-<<<<<<< HEAD
         
         optimizely = OptimizelyClient(sdkKey: sdkKey, defaultLogLevel: logLevel)
-=======
-   
-        optimizely = OptimizelyClient(sdkKey: sdkKey, defaultLogLevel: .debug)
->>>>>>> 73579419
 
         do {
             let datafileJSON = try String(contentsOfFile: localDatafilePath, encoding: .utf8)
@@ -108,12 +99,8 @@
         optimizely = OptimizelyClient(sdkKey: sdkKey,
                                        logger: customLogger,
                                        periodicDownloadInterval: customDownloadIntervalInSecs,
-<<<<<<< HEAD
                                        defaultLogLevel: logLevel)
         
-=======
-                                       defaultLogLevel: .debug)
->>>>>>> 73579419
         // notification listeners
         
         _ = optimizely.notificationCenter.addDecisionNotificationListener(decisionListener: { (type, userId, attributes, decisionInfo) in
