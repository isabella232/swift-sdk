// !$*UTF8*$!
{
	archiveVersion = 1;
	classes = {
	};
	objectVersion = 50;
	objects = {

/* Begin PBXBuildFile section */
		0B11272E2242D817002A9C20 /* Optimizely.framework in Frameworks */ = {isa = PBXBuildFile; fileRef = 6EBAEB6C21E3FEF800D13AA9 /* Optimizely.framework */; };
		0B97DD94249D327F003DE606 /* SemanticVersion.swift in Sources */ = {isa = PBXBuildFile; fileRef = 0B97DD93249D327F003DE606 /* SemanticVersion.swift */; };
		0B97DD95249D327F003DE606 /* SemanticVersion.swift in Sources */ = {isa = PBXBuildFile; fileRef = 0B97DD93249D327F003DE606 /* SemanticVersion.swift */; };
		0B97DD99249D332C003DE606 /* SemanticVersionTests.swift in Sources */ = {isa = PBXBuildFile; fileRef = 0B97DD96249D332C003DE606 /* SemanticVersionTests.swift */; };
		0B97DD9A249D332C003DE606 /* SemanticVersionTests.swift in Sources */ = {isa = PBXBuildFile; fileRef = 0B97DD96249D332C003DE606 /* SemanticVersionTests.swift */; };
		0B97DD9B249D3733003DE606 /* SemanticVersion.swift in Sources */ = {isa = PBXBuildFile; fileRef = 0B97DD93249D327F003DE606 /* SemanticVersion.swift */; };
		0B97DD9C249D3735003DE606 /* SemanticVersion.swift in Sources */ = {isa = PBXBuildFile; fileRef = 0B97DD93249D327F003DE606 /* SemanticVersion.swift */; };
		0B97DD9D249D4A22003DE606 /* SemanticVersion.swift in Sources */ = {isa = PBXBuildFile; fileRef = 0B97DD93249D327F003DE606 /* SemanticVersion.swift */; };
		0B97DD9E249D4A22003DE606 /* SemanticVersion.swift in Sources */ = {isa = PBXBuildFile; fileRef = 0B97DD93249D327F003DE606 /* SemanticVersion.swift */; };
		0B97DD9F249D4A23003DE606 /* SemanticVersion.swift in Sources */ = {isa = PBXBuildFile; fileRef = 0B97DD93249D327F003DE606 /* SemanticVersion.swift */; };
		0B97DDA0249D4A24003DE606 /* SemanticVersion.swift in Sources */ = {isa = PBXBuildFile; fileRef = 0B97DD93249D327F003DE606 /* SemanticVersion.swift */; };
		0B97DDA1249D4A24003DE606 /* SemanticVersion.swift in Sources */ = {isa = PBXBuildFile; fileRef = 0B97DD93249D327F003DE606 /* SemanticVersion.swift */; };
		0B97DDA2249D4A25003DE606 /* SemanticVersion.swift in Sources */ = {isa = PBXBuildFile; fileRef = 0B97DD93249D327F003DE606 /* SemanticVersion.swift */; };
		0B97DDA3249D4A26003DE606 /* SemanticVersion.swift in Sources */ = {isa = PBXBuildFile; fileRef = 0B97DD93249D327F003DE606 /* SemanticVersion.swift */; };
		0B97DDA4249D4A27003DE606 /* SemanticVersion.swift in Sources */ = {isa = PBXBuildFile; fileRef = 0B97DD93249D327F003DE606 /* SemanticVersion.swift */; };
		0B97DDA5249D4A28003DE606 /* SemanticVersion.swift in Sources */ = {isa = PBXBuildFile; fileRef = 0B97DD93249D327F003DE606 /* SemanticVersion.swift */; };
		0BAB9B0122567E34000DC388 /* (null) in Sources */ = {isa = PBXBuildFile; };
		6E12B1CA22C55A250005E9E6 /* optimizely_6372300739_v4.json in Resources */ = {isa = PBXBuildFile; fileRef = 6E75196222C5211100B2B157 /* optimizely_6372300739_v4.json */; };
		6E12B1CB22C55A250005E9E6 /* feature_rollout_toggle_on.json in Resources */ = {isa = PBXBuildFile; fileRef = 6E75196722C5211100B2B157 /* feature_rollout_toggle_on.json */; };
		6E12B1CC22C55A250005E9E6 /* feature_rollout_toggle_off.json in Resources */ = {isa = PBXBuildFile; fileRef = 6E75196822C5211100B2B157 /* feature_rollout_toggle_off.json */; };
		6E12B1CD22C55A250005E9E6 /* feature_experiments.json in Resources */ = {isa = PBXBuildFile; fileRef = 6E75196922C5211100B2B157 /* feature_experiments.json */; };
		6E12B1CE22C55A250005E9E6 /* forced_variation.json in Resources */ = {isa = PBXBuildFile; fileRef = 6E75196A22C5211100B2B157 /* forced_variation.json */; };
		6E12B1CF22C55A250005E9E6 /* unsupported_datafile.json in Resources */ = {isa = PBXBuildFile; fileRef = 6E75196B22C5211100B2B157 /* unsupported_datafile.json */; };
		6E12B1D022C55A250005E9E6 /* rollout_bucketing.json in Resources */ = {isa = PBXBuildFile; fileRef = 6E75196C22C5211100B2B157 /* rollout_bucketing.json */; };
		6E12B1D122C55A250005E9E6 /* feature_management_experiment_bucketing.json in Resources */ = {isa = PBXBuildFile; fileRef = 6E75196D22C5211100B2B157 /* feature_management_experiment_bucketing.json */; };
		6E12B1D222C55A250005E9E6 /* bucketing_id.json in Resources */ = {isa = PBXBuildFile; fileRef = 6E75196E22C5211100B2B157 /* bucketing_id.json */; };
		6E12B1D322C55A250005E9E6 /* feature_variables.json in Resources */ = {isa = PBXBuildFile; fileRef = 6E75196F22C5211100B2B157 /* feature_variables.json */; };
		6E12B1D422C55A250005E9E6 /* api_datafile.json in Resources */ = {isa = PBXBuildFile; fileRef = 6E75197022C5211100B2B157 /* api_datafile.json */; };
		6E12B1D522C55A250005E9E6 /* feature_flag.json in Resources */ = {isa = PBXBuildFile; fileRef = 6E75197122C5211100B2B157 /* feature_flag.json */; };
		6E12B1D622C55A250005E9E6 /* grouped_experiments.json in Resources */ = {isa = PBXBuildFile; fileRef = 6E75197222C5211100B2B157 /* grouped_experiments.json */; };
		6E12B1D722C55A250005E9E6 /* feature_rollouts.json in Resources */ = {isa = PBXBuildFile; fileRef = 6E75197322C5211100B2B157 /* feature_rollouts.json */; };
		6E12B1D822C55A250005E9E6 /* audience_targeting.json in Resources */ = {isa = PBXBuildFile; fileRef = 6E75197422C5211100B2B157 /* audience_targeting.json */; };
		6E12B1D922C55A250005E9E6 /* typed_audience_datafile.json in Resources */ = {isa = PBXBuildFile; fileRef = 6E75197522C5211100B2B157 /* typed_audience_datafile.json */; };
		6E12B1DA22C55A250005E9E6 /* feature_exp.json in Resources */ = {isa = PBXBuildFile; fileRef = 6E75197622C5211100B2B157 /* feature_exp.json */; };
		6E12B1DB22C55A250005E9E6 /* empty_datafile.json in Resources */ = {isa = PBXBuildFile; fileRef = 6E75197722C5211100B2B157 /* empty_datafile.json */; };
		6E12B1DC22C55A250005E9E6 /* BucketerTestsDatafile.json in Resources */ = {isa = PBXBuildFile; fileRef = 6E75197822C5211100B2B157 /* BucketerTestsDatafile.json */; };
		6E12B1DD22C55A250005E9E6 /* BucketerTestsDatafile2.json in Resources */ = {isa = PBXBuildFile; fileRef = 6E75197922C5211100B2B157 /* BucketerTestsDatafile2.json */; };
		6E12B1DE22C55A250005E9E6 /* ab_experiments.json in Resources */ = {isa = PBXBuildFile; fileRef = 6E75197A22C5211100B2B157 /* ab_experiments.json */; };
		6E12B1DF22C55A250005E9E6 /* bot_filtering_enabled.json in Resources */ = {isa = PBXBuildFile; fileRef = 6E75197B22C5211100B2B157 /* bot_filtering_enabled.json */; };
		6E12B1E022C55A250005E9E6 /* simple_datafile.json in Resources */ = {isa = PBXBuildFile; fileRef = 6E75197C22C5211100B2B157 /* simple_datafile.json */; };
		6E12B1E122C55A250005E9E6 /* UnsupportedVersionDatafile.json in Resources */ = {isa = PBXBuildFile; fileRef = 6E75197D22C5211100B2B157 /* UnsupportedVersionDatafile.json */; };
		6E12B1E222C55A260005E9E6 /* optimizely_6372300739_v4.json in Resources */ = {isa = PBXBuildFile; fileRef = 6E75196222C5211100B2B157 /* optimizely_6372300739_v4.json */; };
		6E12B1E322C55A260005E9E6 /* feature_rollout_toggle_on.json in Resources */ = {isa = PBXBuildFile; fileRef = 6E75196722C5211100B2B157 /* feature_rollout_toggle_on.json */; };
		6E12B1E422C55A260005E9E6 /* feature_rollout_toggle_off.json in Resources */ = {isa = PBXBuildFile; fileRef = 6E75196822C5211100B2B157 /* feature_rollout_toggle_off.json */; };
		6E12B1E522C55A260005E9E6 /* feature_experiments.json in Resources */ = {isa = PBXBuildFile; fileRef = 6E75196922C5211100B2B157 /* feature_experiments.json */; };
		6E12B1E622C55A260005E9E6 /* forced_variation.json in Resources */ = {isa = PBXBuildFile; fileRef = 6E75196A22C5211100B2B157 /* forced_variation.json */; };
		6E12B1E722C55A260005E9E6 /* unsupported_datafile.json in Resources */ = {isa = PBXBuildFile; fileRef = 6E75196B22C5211100B2B157 /* unsupported_datafile.json */; };
		6E12B1E822C55A260005E9E6 /* rollout_bucketing.json in Resources */ = {isa = PBXBuildFile; fileRef = 6E75196C22C5211100B2B157 /* rollout_bucketing.json */; };
		6E12B1E922C55A260005E9E6 /* feature_management_experiment_bucketing.json in Resources */ = {isa = PBXBuildFile; fileRef = 6E75196D22C5211100B2B157 /* feature_management_experiment_bucketing.json */; };
		6E12B1EA22C55A260005E9E6 /* bucketing_id.json in Resources */ = {isa = PBXBuildFile; fileRef = 6E75196E22C5211100B2B157 /* bucketing_id.json */; };
		6E12B1EB22C55A260005E9E6 /* feature_variables.json in Resources */ = {isa = PBXBuildFile; fileRef = 6E75196F22C5211100B2B157 /* feature_variables.json */; };
		6E12B1EC22C55A260005E9E6 /* api_datafile.json in Resources */ = {isa = PBXBuildFile; fileRef = 6E75197022C5211100B2B157 /* api_datafile.json */; };
		6E12B1ED22C55A260005E9E6 /* feature_flag.json in Resources */ = {isa = PBXBuildFile; fileRef = 6E75197122C5211100B2B157 /* feature_flag.json */; };
		6E12B1EE22C55A260005E9E6 /* grouped_experiments.json in Resources */ = {isa = PBXBuildFile; fileRef = 6E75197222C5211100B2B157 /* grouped_experiments.json */; };
		6E12B1EF22C55A260005E9E6 /* feature_rollouts.json in Resources */ = {isa = PBXBuildFile; fileRef = 6E75197322C5211100B2B157 /* feature_rollouts.json */; };
		6E12B1F022C55A260005E9E6 /* audience_targeting.json in Resources */ = {isa = PBXBuildFile; fileRef = 6E75197422C5211100B2B157 /* audience_targeting.json */; };
		6E12B1F122C55A260005E9E6 /* typed_audience_datafile.json in Resources */ = {isa = PBXBuildFile; fileRef = 6E75197522C5211100B2B157 /* typed_audience_datafile.json */; };
		6E12B1F222C55A260005E9E6 /* feature_exp.json in Resources */ = {isa = PBXBuildFile; fileRef = 6E75197622C5211100B2B157 /* feature_exp.json */; };
		6E12B1F322C55A260005E9E6 /* empty_datafile.json in Resources */ = {isa = PBXBuildFile; fileRef = 6E75197722C5211100B2B157 /* empty_datafile.json */; };
		6E12B1F422C55A260005E9E6 /* BucketerTestsDatafile.json in Resources */ = {isa = PBXBuildFile; fileRef = 6E75197822C5211100B2B157 /* BucketerTestsDatafile.json */; };
		6E12B1F522C55A260005E9E6 /* BucketerTestsDatafile2.json in Resources */ = {isa = PBXBuildFile; fileRef = 6E75197922C5211100B2B157 /* BucketerTestsDatafile2.json */; };
		6E12B1F622C55A260005E9E6 /* ab_experiments.json in Resources */ = {isa = PBXBuildFile; fileRef = 6E75197A22C5211100B2B157 /* ab_experiments.json */; };
		6E12B1F722C55A260005E9E6 /* bot_filtering_enabled.json in Resources */ = {isa = PBXBuildFile; fileRef = 6E75197B22C5211100B2B157 /* bot_filtering_enabled.json */; };
		6E12B1F822C55A260005E9E6 /* simple_datafile.json in Resources */ = {isa = PBXBuildFile; fileRef = 6E75197C22C5211100B2B157 /* simple_datafile.json */; };
		6E12B1F922C55A260005E9E6 /* UnsupportedVersionDatafile.json in Resources */ = {isa = PBXBuildFile; fileRef = 6E75197D22C5211100B2B157 /* UnsupportedVersionDatafile.json */; };
		6E12B1FA22C55A270005E9E6 /* optimizely_6372300739_v4.json in Resources */ = {isa = PBXBuildFile; fileRef = 6E75196222C5211100B2B157 /* optimizely_6372300739_v4.json */; };
		6E12B1FB22C55A270005E9E6 /* feature_rollout_toggle_on.json in Resources */ = {isa = PBXBuildFile; fileRef = 6E75196722C5211100B2B157 /* feature_rollout_toggle_on.json */; };
		6E12B1FC22C55A270005E9E6 /* feature_rollout_toggle_off.json in Resources */ = {isa = PBXBuildFile; fileRef = 6E75196822C5211100B2B157 /* feature_rollout_toggle_off.json */; };
		6E12B1FD22C55A270005E9E6 /* feature_experiments.json in Resources */ = {isa = PBXBuildFile; fileRef = 6E75196922C5211100B2B157 /* feature_experiments.json */; };
		6E12B1FE22C55A270005E9E6 /* forced_variation.json in Resources */ = {isa = PBXBuildFile; fileRef = 6E75196A22C5211100B2B157 /* forced_variation.json */; };
		6E12B1FF22C55A270005E9E6 /* unsupported_datafile.json in Resources */ = {isa = PBXBuildFile; fileRef = 6E75196B22C5211100B2B157 /* unsupported_datafile.json */; };
		6E12B20022C55A270005E9E6 /* rollout_bucketing.json in Resources */ = {isa = PBXBuildFile; fileRef = 6E75196C22C5211100B2B157 /* rollout_bucketing.json */; };
		6E12B20122C55A270005E9E6 /* feature_management_experiment_bucketing.json in Resources */ = {isa = PBXBuildFile; fileRef = 6E75196D22C5211100B2B157 /* feature_management_experiment_bucketing.json */; };
		6E12B20222C55A270005E9E6 /* bucketing_id.json in Resources */ = {isa = PBXBuildFile; fileRef = 6E75196E22C5211100B2B157 /* bucketing_id.json */; };
		6E12B20322C55A270005E9E6 /* feature_variables.json in Resources */ = {isa = PBXBuildFile; fileRef = 6E75196F22C5211100B2B157 /* feature_variables.json */; };
		6E12B20422C55A270005E9E6 /* api_datafile.json in Resources */ = {isa = PBXBuildFile; fileRef = 6E75197022C5211100B2B157 /* api_datafile.json */; };
		6E12B20522C55A270005E9E6 /* feature_flag.json in Resources */ = {isa = PBXBuildFile; fileRef = 6E75197122C5211100B2B157 /* feature_flag.json */; };
		6E12B20622C55A270005E9E6 /* grouped_experiments.json in Resources */ = {isa = PBXBuildFile; fileRef = 6E75197222C5211100B2B157 /* grouped_experiments.json */; };
		6E12B20722C55A270005E9E6 /* feature_rollouts.json in Resources */ = {isa = PBXBuildFile; fileRef = 6E75197322C5211100B2B157 /* feature_rollouts.json */; };
		6E12B20822C55A270005E9E6 /* audience_targeting.json in Resources */ = {isa = PBXBuildFile; fileRef = 6E75197422C5211100B2B157 /* audience_targeting.json */; };
		6E12B20922C55A270005E9E6 /* typed_audience_datafile.json in Resources */ = {isa = PBXBuildFile; fileRef = 6E75197522C5211100B2B157 /* typed_audience_datafile.json */; };
		6E12B20A22C55A270005E9E6 /* feature_exp.json in Resources */ = {isa = PBXBuildFile; fileRef = 6E75197622C5211100B2B157 /* feature_exp.json */; };
		6E12B20B22C55A270005E9E6 /* empty_datafile.json in Resources */ = {isa = PBXBuildFile; fileRef = 6E75197722C5211100B2B157 /* empty_datafile.json */; };
		6E12B20C22C55A270005E9E6 /* BucketerTestsDatafile.json in Resources */ = {isa = PBXBuildFile; fileRef = 6E75197822C5211100B2B157 /* BucketerTestsDatafile.json */; };
		6E12B20D22C55A270005E9E6 /* BucketerTestsDatafile2.json in Resources */ = {isa = PBXBuildFile; fileRef = 6E75197922C5211100B2B157 /* BucketerTestsDatafile2.json */; };
		6E12B20E22C55A270005E9E6 /* ab_experiments.json in Resources */ = {isa = PBXBuildFile; fileRef = 6E75197A22C5211100B2B157 /* ab_experiments.json */; };
		6E12B20F22C55A270005E9E6 /* bot_filtering_enabled.json in Resources */ = {isa = PBXBuildFile; fileRef = 6E75197B22C5211100B2B157 /* bot_filtering_enabled.json */; };
		6E12B21022C55A270005E9E6 /* simple_datafile.json in Resources */ = {isa = PBXBuildFile; fileRef = 6E75197C22C5211100B2B157 /* simple_datafile.json */; };
		6E12B21122C55A270005E9E6 /* UnsupportedVersionDatafile.json in Resources */ = {isa = PBXBuildFile; fileRef = 6E75197D22C5211100B2B157 /* UnsupportedVersionDatafile.json */; };
		6E12B21222C55A270005E9E6 /* optimizely_6372300739_v4.json in Resources */ = {isa = PBXBuildFile; fileRef = 6E75196222C5211100B2B157 /* optimizely_6372300739_v4.json */; };
		6E12B21322C55A270005E9E6 /* feature_rollout_toggle_on.json in Resources */ = {isa = PBXBuildFile; fileRef = 6E75196722C5211100B2B157 /* feature_rollout_toggle_on.json */; };
		6E12B21422C55A270005E9E6 /* feature_rollout_toggle_off.json in Resources */ = {isa = PBXBuildFile; fileRef = 6E75196822C5211100B2B157 /* feature_rollout_toggle_off.json */; };
		6E12B21522C55A270005E9E6 /* feature_experiments.json in Resources */ = {isa = PBXBuildFile; fileRef = 6E75196922C5211100B2B157 /* feature_experiments.json */; };
		6E12B21622C55A270005E9E6 /* forced_variation.json in Resources */ = {isa = PBXBuildFile; fileRef = 6E75196A22C5211100B2B157 /* forced_variation.json */; };
		6E12B21722C55A270005E9E6 /* unsupported_datafile.json in Resources */ = {isa = PBXBuildFile; fileRef = 6E75196B22C5211100B2B157 /* unsupported_datafile.json */; };
		6E12B21822C55A270005E9E6 /* rollout_bucketing.json in Resources */ = {isa = PBXBuildFile; fileRef = 6E75196C22C5211100B2B157 /* rollout_bucketing.json */; };
		6E12B21922C55A270005E9E6 /* feature_management_experiment_bucketing.json in Resources */ = {isa = PBXBuildFile; fileRef = 6E75196D22C5211100B2B157 /* feature_management_experiment_bucketing.json */; };
		6E12B21A22C55A270005E9E6 /* bucketing_id.json in Resources */ = {isa = PBXBuildFile; fileRef = 6E75196E22C5211100B2B157 /* bucketing_id.json */; };
		6E12B21B22C55A270005E9E6 /* feature_variables.json in Resources */ = {isa = PBXBuildFile; fileRef = 6E75196F22C5211100B2B157 /* feature_variables.json */; };
		6E12B21C22C55A270005E9E6 /* api_datafile.json in Resources */ = {isa = PBXBuildFile; fileRef = 6E75197022C5211100B2B157 /* api_datafile.json */; };
		6E12B21D22C55A270005E9E6 /* feature_flag.json in Resources */ = {isa = PBXBuildFile; fileRef = 6E75197122C5211100B2B157 /* feature_flag.json */; };
		6E12B21E22C55A270005E9E6 /* grouped_experiments.json in Resources */ = {isa = PBXBuildFile; fileRef = 6E75197222C5211100B2B157 /* grouped_experiments.json */; };
		6E12B21F22C55A270005E9E6 /* feature_rollouts.json in Resources */ = {isa = PBXBuildFile; fileRef = 6E75197322C5211100B2B157 /* feature_rollouts.json */; };
		6E12B22022C55A270005E9E6 /* audience_targeting.json in Resources */ = {isa = PBXBuildFile; fileRef = 6E75197422C5211100B2B157 /* audience_targeting.json */; };
		6E12B22122C55A270005E9E6 /* typed_audience_datafile.json in Resources */ = {isa = PBXBuildFile; fileRef = 6E75197522C5211100B2B157 /* typed_audience_datafile.json */; };
		6E12B22222C55A270005E9E6 /* feature_exp.json in Resources */ = {isa = PBXBuildFile; fileRef = 6E75197622C5211100B2B157 /* feature_exp.json */; };
		6E12B22322C55A270005E9E6 /* empty_datafile.json in Resources */ = {isa = PBXBuildFile; fileRef = 6E75197722C5211100B2B157 /* empty_datafile.json */; };
		6E12B22422C55A270005E9E6 /* BucketerTestsDatafile.json in Resources */ = {isa = PBXBuildFile; fileRef = 6E75197822C5211100B2B157 /* BucketerTestsDatafile.json */; };
		6E12B22522C55A270005E9E6 /* BucketerTestsDatafile2.json in Resources */ = {isa = PBXBuildFile; fileRef = 6E75197922C5211100B2B157 /* BucketerTestsDatafile2.json */; };
		6E12B22622C55A270005E9E6 /* ab_experiments.json in Resources */ = {isa = PBXBuildFile; fileRef = 6E75197A22C5211100B2B157 /* ab_experiments.json */; };
		6E12B22722C55A270005E9E6 /* bot_filtering_enabled.json in Resources */ = {isa = PBXBuildFile; fileRef = 6E75197B22C5211100B2B157 /* bot_filtering_enabled.json */; };
		6E12B22822C55A270005E9E6 /* simple_datafile.json in Resources */ = {isa = PBXBuildFile; fileRef = 6E75197C22C5211100B2B157 /* simple_datafile.json */; };
		6E12B22922C55A270005E9E6 /* UnsupportedVersionDatafile.json in Resources */ = {isa = PBXBuildFile; fileRef = 6E75197D22C5211100B2B157 /* UnsupportedVersionDatafile.json */; };
		6E12B22A22C55A280005E9E6 /* optimizely_6372300739_v4.json in Resources */ = {isa = PBXBuildFile; fileRef = 6E75196222C5211100B2B157 /* optimizely_6372300739_v4.json */; };
		6E12B22B22C55A280005E9E6 /* feature_rollout_toggle_on.json in Resources */ = {isa = PBXBuildFile; fileRef = 6E75196722C5211100B2B157 /* feature_rollout_toggle_on.json */; };
		6E12B22C22C55A280005E9E6 /* feature_rollout_toggle_off.json in Resources */ = {isa = PBXBuildFile; fileRef = 6E75196822C5211100B2B157 /* feature_rollout_toggle_off.json */; };
		6E12B22D22C55A280005E9E6 /* feature_experiments.json in Resources */ = {isa = PBXBuildFile; fileRef = 6E75196922C5211100B2B157 /* feature_experiments.json */; };
		6E12B22E22C55A280005E9E6 /* forced_variation.json in Resources */ = {isa = PBXBuildFile; fileRef = 6E75196A22C5211100B2B157 /* forced_variation.json */; };
		6E12B22F22C55A280005E9E6 /* unsupported_datafile.json in Resources */ = {isa = PBXBuildFile; fileRef = 6E75196B22C5211100B2B157 /* unsupported_datafile.json */; };
		6E12B23022C55A280005E9E6 /* rollout_bucketing.json in Resources */ = {isa = PBXBuildFile; fileRef = 6E75196C22C5211100B2B157 /* rollout_bucketing.json */; };
		6E12B23122C55A280005E9E6 /* feature_management_experiment_bucketing.json in Resources */ = {isa = PBXBuildFile; fileRef = 6E75196D22C5211100B2B157 /* feature_management_experiment_bucketing.json */; };
		6E12B23222C55A280005E9E6 /* bucketing_id.json in Resources */ = {isa = PBXBuildFile; fileRef = 6E75196E22C5211100B2B157 /* bucketing_id.json */; };
		6E12B23322C55A280005E9E6 /* feature_variables.json in Resources */ = {isa = PBXBuildFile; fileRef = 6E75196F22C5211100B2B157 /* feature_variables.json */; };
		6E12B23422C55A280005E9E6 /* api_datafile.json in Resources */ = {isa = PBXBuildFile; fileRef = 6E75197022C5211100B2B157 /* api_datafile.json */; };
		6E12B23522C55A280005E9E6 /* feature_flag.json in Resources */ = {isa = PBXBuildFile; fileRef = 6E75197122C5211100B2B157 /* feature_flag.json */; };
		6E12B23622C55A280005E9E6 /* grouped_experiments.json in Resources */ = {isa = PBXBuildFile; fileRef = 6E75197222C5211100B2B157 /* grouped_experiments.json */; };
		6E12B23722C55A280005E9E6 /* feature_rollouts.json in Resources */ = {isa = PBXBuildFile; fileRef = 6E75197322C5211100B2B157 /* feature_rollouts.json */; };
		6E12B23822C55A280005E9E6 /* audience_targeting.json in Resources */ = {isa = PBXBuildFile; fileRef = 6E75197422C5211100B2B157 /* audience_targeting.json */; };
		6E12B23922C55A280005E9E6 /* typed_audience_datafile.json in Resources */ = {isa = PBXBuildFile; fileRef = 6E75197522C5211100B2B157 /* typed_audience_datafile.json */; };
		6E12B23A22C55A280005E9E6 /* feature_exp.json in Resources */ = {isa = PBXBuildFile; fileRef = 6E75197622C5211100B2B157 /* feature_exp.json */; };
		6E12B23B22C55A280005E9E6 /* empty_datafile.json in Resources */ = {isa = PBXBuildFile; fileRef = 6E75197722C5211100B2B157 /* empty_datafile.json */; };
		6E12B23C22C55A280005E9E6 /* BucketerTestsDatafile.json in Resources */ = {isa = PBXBuildFile; fileRef = 6E75197822C5211100B2B157 /* BucketerTestsDatafile.json */; };
		6E12B23D22C55A280005E9E6 /* BucketerTestsDatafile2.json in Resources */ = {isa = PBXBuildFile; fileRef = 6E75197922C5211100B2B157 /* BucketerTestsDatafile2.json */; };
		6E12B23E22C55A280005E9E6 /* ab_experiments.json in Resources */ = {isa = PBXBuildFile; fileRef = 6E75197A22C5211100B2B157 /* ab_experiments.json */; };
		6E12B23F22C55A280005E9E6 /* bot_filtering_enabled.json in Resources */ = {isa = PBXBuildFile; fileRef = 6E75197B22C5211100B2B157 /* bot_filtering_enabled.json */; };
		6E12B24022C55A280005E9E6 /* simple_datafile.json in Resources */ = {isa = PBXBuildFile; fileRef = 6E75197C22C5211100B2B157 /* simple_datafile.json */; };
		6E12B24122C55A280005E9E6 /* UnsupportedVersionDatafile.json in Resources */ = {isa = PBXBuildFile; fileRef = 6E75197D22C5211100B2B157 /* UnsupportedVersionDatafile.json */; };
		6E12B24222C55A280005E9E6 /* optimizely_6372300739_v4.json in Resources */ = {isa = PBXBuildFile; fileRef = 6E75196222C5211100B2B157 /* optimizely_6372300739_v4.json */; };
		6E12B24322C55A280005E9E6 /* feature_rollout_toggle_on.json in Resources */ = {isa = PBXBuildFile; fileRef = 6E75196722C5211100B2B157 /* feature_rollout_toggle_on.json */; };
		6E12B24422C55A280005E9E6 /* feature_rollout_toggle_off.json in Resources */ = {isa = PBXBuildFile; fileRef = 6E75196822C5211100B2B157 /* feature_rollout_toggle_off.json */; };
		6E12B24522C55A280005E9E6 /* feature_experiments.json in Resources */ = {isa = PBXBuildFile; fileRef = 6E75196922C5211100B2B157 /* feature_experiments.json */; };
		6E12B24622C55A280005E9E6 /* forced_variation.json in Resources */ = {isa = PBXBuildFile; fileRef = 6E75196A22C5211100B2B157 /* forced_variation.json */; };
		6E12B24722C55A280005E9E6 /* unsupported_datafile.json in Resources */ = {isa = PBXBuildFile; fileRef = 6E75196B22C5211100B2B157 /* unsupported_datafile.json */; };
		6E12B24822C55A280005E9E6 /* rollout_bucketing.json in Resources */ = {isa = PBXBuildFile; fileRef = 6E75196C22C5211100B2B157 /* rollout_bucketing.json */; };
		6E12B24922C55A280005E9E6 /* feature_management_experiment_bucketing.json in Resources */ = {isa = PBXBuildFile; fileRef = 6E75196D22C5211100B2B157 /* feature_management_experiment_bucketing.json */; };
		6E12B24A22C55A280005E9E6 /* bucketing_id.json in Resources */ = {isa = PBXBuildFile; fileRef = 6E75196E22C5211100B2B157 /* bucketing_id.json */; };
		6E12B24B22C55A280005E9E6 /* feature_variables.json in Resources */ = {isa = PBXBuildFile; fileRef = 6E75196F22C5211100B2B157 /* feature_variables.json */; };
		6E12B24C22C55A280005E9E6 /* api_datafile.json in Resources */ = {isa = PBXBuildFile; fileRef = 6E75197022C5211100B2B157 /* api_datafile.json */; };
		6E12B24D22C55A280005E9E6 /* feature_flag.json in Resources */ = {isa = PBXBuildFile; fileRef = 6E75197122C5211100B2B157 /* feature_flag.json */; };
		6E12B24E22C55A280005E9E6 /* grouped_experiments.json in Resources */ = {isa = PBXBuildFile; fileRef = 6E75197222C5211100B2B157 /* grouped_experiments.json */; };
		6E12B24F22C55A280005E9E6 /* feature_rollouts.json in Resources */ = {isa = PBXBuildFile; fileRef = 6E75197322C5211100B2B157 /* feature_rollouts.json */; };
		6E12B25022C55A280005E9E6 /* audience_targeting.json in Resources */ = {isa = PBXBuildFile; fileRef = 6E75197422C5211100B2B157 /* audience_targeting.json */; };
		6E12B25122C55A280005E9E6 /* typed_audience_datafile.json in Resources */ = {isa = PBXBuildFile; fileRef = 6E75197522C5211100B2B157 /* typed_audience_datafile.json */; };
		6E12B25222C55A280005E9E6 /* feature_exp.json in Resources */ = {isa = PBXBuildFile; fileRef = 6E75197622C5211100B2B157 /* feature_exp.json */; };
		6E12B25322C55A280005E9E6 /* empty_datafile.json in Resources */ = {isa = PBXBuildFile; fileRef = 6E75197722C5211100B2B157 /* empty_datafile.json */; };
		6E12B25422C55A280005E9E6 /* BucketerTestsDatafile.json in Resources */ = {isa = PBXBuildFile; fileRef = 6E75197822C5211100B2B157 /* BucketerTestsDatafile.json */; };
		6E12B25522C55A280005E9E6 /* BucketerTestsDatafile2.json in Resources */ = {isa = PBXBuildFile; fileRef = 6E75197922C5211100B2B157 /* BucketerTestsDatafile2.json */; };
		6E12B25622C55A280005E9E6 /* ab_experiments.json in Resources */ = {isa = PBXBuildFile; fileRef = 6E75197A22C5211100B2B157 /* ab_experiments.json */; };
		6E12B25722C55A280005E9E6 /* bot_filtering_enabled.json in Resources */ = {isa = PBXBuildFile; fileRef = 6E75197B22C5211100B2B157 /* bot_filtering_enabled.json */; };
		6E12B25822C55A280005E9E6 /* simple_datafile.json in Resources */ = {isa = PBXBuildFile; fileRef = 6E75197C22C5211100B2B157 /* simple_datafile.json */; };
		6E12B25922C55A280005E9E6 /* UnsupportedVersionDatafile.json in Resources */ = {isa = PBXBuildFile; fileRef = 6E75197D22C5211100B2B157 /* UnsupportedVersionDatafile.json */; };
		6E12B25A22C55A290005E9E6 /* optimizely_6372300739_v4.json in Resources */ = {isa = PBXBuildFile; fileRef = 6E75196222C5211100B2B157 /* optimizely_6372300739_v4.json */; };
		6E12B25B22C55A290005E9E6 /* feature_rollout_toggle_on.json in Resources */ = {isa = PBXBuildFile; fileRef = 6E75196722C5211100B2B157 /* feature_rollout_toggle_on.json */; };
		6E12B25C22C55A290005E9E6 /* feature_rollout_toggle_off.json in Resources */ = {isa = PBXBuildFile; fileRef = 6E75196822C5211100B2B157 /* feature_rollout_toggle_off.json */; };
		6E12B25D22C55A290005E9E6 /* feature_experiments.json in Resources */ = {isa = PBXBuildFile; fileRef = 6E75196922C5211100B2B157 /* feature_experiments.json */; };
		6E12B25E22C55A290005E9E6 /* forced_variation.json in Resources */ = {isa = PBXBuildFile; fileRef = 6E75196A22C5211100B2B157 /* forced_variation.json */; };
		6E12B25F22C55A290005E9E6 /* unsupported_datafile.json in Resources */ = {isa = PBXBuildFile; fileRef = 6E75196B22C5211100B2B157 /* unsupported_datafile.json */; };
		6E12B26022C55A290005E9E6 /* rollout_bucketing.json in Resources */ = {isa = PBXBuildFile; fileRef = 6E75196C22C5211100B2B157 /* rollout_bucketing.json */; };
		6E12B26122C55A290005E9E6 /* feature_management_experiment_bucketing.json in Resources */ = {isa = PBXBuildFile; fileRef = 6E75196D22C5211100B2B157 /* feature_management_experiment_bucketing.json */; };
		6E12B26222C55A290005E9E6 /* bucketing_id.json in Resources */ = {isa = PBXBuildFile; fileRef = 6E75196E22C5211100B2B157 /* bucketing_id.json */; };
		6E12B26322C55A290005E9E6 /* feature_variables.json in Resources */ = {isa = PBXBuildFile; fileRef = 6E75196F22C5211100B2B157 /* feature_variables.json */; };
		6E12B26422C55A290005E9E6 /* api_datafile.json in Resources */ = {isa = PBXBuildFile; fileRef = 6E75197022C5211100B2B157 /* api_datafile.json */; };
		6E12B26522C55A290005E9E6 /* feature_flag.json in Resources */ = {isa = PBXBuildFile; fileRef = 6E75197122C5211100B2B157 /* feature_flag.json */; };
		6E12B26622C55A290005E9E6 /* grouped_experiments.json in Resources */ = {isa = PBXBuildFile; fileRef = 6E75197222C5211100B2B157 /* grouped_experiments.json */; };
		6E12B26722C55A290005E9E6 /* feature_rollouts.json in Resources */ = {isa = PBXBuildFile; fileRef = 6E75197322C5211100B2B157 /* feature_rollouts.json */; };
		6E12B26822C55A290005E9E6 /* audience_targeting.json in Resources */ = {isa = PBXBuildFile; fileRef = 6E75197422C5211100B2B157 /* audience_targeting.json */; };
		6E12B26922C55A290005E9E6 /* typed_audience_datafile.json in Resources */ = {isa = PBXBuildFile; fileRef = 6E75197522C5211100B2B157 /* typed_audience_datafile.json */; };
		6E12B26A22C55A290005E9E6 /* feature_exp.json in Resources */ = {isa = PBXBuildFile; fileRef = 6E75197622C5211100B2B157 /* feature_exp.json */; };
		6E12B26B22C55A290005E9E6 /* empty_datafile.json in Resources */ = {isa = PBXBuildFile; fileRef = 6E75197722C5211100B2B157 /* empty_datafile.json */; };
		6E12B26C22C55A290005E9E6 /* BucketerTestsDatafile.json in Resources */ = {isa = PBXBuildFile; fileRef = 6E75197822C5211100B2B157 /* BucketerTestsDatafile.json */; };
		6E12B26D22C55A290005E9E6 /* BucketerTestsDatafile2.json in Resources */ = {isa = PBXBuildFile; fileRef = 6E75197922C5211100B2B157 /* BucketerTestsDatafile2.json */; };
		6E12B26E22C55A290005E9E6 /* ab_experiments.json in Resources */ = {isa = PBXBuildFile; fileRef = 6E75197A22C5211100B2B157 /* ab_experiments.json */; };
		6E12B26F22C55A290005E9E6 /* bot_filtering_enabled.json in Resources */ = {isa = PBXBuildFile; fileRef = 6E75197B22C5211100B2B157 /* bot_filtering_enabled.json */; };
		6E12B27022C55A290005E9E6 /* simple_datafile.json in Resources */ = {isa = PBXBuildFile; fileRef = 6E75197C22C5211100B2B157 /* simple_datafile.json */; };
		6E12B27122C55A290005E9E6 /* UnsupportedVersionDatafile.json in Resources */ = {isa = PBXBuildFile; fileRef = 6E75197D22C5211100B2B157 /* UnsupportedVersionDatafile.json */; };
		6E12B27222C55A290005E9E6 /* optimizely_6372300739_v4.json in Resources */ = {isa = PBXBuildFile; fileRef = 6E75196222C5211100B2B157 /* optimizely_6372300739_v4.json */; };
		6E12B27322C55A290005E9E6 /* feature_rollout_toggle_on.json in Resources */ = {isa = PBXBuildFile; fileRef = 6E75196722C5211100B2B157 /* feature_rollout_toggle_on.json */; };
		6E12B27422C55A290005E9E6 /* feature_rollout_toggle_off.json in Resources */ = {isa = PBXBuildFile; fileRef = 6E75196822C5211100B2B157 /* feature_rollout_toggle_off.json */; };
		6E12B27522C55A290005E9E6 /* feature_experiments.json in Resources */ = {isa = PBXBuildFile; fileRef = 6E75196922C5211100B2B157 /* feature_experiments.json */; };
		6E12B27622C55A290005E9E6 /* forced_variation.json in Resources */ = {isa = PBXBuildFile; fileRef = 6E75196A22C5211100B2B157 /* forced_variation.json */; };
		6E12B27722C55A290005E9E6 /* unsupported_datafile.json in Resources */ = {isa = PBXBuildFile; fileRef = 6E75196B22C5211100B2B157 /* unsupported_datafile.json */; };
		6E12B27822C55A290005E9E6 /* rollout_bucketing.json in Resources */ = {isa = PBXBuildFile; fileRef = 6E75196C22C5211100B2B157 /* rollout_bucketing.json */; };
		6E12B27922C55A290005E9E6 /* feature_management_experiment_bucketing.json in Resources */ = {isa = PBXBuildFile; fileRef = 6E75196D22C5211100B2B157 /* feature_management_experiment_bucketing.json */; };
		6E12B27A22C55A290005E9E6 /* bucketing_id.json in Resources */ = {isa = PBXBuildFile; fileRef = 6E75196E22C5211100B2B157 /* bucketing_id.json */; };
		6E12B27B22C55A290005E9E6 /* feature_variables.json in Resources */ = {isa = PBXBuildFile; fileRef = 6E75196F22C5211100B2B157 /* feature_variables.json */; };
		6E12B27C22C55A290005E9E6 /* api_datafile.json in Resources */ = {isa = PBXBuildFile; fileRef = 6E75197022C5211100B2B157 /* api_datafile.json */; };
		6E12B27D22C55A290005E9E6 /* feature_flag.json in Resources */ = {isa = PBXBuildFile; fileRef = 6E75197122C5211100B2B157 /* feature_flag.json */; };
		6E12B27E22C55A290005E9E6 /* grouped_experiments.json in Resources */ = {isa = PBXBuildFile; fileRef = 6E75197222C5211100B2B157 /* grouped_experiments.json */; };
		6E12B27F22C55A290005E9E6 /* feature_rollouts.json in Resources */ = {isa = PBXBuildFile; fileRef = 6E75197322C5211100B2B157 /* feature_rollouts.json */; };
		6E12B28022C55A290005E9E6 /* audience_targeting.json in Resources */ = {isa = PBXBuildFile; fileRef = 6E75197422C5211100B2B157 /* audience_targeting.json */; };
		6E12B28122C55A290005E9E6 /* typed_audience_datafile.json in Resources */ = {isa = PBXBuildFile; fileRef = 6E75197522C5211100B2B157 /* typed_audience_datafile.json */; };
		6E12B28222C55A290005E9E6 /* feature_exp.json in Resources */ = {isa = PBXBuildFile; fileRef = 6E75197622C5211100B2B157 /* feature_exp.json */; };
		6E12B28322C55A290005E9E6 /* empty_datafile.json in Resources */ = {isa = PBXBuildFile; fileRef = 6E75197722C5211100B2B157 /* empty_datafile.json */; };
		6E12B28422C55A290005E9E6 /* BucketerTestsDatafile.json in Resources */ = {isa = PBXBuildFile; fileRef = 6E75197822C5211100B2B157 /* BucketerTestsDatafile.json */; };
		6E12B28522C55A290005E9E6 /* BucketerTestsDatafile2.json in Resources */ = {isa = PBXBuildFile; fileRef = 6E75197922C5211100B2B157 /* BucketerTestsDatafile2.json */; };
		6E12B28622C55A290005E9E6 /* ab_experiments.json in Resources */ = {isa = PBXBuildFile; fileRef = 6E75197A22C5211100B2B157 /* ab_experiments.json */; };
		6E12B28722C55A290005E9E6 /* bot_filtering_enabled.json in Resources */ = {isa = PBXBuildFile; fileRef = 6E75197B22C5211100B2B157 /* bot_filtering_enabled.json */; };
		6E12B28822C55A290005E9E6 /* simple_datafile.json in Resources */ = {isa = PBXBuildFile; fileRef = 6E75197C22C5211100B2B157 /* simple_datafile.json */; };
		6E12B28922C55A290005E9E6 /* UnsupportedVersionDatafile.json in Resources */ = {isa = PBXBuildFile; fileRef = 6E75197D22C5211100B2B157 /* UnsupportedVersionDatafile.json */; };
		6E12B28A22C55A2A0005E9E6 /* optimizely_6372300739_v4.json in Resources */ = {isa = PBXBuildFile; fileRef = 6E75196222C5211100B2B157 /* optimizely_6372300739_v4.json */; };
		6E12B28B22C55A2A0005E9E6 /* feature_rollout_toggle_on.json in Resources */ = {isa = PBXBuildFile; fileRef = 6E75196722C5211100B2B157 /* feature_rollout_toggle_on.json */; };
		6E12B28C22C55A2A0005E9E6 /* feature_rollout_toggle_off.json in Resources */ = {isa = PBXBuildFile; fileRef = 6E75196822C5211100B2B157 /* feature_rollout_toggle_off.json */; };
		6E12B28D22C55A2A0005E9E6 /* feature_experiments.json in Resources */ = {isa = PBXBuildFile; fileRef = 6E75196922C5211100B2B157 /* feature_experiments.json */; };
		6E12B28E22C55A2A0005E9E6 /* forced_variation.json in Resources */ = {isa = PBXBuildFile; fileRef = 6E75196A22C5211100B2B157 /* forced_variation.json */; };
		6E12B28F22C55A2A0005E9E6 /* unsupported_datafile.json in Resources */ = {isa = PBXBuildFile; fileRef = 6E75196B22C5211100B2B157 /* unsupported_datafile.json */; };
		6E12B29022C55A2A0005E9E6 /* rollout_bucketing.json in Resources */ = {isa = PBXBuildFile; fileRef = 6E75196C22C5211100B2B157 /* rollout_bucketing.json */; };
		6E12B29122C55A2A0005E9E6 /* feature_management_experiment_bucketing.json in Resources */ = {isa = PBXBuildFile; fileRef = 6E75196D22C5211100B2B157 /* feature_management_experiment_bucketing.json */; };
		6E12B29222C55A2A0005E9E6 /* bucketing_id.json in Resources */ = {isa = PBXBuildFile; fileRef = 6E75196E22C5211100B2B157 /* bucketing_id.json */; };
		6E12B29322C55A2A0005E9E6 /* feature_variables.json in Resources */ = {isa = PBXBuildFile; fileRef = 6E75196F22C5211100B2B157 /* feature_variables.json */; };
		6E12B29422C55A2A0005E9E6 /* api_datafile.json in Resources */ = {isa = PBXBuildFile; fileRef = 6E75197022C5211100B2B157 /* api_datafile.json */; };
		6E12B29522C55A2A0005E9E6 /* feature_flag.json in Resources */ = {isa = PBXBuildFile; fileRef = 6E75197122C5211100B2B157 /* feature_flag.json */; };
		6E12B29622C55A2A0005E9E6 /* grouped_experiments.json in Resources */ = {isa = PBXBuildFile; fileRef = 6E75197222C5211100B2B157 /* grouped_experiments.json */; };
		6E12B29722C55A2A0005E9E6 /* feature_rollouts.json in Resources */ = {isa = PBXBuildFile; fileRef = 6E75197322C5211100B2B157 /* feature_rollouts.json */; };
		6E12B29822C55A2A0005E9E6 /* audience_targeting.json in Resources */ = {isa = PBXBuildFile; fileRef = 6E75197422C5211100B2B157 /* audience_targeting.json */; };
		6E12B29922C55A2A0005E9E6 /* typed_audience_datafile.json in Resources */ = {isa = PBXBuildFile; fileRef = 6E75197522C5211100B2B157 /* typed_audience_datafile.json */; };
		6E12B29A22C55A2A0005E9E6 /* feature_exp.json in Resources */ = {isa = PBXBuildFile; fileRef = 6E75197622C5211100B2B157 /* feature_exp.json */; };
		6E12B29B22C55A2A0005E9E6 /* empty_datafile.json in Resources */ = {isa = PBXBuildFile; fileRef = 6E75197722C5211100B2B157 /* empty_datafile.json */; };
		6E12B29C22C55A2A0005E9E6 /* BucketerTestsDatafile.json in Resources */ = {isa = PBXBuildFile; fileRef = 6E75197822C5211100B2B157 /* BucketerTestsDatafile.json */; };
		6E12B29D22C55A2A0005E9E6 /* BucketerTestsDatafile2.json in Resources */ = {isa = PBXBuildFile; fileRef = 6E75197922C5211100B2B157 /* BucketerTestsDatafile2.json */; };
		6E12B29E22C55A2A0005E9E6 /* ab_experiments.json in Resources */ = {isa = PBXBuildFile; fileRef = 6E75197A22C5211100B2B157 /* ab_experiments.json */; };
		6E12B29F22C55A2A0005E9E6 /* bot_filtering_enabled.json in Resources */ = {isa = PBXBuildFile; fileRef = 6E75197B22C5211100B2B157 /* bot_filtering_enabled.json */; };
		6E12B2A022C55A2A0005E9E6 /* simple_datafile.json in Resources */ = {isa = PBXBuildFile; fileRef = 6E75197C22C5211100B2B157 /* simple_datafile.json */; };
		6E12B2A122C55A2A0005E9E6 /* UnsupportedVersionDatafile.json in Resources */ = {isa = PBXBuildFile; fileRef = 6E75197D22C5211100B2B157 /* UnsupportedVersionDatafile.json */; };
		6E12B2A222C55A2A0005E9E6 /* optimizely_6372300739_v4.json in Resources */ = {isa = PBXBuildFile; fileRef = 6E75196222C5211100B2B157 /* optimizely_6372300739_v4.json */; };
		6E12B2A322C55A2A0005E9E6 /* feature_rollout_toggle_on.json in Resources */ = {isa = PBXBuildFile; fileRef = 6E75196722C5211100B2B157 /* feature_rollout_toggle_on.json */; };
		6E12B2A422C55A2A0005E9E6 /* feature_rollout_toggle_off.json in Resources */ = {isa = PBXBuildFile; fileRef = 6E75196822C5211100B2B157 /* feature_rollout_toggle_off.json */; };
		6E12B2A522C55A2A0005E9E6 /* feature_experiments.json in Resources */ = {isa = PBXBuildFile; fileRef = 6E75196922C5211100B2B157 /* feature_experiments.json */; };
		6E12B2A622C55A2A0005E9E6 /* forced_variation.json in Resources */ = {isa = PBXBuildFile; fileRef = 6E75196A22C5211100B2B157 /* forced_variation.json */; };
		6E12B2A722C55A2A0005E9E6 /* unsupported_datafile.json in Resources */ = {isa = PBXBuildFile; fileRef = 6E75196B22C5211100B2B157 /* unsupported_datafile.json */; };
		6E12B2A822C55A2A0005E9E6 /* rollout_bucketing.json in Resources */ = {isa = PBXBuildFile; fileRef = 6E75196C22C5211100B2B157 /* rollout_bucketing.json */; };
		6E12B2A922C55A2A0005E9E6 /* feature_management_experiment_bucketing.json in Resources */ = {isa = PBXBuildFile; fileRef = 6E75196D22C5211100B2B157 /* feature_management_experiment_bucketing.json */; };
		6E12B2AA22C55A2A0005E9E6 /* bucketing_id.json in Resources */ = {isa = PBXBuildFile; fileRef = 6E75196E22C5211100B2B157 /* bucketing_id.json */; };
		6E12B2AB22C55A2A0005E9E6 /* feature_variables.json in Resources */ = {isa = PBXBuildFile; fileRef = 6E75196F22C5211100B2B157 /* feature_variables.json */; };
		6E12B2AC22C55A2A0005E9E6 /* api_datafile.json in Resources */ = {isa = PBXBuildFile; fileRef = 6E75197022C5211100B2B157 /* api_datafile.json */; };
		6E12B2AD22C55A2A0005E9E6 /* feature_flag.json in Resources */ = {isa = PBXBuildFile; fileRef = 6E75197122C5211100B2B157 /* feature_flag.json */; };
		6E12B2AE22C55A2A0005E9E6 /* grouped_experiments.json in Resources */ = {isa = PBXBuildFile; fileRef = 6E75197222C5211100B2B157 /* grouped_experiments.json */; };
		6E12B2AF22C55A2A0005E9E6 /* feature_rollouts.json in Resources */ = {isa = PBXBuildFile; fileRef = 6E75197322C5211100B2B157 /* feature_rollouts.json */; };
		6E12B2B022C55A2A0005E9E6 /* audience_targeting.json in Resources */ = {isa = PBXBuildFile; fileRef = 6E75197422C5211100B2B157 /* audience_targeting.json */; };
		6E12B2B122C55A2A0005E9E6 /* typed_audience_datafile.json in Resources */ = {isa = PBXBuildFile; fileRef = 6E75197522C5211100B2B157 /* typed_audience_datafile.json */; };
		6E12B2B222C55A2A0005E9E6 /* feature_exp.json in Resources */ = {isa = PBXBuildFile; fileRef = 6E75197622C5211100B2B157 /* feature_exp.json */; };
		6E12B2B322C55A2A0005E9E6 /* empty_datafile.json in Resources */ = {isa = PBXBuildFile; fileRef = 6E75197722C5211100B2B157 /* empty_datafile.json */; };
		6E12B2B422C55A2A0005E9E6 /* BucketerTestsDatafile.json in Resources */ = {isa = PBXBuildFile; fileRef = 6E75197822C5211100B2B157 /* BucketerTestsDatafile.json */; };
		6E12B2B522C55A2B0005E9E6 /* BucketerTestsDatafile2.json in Resources */ = {isa = PBXBuildFile; fileRef = 6E75197922C5211100B2B157 /* BucketerTestsDatafile2.json */; };
		6E12B2B622C55A2B0005E9E6 /* ab_experiments.json in Resources */ = {isa = PBXBuildFile; fileRef = 6E75197A22C5211100B2B157 /* ab_experiments.json */; };
		6E12B2B722C55A2B0005E9E6 /* bot_filtering_enabled.json in Resources */ = {isa = PBXBuildFile; fileRef = 6E75197B22C5211100B2B157 /* bot_filtering_enabled.json */; };
		6E12B2B822C55A2B0005E9E6 /* simple_datafile.json in Resources */ = {isa = PBXBuildFile; fileRef = 6E75197C22C5211100B2B157 /* simple_datafile.json */; };
		6E12B2B922C55A2B0005E9E6 /* UnsupportedVersionDatafile.json in Resources */ = {isa = PBXBuildFile; fileRef = 6E75197D22C5211100B2B157 /* UnsupportedVersionDatafile.json */; };
		6E12B2BA22C55A330005E9E6 /* 10_entities.json in Resources */ = {isa = PBXBuildFile; fileRef = 6E75196422C5211100B2B157 /* 10_entities.json */; };
		6E12B2BB22C55A330005E9E6 /* 50_entities.json in Resources */ = {isa = PBXBuildFile; fileRef = 6E75196522C5211100B2B157 /* 50_entities.json */; };
		6E12B2BC22C55A330005E9E6 /* 100_entities.json in Resources */ = {isa = PBXBuildFile; fileRef = 6E75196622C5211100B2B157 /* 100_entities.json */; };
		6E12B2BD22C55A330005E9E6 /* 10_entities.json in Resources */ = {isa = PBXBuildFile; fileRef = 6E75196422C5211100B2B157 /* 10_entities.json */; };
		6E12B2BE22C55A330005E9E6 /* 50_entities.json in Resources */ = {isa = PBXBuildFile; fileRef = 6E75196522C5211100B2B157 /* 50_entities.json */; };
		6E12B2BF22C55A330005E9E6 /* 100_entities.json in Resources */ = {isa = PBXBuildFile; fileRef = 6E75196622C5211100B2B157 /* 100_entities.json */; };
		6E12B2C022C55A340005E9E6 /* 10_entities.json in Resources */ = {isa = PBXBuildFile; fileRef = 6E75196422C5211100B2B157 /* 10_entities.json */; };
		6E12B2C122C55A340005E9E6 /* 50_entities.json in Resources */ = {isa = PBXBuildFile; fileRef = 6E75196522C5211100B2B157 /* 50_entities.json */; };
		6E12B2C222C55A340005E9E6 /* 100_entities.json in Resources */ = {isa = PBXBuildFile; fileRef = 6E75196622C5211100B2B157 /* 100_entities.json */; };
		6E12B2C322C55A350005E9E6 /* 10_entities.json in Resources */ = {isa = PBXBuildFile; fileRef = 6E75196422C5211100B2B157 /* 10_entities.json */; };
		6E12B2C422C55A350005E9E6 /* 50_entities.json in Resources */ = {isa = PBXBuildFile; fileRef = 6E75196522C5211100B2B157 /* 50_entities.json */; };
		6E12B2C522C55A350005E9E6 /* 100_entities.json in Resources */ = {isa = PBXBuildFile; fileRef = 6E75196622C5211100B2B157 /* 100_entities.json */; };
		6E12B2C622C55A350005E9E6 /* 10_entities.json in Resources */ = {isa = PBXBuildFile; fileRef = 6E75196422C5211100B2B157 /* 10_entities.json */; };
		6E12B2C722C55A350005E9E6 /* 50_entities.json in Resources */ = {isa = PBXBuildFile; fileRef = 6E75196522C5211100B2B157 /* 50_entities.json */; };
		6E12B2C822C55A350005E9E6 /* 100_entities.json in Resources */ = {isa = PBXBuildFile; fileRef = 6E75196622C5211100B2B157 /* 100_entities.json */; };
		6E12B2C922C55A360005E9E6 /* 10_entities.json in Resources */ = {isa = PBXBuildFile; fileRef = 6E75196422C5211100B2B157 /* 10_entities.json */; };
		6E12B2CA22C55A360005E9E6 /* 50_entities.json in Resources */ = {isa = PBXBuildFile; fileRef = 6E75196522C5211100B2B157 /* 50_entities.json */; };
		6E12B2CB22C55A360005E9E6 /* 100_entities.json in Resources */ = {isa = PBXBuildFile; fileRef = 6E75196622C5211100B2B157 /* 100_entities.json */; };
		6E12B2CC22C55A370005E9E6 /* 10_entities.json in Resources */ = {isa = PBXBuildFile; fileRef = 6E75196422C5211100B2B157 /* 10_entities.json */; };
		6E12B2CD22C55A370005E9E6 /* 50_entities.json in Resources */ = {isa = PBXBuildFile; fileRef = 6E75196522C5211100B2B157 /* 50_entities.json */; };
		6E12B2CE22C55A370005E9E6 /* 100_entities.json in Resources */ = {isa = PBXBuildFile; fileRef = 6E75196622C5211100B2B157 /* 100_entities.json */; };
		6E12B2CF22C55A370005E9E6 /* 10_entities.json in Resources */ = {isa = PBXBuildFile; fileRef = 6E75196422C5211100B2B157 /* 10_entities.json */; };
		6E12B2D022C55A370005E9E6 /* 50_entities.json in Resources */ = {isa = PBXBuildFile; fileRef = 6E75196522C5211100B2B157 /* 50_entities.json */; };
		6E12B2D122C55A370005E9E6 /* 100_entities.json in Resources */ = {isa = PBXBuildFile; fileRef = 6E75196622C5211100B2B157 /* 100_entities.json */; };
		6E12B2D222C55A380005E9E6 /* 10_entities.json in Resources */ = {isa = PBXBuildFile; fileRef = 6E75196422C5211100B2B157 /* 10_entities.json */; };
		6E12B2D322C55A380005E9E6 /* 50_entities.json in Resources */ = {isa = PBXBuildFile; fileRef = 6E75196522C5211100B2B157 /* 50_entities.json */; };
		6E12B2D422C55A380005E9E6 /* 100_entities.json in Resources */ = {isa = PBXBuildFile; fileRef = 6E75196622C5211100B2B157 /* 100_entities.json */; };
		6E12B2D522C55A380005E9E6 /* 10_entities.json in Resources */ = {isa = PBXBuildFile; fileRef = 6E75196422C5211100B2B157 /* 10_entities.json */; };
		6E12B2D622C55A380005E9E6 /* 50_entities.json in Resources */ = {isa = PBXBuildFile; fileRef = 6E75196522C5211100B2B157 /* 50_entities.json */; };
		6E12B2D722C55A380005E9E6 /* 100_entities.json in Resources */ = {isa = PBXBuildFile; fileRef = 6E75196622C5211100B2B157 /* 100_entities.json */; };
		6E14CD682423F80B00010234 /* Optimizely.framework in Frameworks */ = {isa = PBXBuildFile; fileRef = 6EBAEB6C21E3FEF800D13AA9 /* Optimizely.framework */; };
		6E14CD6E2423F85E00010234 /* EventDispatcherTests_Batch.swift in Sources */ = {isa = PBXBuildFile; fileRef = 6E75198D22C5211100B2B157 /* EventDispatcherTests_Batch.swift */; };
		6E14CD6F2423F93E00010234 /* OptimizelyError.swift in Sources */ = {isa = PBXBuildFile; fileRef = 6E75166722C520D400B2B157 /* OptimizelyError.swift */; };
		6E14CD702423F94800010234 /* OptimizelyLogLevel.swift in Sources */ = {isa = PBXBuildFile; fileRef = 6E75166822C520D400B2B157 /* OptimizelyLogLevel.swift */; };
		6E14CD712423F96800010234 /* OptimizelyClient.swift in Sources */ = {isa = PBXBuildFile; fileRef = 6E75166922C520D400B2B157 /* OptimizelyClient.swift */; };
		6E14CD722423F96B00010234 /* OptimizelyClient+ObjC.swift in Sources */ = {isa = PBXBuildFile; fileRef = 6E75166A22C520D400B2B157 /* OptimizelyClient+ObjC.swift */; };
		6E14CD732423F96F00010234 /* OptimizelyResult.swift in Sources */ = {isa = PBXBuildFile; fileRef = 6E75166B22C520D400B2B157 /* OptimizelyResult.swift */; };
		6E14CD742423F97200010234 /* OptimizelyConfig.swift in Sources */ = {isa = PBXBuildFile; fileRef = 6EA2CC232345618E001E7531 /* OptimizelyConfig.swift */; };
		6E14CD752423F97600010234 /* OptimizelyConfig+ObjC.swift in Sources */ = {isa = PBXBuildFile; fileRef = 6ECB60C9234D5D9C00016D41 /* OptimizelyConfig+ObjC.swift */; };
		6E14CD762423F97900010234 /* DefaultLogger.swift in Sources */ = {isa = PBXBuildFile; fileRef = 6E75165F22C520D400B2B157 /* DefaultLogger.swift */; };
		6E14CD772423F97E00010234 /* DefaultUserProfileService.swift in Sources */ = {isa = PBXBuildFile; fileRef = 6E75166022C520D400B2B157 /* DefaultUserProfileService.swift */; };
		6E14CD782423F97E00010234 /* DefaultEventDispatcher.swift in Sources */ = {isa = PBXBuildFile; fileRef = 6E75166122C520D400B2B157 /* DefaultEventDispatcher.swift */; };
		6E14CD792423F98D00010234 /* OPTLogger.swift in Sources */ = {isa = PBXBuildFile; fileRef = 6E75166322C520D400B2B157 /* OPTLogger.swift */; };
		6E14CD7A2423F98D00010234 /* OPTUserProfileService.swift in Sources */ = {isa = PBXBuildFile; fileRef = 6E75166422C520D400B2B157 /* OPTUserProfileService.swift */; };
		6E14CD7B2423F98D00010234 /* OPTEventDispatcher.swift in Sources */ = {isa = PBXBuildFile; fileRef = 6E75166522C520D400B2B157 /* OPTEventDispatcher.swift */; };
		6E14CD7C2423F98D00010234 /* DefaultDatafileHandler.swift in Sources */ = {isa = PBXBuildFile; fileRef = 6E75167D22C520D400B2B157 /* DefaultDatafileHandler.swift */; };
		6E14CD7D2423F98D00010234 /* DefaultBucketer.swift in Sources */ = {isa = PBXBuildFile; fileRef = 6E75167E22C520D400B2B157 /* DefaultBucketer.swift */; };
		6E14CD7E2423F98D00010234 /* DefaultNotificationCenter.swift in Sources */ = {isa = PBXBuildFile; fileRef = 6E75167F22C520D400B2B157 /* DefaultNotificationCenter.swift */; };
		6E14CD7F2423F98D00010234 /* DefaultDecisionService.swift in Sources */ = {isa = PBXBuildFile; fileRef = 6E75168022C520D400B2B157 /* DefaultDecisionService.swift */; };
		6E14CD802423F9A100010234 /* DataStoreMemory.swift in Sources */ = {isa = PBXBuildFile; fileRef = 6E75168222C520D400B2B157 /* DataStoreMemory.swift */; };
		6E14CD812423F9A100010234 /* DataStoreUserDefaults.swift in Sources */ = {isa = PBXBuildFile; fileRef = 6E75168322C520D400B2B157 /* DataStoreUserDefaults.swift */; };
		6E14CD822423F9A100010234 /* DataStoreFile.swift in Sources */ = {isa = PBXBuildFile; fileRef = 6E75168422C520D400B2B157 /* DataStoreFile.swift */; };
		6E14CD832423F9A100010234 /* DataStoreQueueStackImpl.swift in Sources */ = {isa = PBXBuildFile; fileRef = 6E75168522C520D400B2B157 /* DataStoreQueueStackImpl.swift */; };
		6E14CD842423F9A100010234 /* BatchEventBuilder.swift in Sources */ = {isa = PBXBuildFile; fileRef = 6E75168722C520D400B2B157 /* BatchEventBuilder.swift */; };
		6E14CD852423F9A100010234 /* BatchEvent.swift in Sources */ = {isa = PBXBuildFile; fileRef = 6E75168A22C520D400B2B157 /* BatchEvent.swift */; };
		6E14CD862423F9A100010234 /* EventForDispatch.swift in Sources */ = {isa = PBXBuildFile; fileRef = 6E75168B22C520D400B2B157 /* EventForDispatch.swift */; };
		6E14CD872423F9A100010234 /* Audience.swift in Sources */ = {isa = PBXBuildFile; fileRef = 6E75169822C520D400B2B157 /* Audience.swift */; };
		6E14CD882423F9A100010234 /* AttributeValue.swift in Sources */ = {isa = PBXBuildFile; fileRef = 6E75169922C520D400B2B157 /* AttributeValue.swift */; };
		6E14CD892423F9A100010234 /* ConditionLeaf.swift in Sources */ = {isa = PBXBuildFile; fileRef = 6E75169A22C520D400B2B157 /* ConditionLeaf.swift */; };
		6E14CD8A2423F9A100010234 /* ConditionHolder.swift in Sources */ = {isa = PBXBuildFile; fileRef = 6E75169B22C520D400B2B157 /* ConditionHolder.swift */; };
		6E14CD8B2423F9A100010234 /* UserAttribute.swift in Sources */ = {isa = PBXBuildFile; fileRef = 6E75169C22C520D400B2B157 /* UserAttribute.swift */; };
		6E14CD8C2423F9A700010234 /* Event.swift in Sources */ = {isa = PBXBuildFile; fileRef = 6E75168C22C520D400B2B157 /* Event.swift */; };
		6E14CD8D2423F9A700010234 /* ProjectConfig.swift in Sources */ = {isa = PBXBuildFile; fileRef = 6E75168D22C520D400B2B157 /* ProjectConfig.swift */; };
		6E14CD8E2423F9A700010234 /* FeatureVariable.swift in Sources */ = {isa = PBXBuildFile; fileRef = 6E75168E22C520D400B2B157 /* FeatureVariable.swift */; };
		6E14CD8F2423F9A700010234 /* Rollout.swift in Sources */ = {isa = PBXBuildFile; fileRef = 6E75168F22C520D400B2B157 /* Rollout.swift */; };
		6E14CD902423F9A700010234 /* Variation.swift in Sources */ = {isa = PBXBuildFile; fileRef = 6E75169022C520D400B2B157 /* Variation.swift */; };
		6E14CD912423F9A700010234 /* TrafficAllocation.swift in Sources */ = {isa = PBXBuildFile; fileRef = 6E75169122C520D400B2B157 /* TrafficAllocation.swift */; };
		6E14CD922423F9A700010234 /* Project.swift in Sources */ = {isa = PBXBuildFile; fileRef = 6E75169222C520D400B2B157 /* Project.swift */; };
		6E14CD932423F9A700010234 /* Experiment.swift in Sources */ = {isa = PBXBuildFile; fileRef = 6E75169322C520D400B2B157 /* Experiment.swift */; };
		6E14CD942423F9A700010234 /* FeatureFlag.swift in Sources */ = {isa = PBXBuildFile; fileRef = 6E75169422C520D400B2B157 /* FeatureFlag.swift */; };
		6E14CD952423F9A700010234 /* Group.swift in Sources */ = {isa = PBXBuildFile; fileRef = 6E75169522C520D400B2B157 /* Group.swift */; };
		6E14CD962423F9A700010234 /* Variable.swift in Sources */ = {isa = PBXBuildFile; fileRef = 6E75169622C520D400B2B157 /* Variable.swift */; };
		6E14CD972423F9A700010234 /* Attribute.swift in Sources */ = {isa = PBXBuildFile; fileRef = 6E75169D22C520D400B2B157 /* Attribute.swift */; };
		6E14CD982423F9C300010234 /* BackgroundingCallbacks.swift in Sources */ = {isa = PBXBuildFile; fileRef = 6E75169F22C520D400B2B157 /* BackgroundingCallbacks.swift */; };
		6E14CD992423F9C300010234 /* OPTNotificationCenter.swift in Sources */ = {isa = PBXBuildFile; fileRef = 6E7516A022C520D400B2B157 /* OPTNotificationCenter.swift */; };
		6E14CD9A2423F9C300010234 /* DataStoreQueueStack.swift in Sources */ = {isa = PBXBuildFile; fileRef = 6E7516A122C520D400B2B157 /* DataStoreQueueStack.swift */; };
		6E14CD9B2423F9C300010234 /* OPTDataStore.swift in Sources */ = {isa = PBXBuildFile; fileRef = 6E7516A222C520D400B2B157 /* OPTDataStore.swift */; };
		6E14CD9C2423F9C300010234 /* OPTDecisionService.swift in Sources */ = {isa = PBXBuildFile; fileRef = 6E7516A322C520D400B2B157 /* OPTDecisionService.swift */; };
		6E14CD9D2423F9C300010234 /* OPTDatafileHandler.swift in Sources */ = {isa = PBXBuildFile; fileRef = 6E7516A422C520D400B2B157 /* OPTDatafileHandler.swift */; };
		6E14CD9E2423F9C300010234 /* OPTBucketer.swift in Sources */ = {isa = PBXBuildFile; fileRef = 6E7516A522C520D400B2B157 /* OPTBucketer.swift */; };
		6E14CD9F2423F9C300010234 /* ArrayEventForDispatch+Extension.swift in Sources */ = {isa = PBXBuildFile; fileRef = 6E75167522C520D400B2B157 /* ArrayEventForDispatch+Extension.swift */; };
		6E14CDA02423F9C300010234 /* OptimizelyClient+Extension.swift in Sources */ = {isa = PBXBuildFile; fileRef = 6E75167622C520D400B2B157 /* OptimizelyClient+Extension.swift */; };
		6E14CDA12423F9C300010234 /* DataStoreQueueStackImpl+Extension.swift in Sources */ = {isa = PBXBuildFile; fileRef = 6E75167722C520D400B2B157 /* DataStoreQueueStackImpl+Extension.swift */; };
		6E14CDA22423F9C300010234 /* Array+Extension.swift in Sources */ = {isa = PBXBuildFile; fileRef = 6E75167822C520D400B2B157 /* Array+Extension.swift */; };
		6E14CDA32423F9C300010234 /* Constants.swift in Sources */ = {isa = PBXBuildFile; fileRef = 6E75166D22C520D400B2B157 /* Constants.swift */; };
		6E14CDA42423F9C300010234 /* Notifications.swift in Sources */ = {isa = PBXBuildFile; fileRef = 6E34A6162319EBB700BAE302 /* Notifications.swift */; };
		6E14CDA52423F9C300010234 /* MurmurHash3.swift in Sources */ = {isa = PBXBuildFile; fileRef = 6E75166E22C520D400B2B157 /* MurmurHash3.swift */; };
		6E14CDA62423F9C300010234 /* HandlerRegistryService.swift in Sources */ = {isa = PBXBuildFile; fileRef = 6E75166F22C520D400B2B157 /* HandlerRegistryService.swift */; };
		6E14CDA72423F9C300010234 /* LogMessage.swift in Sources */ = {isa = PBXBuildFile; fileRef = 6E75167022C520D400B2B157 /* LogMessage.swift */; };
		6E14CDA82423F9C300010234 /* AtomicProperty.swift in Sources */ = {isa = PBXBuildFile; fileRef = 6E75167122C520D400B2B157 /* AtomicProperty.swift */; };
		6E14CDA92423F9C300010234 /* Utils.swift in Sources */ = {isa = PBXBuildFile; fileRef = 6E75167222C520D400B2B157 /* Utils.swift */; };
		6E14CDAA2423F9C300010234 /* SDKVersion.swift in Sources */ = {isa = PBXBuildFile; fileRef = 6E75167322C520D400B2B157 /* SDKVersion.swift */; };
		6E14CDAB2423F9EB00010234 /* MockUrlSession.swift in Sources */ = {isa = PBXBuildFile; fileRef = 6E7519B722C5211100B2B157 /* MockUrlSession.swift */; };
		6E14CDAC2423F9EB00010234 /* OTUtils.swift in Sources */ = {isa = PBXBuildFile; fileRef = 6E7519B822C5211100B2B157 /* OTUtils.swift */; };
		6E14CDAD2423F9FC00010234 /* 10_entities.json in Resources */ = {isa = PBXBuildFile; fileRef = 6E75196422C5211100B2B157 /* 10_entities.json */; };
		6E14CDAE2423F9FC00010234 /* 50_entities.json in Resources */ = {isa = PBXBuildFile; fileRef = 6E75196522C5211100B2B157 /* 50_entities.json */; };
		6E14CDAF2423F9FC00010234 /* 100_entities.json in Resources */ = {isa = PBXBuildFile; fileRef = 6E75196622C5211100B2B157 /* 100_entities.json */; };
		6E14CDB02423FA0800010234 /* optimizely_6372300739_v4.json in Resources */ = {isa = PBXBuildFile; fileRef = 6E75196222C5211100B2B157 /* optimizely_6372300739_v4.json */; };
		6E14CDB12423FA0800010234 /* feature_rollout_toggle_on.json in Resources */ = {isa = PBXBuildFile; fileRef = 6E75196722C5211100B2B157 /* feature_rollout_toggle_on.json */; };
		6E14CDB22423FA0800010234 /* feature_rollout_toggle_off.json in Resources */ = {isa = PBXBuildFile; fileRef = 6E75196822C5211100B2B157 /* feature_rollout_toggle_off.json */; };
		6E14CDB32423FA0800010234 /* feature_experiments.json in Resources */ = {isa = PBXBuildFile; fileRef = 6E75196922C5211100B2B157 /* feature_experiments.json */; };
		6E14CDB42423FA0800010234 /* forced_variation.json in Resources */ = {isa = PBXBuildFile; fileRef = 6E75196A22C5211100B2B157 /* forced_variation.json */; };
		6E14CDB52423FA0800010234 /* unsupported_datafile.json in Resources */ = {isa = PBXBuildFile; fileRef = 6E75196B22C5211100B2B157 /* unsupported_datafile.json */; };
		6E14CDB62423FA0800010234 /* rollout_bucketing.json in Resources */ = {isa = PBXBuildFile; fileRef = 6E75196C22C5211100B2B157 /* rollout_bucketing.json */; };
		6E14CDB72423FA0800010234 /* feature_management_experiment_bucketing.json in Resources */ = {isa = PBXBuildFile; fileRef = 6E75196D22C5211100B2B157 /* feature_management_experiment_bucketing.json */; };
		6E14CDB82423FA0800010234 /* bucketing_id.json in Resources */ = {isa = PBXBuildFile; fileRef = 6E75196E22C5211100B2B157 /* bucketing_id.json */; };
		6E14CDB92423FA0800010234 /* feature_variables.json in Resources */ = {isa = PBXBuildFile; fileRef = 6E75196F22C5211100B2B157 /* feature_variables.json */; };
		6E14CDBA2423FA0800010234 /* api_datafile.json in Resources */ = {isa = PBXBuildFile; fileRef = 6E75197022C5211100B2B157 /* api_datafile.json */; };
		6E14CDBB2423FA0800010234 /* feature_flag.json in Resources */ = {isa = PBXBuildFile; fileRef = 6E75197122C5211100B2B157 /* feature_flag.json */; };
		6E14CDBC2423FA0800010234 /* grouped_experiments.json in Resources */ = {isa = PBXBuildFile; fileRef = 6E75197222C5211100B2B157 /* grouped_experiments.json */; };
		6E14CDBD2423FA0800010234 /* feature_rollouts.json in Resources */ = {isa = PBXBuildFile; fileRef = 6E75197322C5211100B2B157 /* feature_rollouts.json */; };
		6E14CDBE2423FA0800010234 /* audience_targeting.json in Resources */ = {isa = PBXBuildFile; fileRef = 6E75197422C5211100B2B157 /* audience_targeting.json */; };
		6E14CDBF2423FA0800010234 /* typed_audience_datafile.json in Resources */ = {isa = PBXBuildFile; fileRef = 6E75197522C5211100B2B157 /* typed_audience_datafile.json */; };
		6E14CDC02423FA0800010234 /* feature_exp.json in Resources */ = {isa = PBXBuildFile; fileRef = 6E75197622C5211100B2B157 /* feature_exp.json */; };
		6E14CDC12423FA0800010234 /* empty_datafile.json in Resources */ = {isa = PBXBuildFile; fileRef = 6E75197722C5211100B2B157 /* empty_datafile.json */; };
		6E14CDC22423FA0800010234 /* empty_datafile_new_project_id.json in Resources */ = {isa = PBXBuildFile; fileRef = 6E34A623231ED04900BAE302 /* empty_datafile_new_project_id.json */; };
		6E14CDC32423FA0800010234 /* empty_datafile_new_revision.json in Resources */ = {isa = PBXBuildFile; fileRef = 6E34A624231ED04900BAE302 /* empty_datafile_new_revision.json */; };
		6E14CDC42423FA0800010234 /* empty_datafile_new_account_id.json in Resources */ = {isa = PBXBuildFile; fileRef = 6E34A63D231ED28600BAE302 /* empty_datafile_new_account_id.json */; };
		6E14CDC52423FA0800010234 /* BucketerTestsDatafile.json in Resources */ = {isa = PBXBuildFile; fileRef = 6E75197822C5211100B2B157 /* BucketerTestsDatafile.json */; };
		6E14CDC62423FA0800010234 /* BucketerTestsDatafile2.json in Resources */ = {isa = PBXBuildFile; fileRef = 6E75197922C5211100B2B157 /* BucketerTestsDatafile2.json */; };
		6E14CDC72423FA0800010234 /* ab_experiments.json in Resources */ = {isa = PBXBuildFile; fileRef = 6E75197A22C5211100B2B157 /* ab_experiments.json */; };
		6E14CDC82423FA0800010234 /* bot_filtering_enabled.json in Resources */ = {isa = PBXBuildFile; fileRef = 6E75197B22C5211100B2B157 /* bot_filtering_enabled.json */; };
		6E14CDC92423FA0800010234 /* simple_datafile.json in Resources */ = {isa = PBXBuildFile; fileRef = 6E75197C22C5211100B2B157 /* simple_datafile.json */; };
		6E14CDCA2423FA0800010234 /* UnsupportedVersionDatafile.json in Resources */ = {isa = PBXBuildFile; fileRef = 6E75197D22C5211100B2B157 /* UnsupportedVersionDatafile.json */; };
		6E34A6172319EBB800BAE302 /* Notifications.swift in Sources */ = {isa = PBXBuildFile; fileRef = 6E34A6162319EBB700BAE302 /* Notifications.swift */; };
		6E34A6182319EBB800BAE302 /* Notifications.swift in Sources */ = {isa = PBXBuildFile; fileRef = 6E34A6162319EBB700BAE302 /* Notifications.swift */; };
		6E34A6192319EBB800BAE302 /* Notifications.swift in Sources */ = {isa = PBXBuildFile; fileRef = 6E34A6162319EBB700BAE302 /* Notifications.swift */; };
		6E34A61A2319EBB800BAE302 /* Notifications.swift in Sources */ = {isa = PBXBuildFile; fileRef = 6E34A6162319EBB700BAE302 /* Notifications.swift */; };
		6E34A61B2319EBB800BAE302 /* Notifications.swift in Sources */ = {isa = PBXBuildFile; fileRef = 6E34A6162319EBB700BAE302 /* Notifications.swift */; };
		6E34A61C2319EBB800BAE302 /* Notifications.swift in Sources */ = {isa = PBXBuildFile; fileRef = 6E34A6162319EBB700BAE302 /* Notifications.swift */; };
		6E34A61D2319EBB800BAE302 /* Notifications.swift in Sources */ = {isa = PBXBuildFile; fileRef = 6E34A6162319EBB700BAE302 /* Notifications.swift */; };
		6E34A61E2319EBB800BAE302 /* Notifications.swift in Sources */ = {isa = PBXBuildFile; fileRef = 6E34A6162319EBB700BAE302 /* Notifications.swift */; };
		6E34A61F2319EBB800BAE302 /* Notifications.swift in Sources */ = {isa = PBXBuildFile; fileRef = 6E34A6162319EBB700BAE302 /* Notifications.swift */; };
		6E34A6202319EBB800BAE302 /* Notifications.swift in Sources */ = {isa = PBXBuildFile; fileRef = 6E34A6162319EBB700BAE302 /* Notifications.swift */; };
		6E34A6212319EBB800BAE302 /* Notifications.swift in Sources */ = {isa = PBXBuildFile; fileRef = 6E34A6162319EBB700BAE302 /* Notifications.swift */; };
		6E34A6222319EBB800BAE302 /* Notifications.swift in Sources */ = {isa = PBXBuildFile; fileRef = 6E34A6162319EBB700BAE302 /* Notifications.swift */; };
		6E34A627231ED04900BAE302 /* empty_datafile_new_project_id.json in Resources */ = {isa = PBXBuildFile; fileRef = 6E34A623231ED04900BAE302 /* empty_datafile_new_project_id.json */; };
		6E34A628231ED04900BAE302 /* empty_datafile_new_project_id.json in Resources */ = {isa = PBXBuildFile; fileRef = 6E34A623231ED04900BAE302 /* empty_datafile_new_project_id.json */; };
		6E34A629231ED04900BAE302 /* empty_datafile_new_project_id.json in Resources */ = {isa = PBXBuildFile; fileRef = 6E34A623231ED04900BAE302 /* empty_datafile_new_project_id.json */; };
		6E34A62A231ED04900BAE302 /* empty_datafile_new_project_id.json in Resources */ = {isa = PBXBuildFile; fileRef = 6E34A623231ED04900BAE302 /* empty_datafile_new_project_id.json */; };
		6E34A62B231ED04900BAE302 /* empty_datafile_new_project_id.json in Resources */ = {isa = PBXBuildFile; fileRef = 6E34A623231ED04900BAE302 /* empty_datafile_new_project_id.json */; };
		6E34A62C231ED04900BAE302 /* empty_datafile_new_project_id.json in Resources */ = {isa = PBXBuildFile; fileRef = 6E34A623231ED04900BAE302 /* empty_datafile_new_project_id.json */; };
		6E34A62D231ED04900BAE302 /* empty_datafile_new_project_id.json in Resources */ = {isa = PBXBuildFile; fileRef = 6E34A623231ED04900BAE302 /* empty_datafile_new_project_id.json */; };
		6E34A62E231ED04900BAE302 /* empty_datafile_new_project_id.json in Resources */ = {isa = PBXBuildFile; fileRef = 6E34A623231ED04900BAE302 /* empty_datafile_new_project_id.json */; };
		6E34A62F231ED04900BAE302 /* empty_datafile_new_project_id.json in Resources */ = {isa = PBXBuildFile; fileRef = 6E34A623231ED04900BAE302 /* empty_datafile_new_project_id.json */; };
		6E34A630231ED04900BAE302 /* empty_datafile_new_project_id.json in Resources */ = {isa = PBXBuildFile; fileRef = 6E34A623231ED04900BAE302 /* empty_datafile_new_project_id.json */; };
		6E34A633231ED04900BAE302 /* empty_datafile_new_revision.json in Resources */ = {isa = PBXBuildFile; fileRef = 6E34A624231ED04900BAE302 /* empty_datafile_new_revision.json */; };
		6E34A634231ED04900BAE302 /* empty_datafile_new_revision.json in Resources */ = {isa = PBXBuildFile; fileRef = 6E34A624231ED04900BAE302 /* empty_datafile_new_revision.json */; };
		6E34A635231ED04900BAE302 /* empty_datafile_new_revision.json in Resources */ = {isa = PBXBuildFile; fileRef = 6E34A624231ED04900BAE302 /* empty_datafile_new_revision.json */; };
		6E34A636231ED04900BAE302 /* empty_datafile_new_revision.json in Resources */ = {isa = PBXBuildFile; fileRef = 6E34A624231ED04900BAE302 /* empty_datafile_new_revision.json */; };
		6E34A637231ED04900BAE302 /* empty_datafile_new_revision.json in Resources */ = {isa = PBXBuildFile; fileRef = 6E34A624231ED04900BAE302 /* empty_datafile_new_revision.json */; };
		6E34A638231ED04900BAE302 /* empty_datafile_new_revision.json in Resources */ = {isa = PBXBuildFile; fileRef = 6E34A624231ED04900BAE302 /* empty_datafile_new_revision.json */; };
		6E34A639231ED04900BAE302 /* empty_datafile_new_revision.json in Resources */ = {isa = PBXBuildFile; fileRef = 6E34A624231ED04900BAE302 /* empty_datafile_new_revision.json */; };
		6E34A63A231ED04900BAE302 /* empty_datafile_new_revision.json in Resources */ = {isa = PBXBuildFile; fileRef = 6E34A624231ED04900BAE302 /* empty_datafile_new_revision.json */; };
		6E34A63B231ED04900BAE302 /* empty_datafile_new_revision.json in Resources */ = {isa = PBXBuildFile; fileRef = 6E34A624231ED04900BAE302 /* empty_datafile_new_revision.json */; };
		6E34A63C231ED04900BAE302 /* empty_datafile_new_revision.json in Resources */ = {isa = PBXBuildFile; fileRef = 6E34A624231ED04900BAE302 /* empty_datafile_new_revision.json */; };
		6E34A640231ED28600BAE302 /* empty_datafile_new_account_id.json in Resources */ = {isa = PBXBuildFile; fileRef = 6E34A63D231ED28600BAE302 /* empty_datafile_new_account_id.json */; };
		6E34A641231ED28600BAE302 /* empty_datafile_new_account_id.json in Resources */ = {isa = PBXBuildFile; fileRef = 6E34A63D231ED28600BAE302 /* empty_datafile_new_account_id.json */; };
		6E34A642231ED28600BAE302 /* empty_datafile_new_account_id.json in Resources */ = {isa = PBXBuildFile; fileRef = 6E34A63D231ED28600BAE302 /* empty_datafile_new_account_id.json */; };
		6E34A643231ED28600BAE302 /* empty_datafile_new_account_id.json in Resources */ = {isa = PBXBuildFile; fileRef = 6E34A63D231ED28600BAE302 /* empty_datafile_new_account_id.json */; };
		6E34A644231ED28600BAE302 /* empty_datafile_new_account_id.json in Resources */ = {isa = PBXBuildFile; fileRef = 6E34A63D231ED28600BAE302 /* empty_datafile_new_account_id.json */; };
		6E34A645231ED28600BAE302 /* empty_datafile_new_account_id.json in Resources */ = {isa = PBXBuildFile; fileRef = 6E34A63D231ED28600BAE302 /* empty_datafile_new_account_id.json */; };
		6E34A646231ED28600BAE302 /* empty_datafile_new_account_id.json in Resources */ = {isa = PBXBuildFile; fileRef = 6E34A63D231ED28600BAE302 /* empty_datafile_new_account_id.json */; };
		6E34A647231ED28600BAE302 /* empty_datafile_new_account_id.json in Resources */ = {isa = PBXBuildFile; fileRef = 6E34A63D231ED28600BAE302 /* empty_datafile_new_account_id.json */; };
		6E34A648231ED28600BAE302 /* empty_datafile_new_account_id.json in Resources */ = {isa = PBXBuildFile; fileRef = 6E34A63D231ED28600BAE302 /* empty_datafile_new_account_id.json */; };
		6E34A649231ED28600BAE302 /* empty_datafile_new_account_id.json in Resources */ = {isa = PBXBuildFile; fileRef = 6E34A63D231ED28600BAE302 /* empty_datafile_new_account_id.json */; };
		6E3E4B8D2523E48300AE01EC /* OptimizelyUserContextTests_Decide_Reasons.swift in Sources */ = {isa = PBXBuildFile; fileRef = 6E814D0E24C20DFF00191597 /* OptimizelyUserContextTests_Decide_Reasons.swift */; };
		6E3E4BAA2523E48500AE01EC /* OptimizelyUserContextTests_Decide_Reasons.swift in Sources */ = {isa = PBXBuildFile; fileRef = 6E814D0E24C20DFF00191597 /* OptimizelyUserContextTests_Decide_Reasons.swift */; };
		6E5AB69323F6130D007A82B1 /* OptimizelyClientTests_Init_Sync.swift in Sources */ = {isa = PBXBuildFile; fileRef = 6E5AB69123F6130C007A82B1 /* OptimizelyClientTests_Init_Sync.swift */; };
		6E5AB69423F6130D007A82B1 /* OptimizelyClientTests_Init_Async.swift in Sources */ = {isa = PBXBuildFile; fileRef = 6E5AB69223F6130D007A82B1 /* OptimizelyClientTests_Init_Async.swift */; };
		6E614DD621E3F38A005982A1 /* Optimizely.framework in Frameworks */ = {isa = PBXBuildFile; fileRef = 6E614DCD21E3F389005982A1 /* Optimizely.framework */; };
		6E636B912236C91F00AF3CEF /* Optimizely.framework in Frameworks */ = {isa = PBXBuildFile; fileRef = 6EBAEB6C21E3FEF800D13AA9 /* Optimizely.framework */; };
		6E636BA02236C96700AF3CEF /* Optimizely.framework in Frameworks */ = {isa = PBXBuildFile; fileRef = 6EBAEB6C21E3FEF800D13AA9 /* Optimizely.framework */; };
		6E6BE00B237F547200FE8274 /* optimizely_config_datafile.json in Resources */ = {isa = PBXBuildFile; fileRef = 6E6BE009237F547200FE8274 /* optimizely_config_datafile.json */; };
		6E6BE00C237F547200FE8274 /* optimizely_config_expected.json in Resources */ = {isa = PBXBuildFile; fileRef = 6E6BE00A237F547200FE8274 /* optimizely_config_expected.json */; };
		6E7516A622C520D400B2B157 /* DefaultLogger.swift in Sources */ = {isa = PBXBuildFile; fileRef = 6E75165F22C520D400B2B157 /* DefaultLogger.swift */; };
		6E7516A722C520D400B2B157 /* DefaultLogger.swift in Sources */ = {isa = PBXBuildFile; fileRef = 6E75165F22C520D400B2B157 /* DefaultLogger.swift */; };
		6E7516A822C520D400B2B157 /* DefaultLogger.swift in Sources */ = {isa = PBXBuildFile; fileRef = 6E75165F22C520D400B2B157 /* DefaultLogger.swift */; };
		6E7516A922C520D400B2B157 /* DefaultLogger.swift in Sources */ = {isa = PBXBuildFile; fileRef = 6E75165F22C520D400B2B157 /* DefaultLogger.swift */; };
		6E7516AA22C520D400B2B157 /* DefaultLogger.swift in Sources */ = {isa = PBXBuildFile; fileRef = 6E75165F22C520D400B2B157 /* DefaultLogger.swift */; };
		6E7516AB22C520D400B2B157 /* DefaultLogger.swift in Sources */ = {isa = PBXBuildFile; fileRef = 6E75165F22C520D400B2B157 /* DefaultLogger.swift */; };
		6E7516AC22C520D400B2B157 /* DefaultLogger.swift in Sources */ = {isa = PBXBuildFile; fileRef = 6E75165F22C520D400B2B157 /* DefaultLogger.swift */; };
		6E7516AD22C520D400B2B157 /* DefaultLogger.swift in Sources */ = {isa = PBXBuildFile; fileRef = 6E75165F22C520D400B2B157 /* DefaultLogger.swift */; };
		6E7516AE22C520D400B2B157 /* DefaultLogger.swift in Sources */ = {isa = PBXBuildFile; fileRef = 6E75165F22C520D400B2B157 /* DefaultLogger.swift */; };
		6E7516AF22C520D400B2B157 /* DefaultLogger.swift in Sources */ = {isa = PBXBuildFile; fileRef = 6E75165F22C520D400B2B157 /* DefaultLogger.swift */; };
		6E7516B022C520D400B2B157 /* DefaultLogger.swift in Sources */ = {isa = PBXBuildFile; fileRef = 6E75165F22C520D400B2B157 /* DefaultLogger.swift */; };
		6E7516B122C520D400B2B157 /* DefaultLogger.swift in Sources */ = {isa = PBXBuildFile; fileRef = 6E75165F22C520D400B2B157 /* DefaultLogger.swift */; };
		6E7516B222C520D400B2B157 /* DefaultUserProfileService.swift in Sources */ = {isa = PBXBuildFile; fileRef = 6E75166022C520D400B2B157 /* DefaultUserProfileService.swift */; };
		6E7516B322C520D400B2B157 /* DefaultUserProfileService.swift in Sources */ = {isa = PBXBuildFile; fileRef = 6E75166022C520D400B2B157 /* DefaultUserProfileService.swift */; };
		6E7516B422C520D400B2B157 /* DefaultUserProfileService.swift in Sources */ = {isa = PBXBuildFile; fileRef = 6E75166022C520D400B2B157 /* DefaultUserProfileService.swift */; };
		6E7516B522C520D400B2B157 /* DefaultUserProfileService.swift in Sources */ = {isa = PBXBuildFile; fileRef = 6E75166022C520D400B2B157 /* DefaultUserProfileService.swift */; };
		6E7516B622C520D400B2B157 /* DefaultUserProfileService.swift in Sources */ = {isa = PBXBuildFile; fileRef = 6E75166022C520D400B2B157 /* DefaultUserProfileService.swift */; };
		6E7516B722C520D400B2B157 /* DefaultUserProfileService.swift in Sources */ = {isa = PBXBuildFile; fileRef = 6E75166022C520D400B2B157 /* DefaultUserProfileService.swift */; };
		6E7516B822C520D400B2B157 /* DefaultUserProfileService.swift in Sources */ = {isa = PBXBuildFile; fileRef = 6E75166022C520D400B2B157 /* DefaultUserProfileService.swift */; };
		6E7516B922C520D400B2B157 /* DefaultUserProfileService.swift in Sources */ = {isa = PBXBuildFile; fileRef = 6E75166022C520D400B2B157 /* DefaultUserProfileService.swift */; };
		6E7516BA22C520D400B2B157 /* DefaultUserProfileService.swift in Sources */ = {isa = PBXBuildFile; fileRef = 6E75166022C520D400B2B157 /* DefaultUserProfileService.swift */; };
		6E7516BB22C520D400B2B157 /* DefaultUserProfileService.swift in Sources */ = {isa = PBXBuildFile; fileRef = 6E75166022C520D400B2B157 /* DefaultUserProfileService.swift */; };
		6E7516BC22C520D400B2B157 /* DefaultUserProfileService.swift in Sources */ = {isa = PBXBuildFile; fileRef = 6E75166022C520D400B2B157 /* DefaultUserProfileService.swift */; };
		6E7516BD22C520D400B2B157 /* DefaultUserProfileService.swift in Sources */ = {isa = PBXBuildFile; fileRef = 6E75166022C520D400B2B157 /* DefaultUserProfileService.swift */; };
		6E7516BE22C520D400B2B157 /* DefaultEventDispatcher.swift in Sources */ = {isa = PBXBuildFile; fileRef = 6E75166122C520D400B2B157 /* DefaultEventDispatcher.swift */; };
		6E7516BF22C520D400B2B157 /* DefaultEventDispatcher.swift in Sources */ = {isa = PBXBuildFile; fileRef = 6E75166122C520D400B2B157 /* DefaultEventDispatcher.swift */; };
		6E7516C022C520D400B2B157 /* DefaultEventDispatcher.swift in Sources */ = {isa = PBXBuildFile; fileRef = 6E75166122C520D400B2B157 /* DefaultEventDispatcher.swift */; };
		6E7516C122C520D400B2B157 /* DefaultEventDispatcher.swift in Sources */ = {isa = PBXBuildFile; fileRef = 6E75166122C520D400B2B157 /* DefaultEventDispatcher.swift */; };
		6E7516C222C520D400B2B157 /* DefaultEventDispatcher.swift in Sources */ = {isa = PBXBuildFile; fileRef = 6E75166122C520D400B2B157 /* DefaultEventDispatcher.swift */; };
		6E7516C322C520D400B2B157 /* DefaultEventDispatcher.swift in Sources */ = {isa = PBXBuildFile; fileRef = 6E75166122C520D400B2B157 /* DefaultEventDispatcher.swift */; };
		6E7516C422C520D400B2B157 /* DefaultEventDispatcher.swift in Sources */ = {isa = PBXBuildFile; fileRef = 6E75166122C520D400B2B157 /* DefaultEventDispatcher.swift */; };
		6E7516C522C520D400B2B157 /* DefaultEventDispatcher.swift in Sources */ = {isa = PBXBuildFile; fileRef = 6E75166122C520D400B2B157 /* DefaultEventDispatcher.swift */; };
		6E7516C622C520D400B2B157 /* DefaultEventDispatcher.swift in Sources */ = {isa = PBXBuildFile; fileRef = 6E75166122C520D400B2B157 /* DefaultEventDispatcher.swift */; };
		6E7516C722C520D400B2B157 /* DefaultEventDispatcher.swift in Sources */ = {isa = PBXBuildFile; fileRef = 6E75166122C520D400B2B157 /* DefaultEventDispatcher.swift */; };
		6E7516C822C520D400B2B157 /* DefaultEventDispatcher.swift in Sources */ = {isa = PBXBuildFile; fileRef = 6E75166122C520D400B2B157 /* DefaultEventDispatcher.swift */; };
		6E7516C922C520D400B2B157 /* DefaultEventDispatcher.swift in Sources */ = {isa = PBXBuildFile; fileRef = 6E75166122C520D400B2B157 /* DefaultEventDispatcher.swift */; };
		6E7516CA22C520D400B2B157 /* OPTLogger.swift in Sources */ = {isa = PBXBuildFile; fileRef = 6E75166322C520D400B2B157 /* OPTLogger.swift */; };
		6E7516CB22C520D400B2B157 /* OPTLogger.swift in Sources */ = {isa = PBXBuildFile; fileRef = 6E75166322C520D400B2B157 /* OPTLogger.swift */; };
		6E7516CC22C520D400B2B157 /* OPTLogger.swift in Sources */ = {isa = PBXBuildFile; fileRef = 6E75166322C520D400B2B157 /* OPTLogger.swift */; };
		6E7516CD22C520D400B2B157 /* OPTLogger.swift in Sources */ = {isa = PBXBuildFile; fileRef = 6E75166322C520D400B2B157 /* OPTLogger.swift */; };
		6E7516CE22C520D400B2B157 /* OPTLogger.swift in Sources */ = {isa = PBXBuildFile; fileRef = 6E75166322C520D400B2B157 /* OPTLogger.swift */; };
		6E7516CF22C520D400B2B157 /* OPTLogger.swift in Sources */ = {isa = PBXBuildFile; fileRef = 6E75166322C520D400B2B157 /* OPTLogger.swift */; };
		6E7516D022C520D400B2B157 /* OPTLogger.swift in Sources */ = {isa = PBXBuildFile; fileRef = 6E75166322C520D400B2B157 /* OPTLogger.swift */; };
		6E7516D122C520D400B2B157 /* OPTLogger.swift in Sources */ = {isa = PBXBuildFile; fileRef = 6E75166322C520D400B2B157 /* OPTLogger.swift */; };
		6E7516D222C520D400B2B157 /* OPTLogger.swift in Sources */ = {isa = PBXBuildFile; fileRef = 6E75166322C520D400B2B157 /* OPTLogger.swift */; };
		6E7516D322C520D400B2B157 /* OPTLogger.swift in Sources */ = {isa = PBXBuildFile; fileRef = 6E75166322C520D400B2B157 /* OPTLogger.swift */; };
		6E7516D422C520D400B2B157 /* OPTLogger.swift in Sources */ = {isa = PBXBuildFile; fileRef = 6E75166322C520D400B2B157 /* OPTLogger.swift */; };
		6E7516D522C520D400B2B157 /* OPTLogger.swift in Sources */ = {isa = PBXBuildFile; fileRef = 6E75166322C520D400B2B157 /* OPTLogger.swift */; };
		6E7516D622C520D400B2B157 /* OPTUserProfileService.swift in Sources */ = {isa = PBXBuildFile; fileRef = 6E75166422C520D400B2B157 /* OPTUserProfileService.swift */; };
		6E7516D722C520D400B2B157 /* OPTUserProfileService.swift in Sources */ = {isa = PBXBuildFile; fileRef = 6E75166422C520D400B2B157 /* OPTUserProfileService.swift */; };
		6E7516D822C520D400B2B157 /* OPTUserProfileService.swift in Sources */ = {isa = PBXBuildFile; fileRef = 6E75166422C520D400B2B157 /* OPTUserProfileService.swift */; };
		6E7516D922C520D400B2B157 /* OPTUserProfileService.swift in Sources */ = {isa = PBXBuildFile; fileRef = 6E75166422C520D400B2B157 /* OPTUserProfileService.swift */; };
		6E7516DA22C520D400B2B157 /* OPTUserProfileService.swift in Sources */ = {isa = PBXBuildFile; fileRef = 6E75166422C520D400B2B157 /* OPTUserProfileService.swift */; };
		6E7516DB22C520D400B2B157 /* OPTUserProfileService.swift in Sources */ = {isa = PBXBuildFile; fileRef = 6E75166422C520D400B2B157 /* OPTUserProfileService.swift */; };
		6E7516DC22C520D400B2B157 /* OPTUserProfileService.swift in Sources */ = {isa = PBXBuildFile; fileRef = 6E75166422C520D400B2B157 /* OPTUserProfileService.swift */; };
		6E7516DD22C520D400B2B157 /* OPTUserProfileService.swift in Sources */ = {isa = PBXBuildFile; fileRef = 6E75166422C520D400B2B157 /* OPTUserProfileService.swift */; };
		6E7516DE22C520D400B2B157 /* OPTUserProfileService.swift in Sources */ = {isa = PBXBuildFile; fileRef = 6E75166422C520D400B2B157 /* OPTUserProfileService.swift */; };
		6E7516DF22C520D400B2B157 /* OPTUserProfileService.swift in Sources */ = {isa = PBXBuildFile; fileRef = 6E75166422C520D400B2B157 /* OPTUserProfileService.swift */; };
		6E7516E022C520D400B2B157 /* OPTUserProfileService.swift in Sources */ = {isa = PBXBuildFile; fileRef = 6E75166422C520D400B2B157 /* OPTUserProfileService.swift */; };
		6E7516E122C520D400B2B157 /* OPTUserProfileService.swift in Sources */ = {isa = PBXBuildFile; fileRef = 6E75166422C520D400B2B157 /* OPTUserProfileService.swift */; };
		6E7516E222C520D400B2B157 /* OPTEventDispatcher.swift in Sources */ = {isa = PBXBuildFile; fileRef = 6E75166522C520D400B2B157 /* OPTEventDispatcher.swift */; };
		6E7516E322C520D400B2B157 /* OPTEventDispatcher.swift in Sources */ = {isa = PBXBuildFile; fileRef = 6E75166522C520D400B2B157 /* OPTEventDispatcher.swift */; };
		6E7516E422C520D400B2B157 /* OPTEventDispatcher.swift in Sources */ = {isa = PBXBuildFile; fileRef = 6E75166522C520D400B2B157 /* OPTEventDispatcher.swift */; };
		6E7516E522C520D400B2B157 /* OPTEventDispatcher.swift in Sources */ = {isa = PBXBuildFile; fileRef = 6E75166522C520D400B2B157 /* OPTEventDispatcher.swift */; };
		6E7516E622C520D400B2B157 /* OPTEventDispatcher.swift in Sources */ = {isa = PBXBuildFile; fileRef = 6E75166522C520D400B2B157 /* OPTEventDispatcher.swift */; };
		6E7516E722C520D400B2B157 /* OPTEventDispatcher.swift in Sources */ = {isa = PBXBuildFile; fileRef = 6E75166522C520D400B2B157 /* OPTEventDispatcher.swift */; };
		6E7516E822C520D400B2B157 /* OPTEventDispatcher.swift in Sources */ = {isa = PBXBuildFile; fileRef = 6E75166522C520D400B2B157 /* OPTEventDispatcher.swift */; };
		6E7516E922C520D400B2B157 /* OPTEventDispatcher.swift in Sources */ = {isa = PBXBuildFile; fileRef = 6E75166522C520D400B2B157 /* OPTEventDispatcher.swift */; };
		6E7516EA22C520D400B2B157 /* OPTEventDispatcher.swift in Sources */ = {isa = PBXBuildFile; fileRef = 6E75166522C520D400B2B157 /* OPTEventDispatcher.swift */; };
		6E7516EB22C520D400B2B157 /* OPTEventDispatcher.swift in Sources */ = {isa = PBXBuildFile; fileRef = 6E75166522C520D400B2B157 /* OPTEventDispatcher.swift */; };
		6E7516EC22C520D400B2B157 /* OPTEventDispatcher.swift in Sources */ = {isa = PBXBuildFile; fileRef = 6E75166522C520D400B2B157 /* OPTEventDispatcher.swift */; };
		6E7516ED22C520D400B2B157 /* OPTEventDispatcher.swift in Sources */ = {isa = PBXBuildFile; fileRef = 6E75166522C520D400B2B157 /* OPTEventDispatcher.swift */; };
		6E7516EE22C520D400B2B157 /* OptimizelyError.swift in Sources */ = {isa = PBXBuildFile; fileRef = 6E75166722C520D400B2B157 /* OptimizelyError.swift */; };
		6E7516EF22C520D400B2B157 /* OptimizelyError.swift in Sources */ = {isa = PBXBuildFile; fileRef = 6E75166722C520D400B2B157 /* OptimizelyError.swift */; };
		6E7516F022C520D400B2B157 /* OptimizelyError.swift in Sources */ = {isa = PBXBuildFile; fileRef = 6E75166722C520D400B2B157 /* OptimizelyError.swift */; };
		6E7516F122C520D400B2B157 /* OptimizelyError.swift in Sources */ = {isa = PBXBuildFile; fileRef = 6E75166722C520D400B2B157 /* OptimizelyError.swift */; };
		6E7516F222C520D400B2B157 /* OptimizelyError.swift in Sources */ = {isa = PBXBuildFile; fileRef = 6E75166722C520D400B2B157 /* OptimizelyError.swift */; };
		6E7516F322C520D400B2B157 /* OptimizelyError.swift in Sources */ = {isa = PBXBuildFile; fileRef = 6E75166722C520D400B2B157 /* OptimizelyError.swift */; };
		6E7516F422C520D400B2B157 /* OptimizelyError.swift in Sources */ = {isa = PBXBuildFile; fileRef = 6E75166722C520D400B2B157 /* OptimizelyError.swift */; };
		6E7516F522C520D400B2B157 /* OptimizelyError.swift in Sources */ = {isa = PBXBuildFile; fileRef = 6E75166722C520D400B2B157 /* OptimizelyError.swift */; };
		6E7516F622C520D400B2B157 /* OptimizelyError.swift in Sources */ = {isa = PBXBuildFile; fileRef = 6E75166722C520D400B2B157 /* OptimizelyError.swift */; };
		6E7516F722C520D400B2B157 /* OptimizelyError.swift in Sources */ = {isa = PBXBuildFile; fileRef = 6E75166722C520D400B2B157 /* OptimizelyError.swift */; };
		6E7516F822C520D400B2B157 /* OptimizelyError.swift in Sources */ = {isa = PBXBuildFile; fileRef = 6E75166722C520D400B2B157 /* OptimizelyError.swift */; };
		6E7516F922C520D400B2B157 /* OptimizelyError.swift in Sources */ = {isa = PBXBuildFile; fileRef = 6E75166722C520D400B2B157 /* OptimizelyError.swift */; };
		6E7516FA22C520D400B2B157 /* OptimizelyLogLevel.swift in Sources */ = {isa = PBXBuildFile; fileRef = 6E75166822C520D400B2B157 /* OptimizelyLogLevel.swift */; };
		6E7516FB22C520D400B2B157 /* OptimizelyLogLevel.swift in Sources */ = {isa = PBXBuildFile; fileRef = 6E75166822C520D400B2B157 /* OptimizelyLogLevel.swift */; };
		6E7516FC22C520D400B2B157 /* OptimizelyLogLevel.swift in Sources */ = {isa = PBXBuildFile; fileRef = 6E75166822C520D400B2B157 /* OptimizelyLogLevel.swift */; };
		6E7516FD22C520D400B2B157 /* OptimizelyLogLevel.swift in Sources */ = {isa = PBXBuildFile; fileRef = 6E75166822C520D400B2B157 /* OptimizelyLogLevel.swift */; };
		6E7516FE22C520D400B2B157 /* OptimizelyLogLevel.swift in Sources */ = {isa = PBXBuildFile; fileRef = 6E75166822C520D400B2B157 /* OptimizelyLogLevel.swift */; };
		6E7516FF22C520D400B2B157 /* OptimizelyLogLevel.swift in Sources */ = {isa = PBXBuildFile; fileRef = 6E75166822C520D400B2B157 /* OptimizelyLogLevel.swift */; };
		6E75170022C520D400B2B157 /* OptimizelyLogLevel.swift in Sources */ = {isa = PBXBuildFile; fileRef = 6E75166822C520D400B2B157 /* OptimizelyLogLevel.swift */; };
		6E75170122C520D400B2B157 /* OptimizelyLogLevel.swift in Sources */ = {isa = PBXBuildFile; fileRef = 6E75166822C520D400B2B157 /* OptimizelyLogLevel.swift */; };
		6E75170222C520D400B2B157 /* OptimizelyLogLevel.swift in Sources */ = {isa = PBXBuildFile; fileRef = 6E75166822C520D400B2B157 /* OptimizelyLogLevel.swift */; };
		6E75170322C520D400B2B157 /* OptimizelyLogLevel.swift in Sources */ = {isa = PBXBuildFile; fileRef = 6E75166822C520D400B2B157 /* OptimizelyLogLevel.swift */; };
		6E75170422C520D400B2B157 /* OptimizelyLogLevel.swift in Sources */ = {isa = PBXBuildFile; fileRef = 6E75166822C520D400B2B157 /* OptimizelyLogLevel.swift */; };
		6E75170522C520D400B2B157 /* OptimizelyLogLevel.swift in Sources */ = {isa = PBXBuildFile; fileRef = 6E75166822C520D400B2B157 /* OptimizelyLogLevel.swift */; };
		6E75170622C520D400B2B157 /* OptimizelyClient.swift in Sources */ = {isa = PBXBuildFile; fileRef = 6E75166922C520D400B2B157 /* OptimizelyClient.swift */; };
		6E75170722C520D400B2B157 /* OptimizelyClient.swift in Sources */ = {isa = PBXBuildFile; fileRef = 6E75166922C520D400B2B157 /* OptimizelyClient.swift */; };
		6E75170822C520D400B2B157 /* OptimizelyClient.swift in Sources */ = {isa = PBXBuildFile; fileRef = 6E75166922C520D400B2B157 /* OptimizelyClient.swift */; };
		6E75170922C520D400B2B157 /* OptimizelyClient.swift in Sources */ = {isa = PBXBuildFile; fileRef = 6E75166922C520D400B2B157 /* OptimizelyClient.swift */; };
		6E75170A22C520D400B2B157 /* OptimizelyClient.swift in Sources */ = {isa = PBXBuildFile; fileRef = 6E75166922C520D400B2B157 /* OptimizelyClient.swift */; };
		6E75170B22C520D400B2B157 /* OptimizelyClient.swift in Sources */ = {isa = PBXBuildFile; fileRef = 6E75166922C520D400B2B157 /* OptimizelyClient.swift */; };
		6E75170C22C520D400B2B157 /* OptimizelyClient.swift in Sources */ = {isa = PBXBuildFile; fileRef = 6E75166922C520D400B2B157 /* OptimizelyClient.swift */; };
		6E75170D22C520D400B2B157 /* OptimizelyClient.swift in Sources */ = {isa = PBXBuildFile; fileRef = 6E75166922C520D400B2B157 /* OptimizelyClient.swift */; };
		6E75170E22C520D400B2B157 /* OptimizelyClient.swift in Sources */ = {isa = PBXBuildFile; fileRef = 6E75166922C520D400B2B157 /* OptimizelyClient.swift */; };
		6E75170F22C520D400B2B157 /* OptimizelyClient.swift in Sources */ = {isa = PBXBuildFile; fileRef = 6E75166922C520D400B2B157 /* OptimizelyClient.swift */; };
		6E75171022C520D400B2B157 /* OptimizelyClient.swift in Sources */ = {isa = PBXBuildFile; fileRef = 6E75166922C520D400B2B157 /* OptimizelyClient.swift */; };
		6E75171122C520D400B2B157 /* OptimizelyClient.swift in Sources */ = {isa = PBXBuildFile; fileRef = 6E75166922C520D400B2B157 /* OptimizelyClient.swift */; };
		6E75171222C520D400B2B157 /* OptimizelyClient+ObjC.swift in Sources */ = {isa = PBXBuildFile; fileRef = 6E75166A22C520D400B2B157 /* OptimizelyClient+ObjC.swift */; };
		6E75171322C520D400B2B157 /* OptimizelyClient+ObjC.swift in Sources */ = {isa = PBXBuildFile; fileRef = 6E75166A22C520D400B2B157 /* OptimizelyClient+ObjC.swift */; };
		6E75171422C520D400B2B157 /* OptimizelyClient+ObjC.swift in Sources */ = {isa = PBXBuildFile; fileRef = 6E75166A22C520D400B2B157 /* OptimizelyClient+ObjC.swift */; };
		6E75171522C520D400B2B157 /* OptimizelyClient+ObjC.swift in Sources */ = {isa = PBXBuildFile; fileRef = 6E75166A22C520D400B2B157 /* OptimizelyClient+ObjC.swift */; };
		6E75171622C520D400B2B157 /* OptimizelyClient+ObjC.swift in Sources */ = {isa = PBXBuildFile; fileRef = 6E75166A22C520D400B2B157 /* OptimizelyClient+ObjC.swift */; };
		6E75171722C520D400B2B157 /* OptimizelyClient+ObjC.swift in Sources */ = {isa = PBXBuildFile; fileRef = 6E75166A22C520D400B2B157 /* OptimizelyClient+ObjC.swift */; };
		6E75171822C520D400B2B157 /* OptimizelyClient+ObjC.swift in Sources */ = {isa = PBXBuildFile; fileRef = 6E75166A22C520D400B2B157 /* OptimizelyClient+ObjC.swift */; };
		6E75171922C520D400B2B157 /* OptimizelyClient+ObjC.swift in Sources */ = {isa = PBXBuildFile; fileRef = 6E75166A22C520D400B2B157 /* OptimizelyClient+ObjC.swift */; };
		6E75171A22C520D400B2B157 /* OptimizelyClient+ObjC.swift in Sources */ = {isa = PBXBuildFile; fileRef = 6E75166A22C520D400B2B157 /* OptimizelyClient+ObjC.swift */; };
		6E75171B22C520D400B2B157 /* OptimizelyClient+ObjC.swift in Sources */ = {isa = PBXBuildFile; fileRef = 6E75166A22C520D400B2B157 /* OptimizelyClient+ObjC.swift */; };
		6E75171C22C520D400B2B157 /* OptimizelyClient+ObjC.swift in Sources */ = {isa = PBXBuildFile; fileRef = 6E75166A22C520D400B2B157 /* OptimizelyClient+ObjC.swift */; };
		6E75171D22C520D400B2B157 /* OptimizelyClient+ObjC.swift in Sources */ = {isa = PBXBuildFile; fileRef = 6E75166A22C520D400B2B157 /* OptimizelyClient+ObjC.swift */; };
		6E75171E22C520D400B2B157 /* OptimizelyResult.swift in Sources */ = {isa = PBXBuildFile; fileRef = 6E75166B22C520D400B2B157 /* OptimizelyResult.swift */; };
		6E75171F22C520D400B2B157 /* OptimizelyResult.swift in Sources */ = {isa = PBXBuildFile; fileRef = 6E75166B22C520D400B2B157 /* OptimizelyResult.swift */; };
		6E75172022C520D400B2B157 /* OptimizelyResult.swift in Sources */ = {isa = PBXBuildFile; fileRef = 6E75166B22C520D400B2B157 /* OptimizelyResult.swift */; };
		6E75172122C520D400B2B157 /* OptimizelyResult.swift in Sources */ = {isa = PBXBuildFile; fileRef = 6E75166B22C520D400B2B157 /* OptimizelyResult.swift */; };
		6E75172222C520D400B2B157 /* OptimizelyResult.swift in Sources */ = {isa = PBXBuildFile; fileRef = 6E75166B22C520D400B2B157 /* OptimizelyResult.swift */; };
		6E75172322C520D400B2B157 /* OptimizelyResult.swift in Sources */ = {isa = PBXBuildFile; fileRef = 6E75166B22C520D400B2B157 /* OptimizelyResult.swift */; };
		6E75172422C520D400B2B157 /* OptimizelyResult.swift in Sources */ = {isa = PBXBuildFile; fileRef = 6E75166B22C520D400B2B157 /* OptimizelyResult.swift */; };
		6E75172522C520D400B2B157 /* OptimizelyResult.swift in Sources */ = {isa = PBXBuildFile; fileRef = 6E75166B22C520D400B2B157 /* OptimizelyResult.swift */; };
		6E75172622C520D400B2B157 /* OptimizelyResult.swift in Sources */ = {isa = PBXBuildFile; fileRef = 6E75166B22C520D400B2B157 /* OptimizelyResult.swift */; };
		6E75172722C520D400B2B157 /* OptimizelyResult.swift in Sources */ = {isa = PBXBuildFile; fileRef = 6E75166B22C520D400B2B157 /* OptimizelyResult.swift */; };
		6E75172822C520D400B2B157 /* OptimizelyResult.swift in Sources */ = {isa = PBXBuildFile; fileRef = 6E75166B22C520D400B2B157 /* OptimizelyResult.swift */; };
		6E75172922C520D400B2B157 /* OptimizelyResult.swift in Sources */ = {isa = PBXBuildFile; fileRef = 6E75166B22C520D400B2B157 /* OptimizelyResult.swift */; };
		6E75172A22C520D400B2B157 /* Constants.swift in Sources */ = {isa = PBXBuildFile; fileRef = 6E75166D22C520D400B2B157 /* Constants.swift */; };
		6E75172B22C520D400B2B157 /* Constants.swift in Sources */ = {isa = PBXBuildFile; fileRef = 6E75166D22C520D400B2B157 /* Constants.swift */; };
		6E75172C22C520D400B2B157 /* Constants.swift in Sources */ = {isa = PBXBuildFile; fileRef = 6E75166D22C520D400B2B157 /* Constants.swift */; };
		6E75172D22C520D400B2B157 /* Constants.swift in Sources */ = {isa = PBXBuildFile; fileRef = 6E75166D22C520D400B2B157 /* Constants.swift */; };
		6E75172E22C520D400B2B157 /* Constants.swift in Sources */ = {isa = PBXBuildFile; fileRef = 6E75166D22C520D400B2B157 /* Constants.swift */; };
		6E75172F22C520D400B2B157 /* Constants.swift in Sources */ = {isa = PBXBuildFile; fileRef = 6E75166D22C520D400B2B157 /* Constants.swift */; };
		6E75173022C520D400B2B157 /* Constants.swift in Sources */ = {isa = PBXBuildFile; fileRef = 6E75166D22C520D400B2B157 /* Constants.swift */; };
		6E75173122C520D400B2B157 /* Constants.swift in Sources */ = {isa = PBXBuildFile; fileRef = 6E75166D22C520D400B2B157 /* Constants.swift */; };
		6E75173222C520D400B2B157 /* Constants.swift in Sources */ = {isa = PBXBuildFile; fileRef = 6E75166D22C520D400B2B157 /* Constants.swift */; };
		6E75173322C520D400B2B157 /* Constants.swift in Sources */ = {isa = PBXBuildFile; fileRef = 6E75166D22C520D400B2B157 /* Constants.swift */; };
		6E75173422C520D400B2B157 /* Constants.swift in Sources */ = {isa = PBXBuildFile; fileRef = 6E75166D22C520D400B2B157 /* Constants.swift */; };
		6E75173522C520D400B2B157 /* Constants.swift in Sources */ = {isa = PBXBuildFile; fileRef = 6E75166D22C520D400B2B157 /* Constants.swift */; };
		6E75173622C520D400B2B157 /* MurmurHash3.swift in Sources */ = {isa = PBXBuildFile; fileRef = 6E75166E22C520D400B2B157 /* MurmurHash3.swift */; };
		6E75173722C520D400B2B157 /* MurmurHash3.swift in Sources */ = {isa = PBXBuildFile; fileRef = 6E75166E22C520D400B2B157 /* MurmurHash3.swift */; };
		6E75173822C520D400B2B157 /* MurmurHash3.swift in Sources */ = {isa = PBXBuildFile; fileRef = 6E75166E22C520D400B2B157 /* MurmurHash3.swift */; };
		6E75173922C520D400B2B157 /* MurmurHash3.swift in Sources */ = {isa = PBXBuildFile; fileRef = 6E75166E22C520D400B2B157 /* MurmurHash3.swift */; };
		6E75173A22C520D400B2B157 /* MurmurHash3.swift in Sources */ = {isa = PBXBuildFile; fileRef = 6E75166E22C520D400B2B157 /* MurmurHash3.swift */; };
		6E75173B22C520D400B2B157 /* MurmurHash3.swift in Sources */ = {isa = PBXBuildFile; fileRef = 6E75166E22C520D400B2B157 /* MurmurHash3.swift */; };
		6E75173C22C520D400B2B157 /* MurmurHash3.swift in Sources */ = {isa = PBXBuildFile; fileRef = 6E75166E22C520D400B2B157 /* MurmurHash3.swift */; };
		6E75173D22C520D400B2B157 /* MurmurHash3.swift in Sources */ = {isa = PBXBuildFile; fileRef = 6E75166E22C520D400B2B157 /* MurmurHash3.swift */; };
		6E75173E22C520D400B2B157 /* MurmurHash3.swift in Sources */ = {isa = PBXBuildFile; fileRef = 6E75166E22C520D400B2B157 /* MurmurHash3.swift */; };
		6E75173F22C520D400B2B157 /* MurmurHash3.swift in Sources */ = {isa = PBXBuildFile; fileRef = 6E75166E22C520D400B2B157 /* MurmurHash3.swift */; };
		6E75174022C520D400B2B157 /* MurmurHash3.swift in Sources */ = {isa = PBXBuildFile; fileRef = 6E75166E22C520D400B2B157 /* MurmurHash3.swift */; };
		6E75174122C520D400B2B157 /* MurmurHash3.swift in Sources */ = {isa = PBXBuildFile; fileRef = 6E75166E22C520D400B2B157 /* MurmurHash3.swift */; };
		6E75174222C520D400B2B157 /* HandlerRegistryService.swift in Sources */ = {isa = PBXBuildFile; fileRef = 6E75166F22C520D400B2B157 /* HandlerRegistryService.swift */; };
		6E75174322C520D400B2B157 /* HandlerRegistryService.swift in Sources */ = {isa = PBXBuildFile; fileRef = 6E75166F22C520D400B2B157 /* HandlerRegistryService.swift */; };
		6E75174422C520D400B2B157 /* HandlerRegistryService.swift in Sources */ = {isa = PBXBuildFile; fileRef = 6E75166F22C520D400B2B157 /* HandlerRegistryService.swift */; };
		6E75174522C520D400B2B157 /* HandlerRegistryService.swift in Sources */ = {isa = PBXBuildFile; fileRef = 6E75166F22C520D400B2B157 /* HandlerRegistryService.swift */; };
		6E75174622C520D400B2B157 /* HandlerRegistryService.swift in Sources */ = {isa = PBXBuildFile; fileRef = 6E75166F22C520D400B2B157 /* HandlerRegistryService.swift */; };
		6E75174722C520D400B2B157 /* HandlerRegistryService.swift in Sources */ = {isa = PBXBuildFile; fileRef = 6E75166F22C520D400B2B157 /* HandlerRegistryService.swift */; };
		6E75174822C520D400B2B157 /* HandlerRegistryService.swift in Sources */ = {isa = PBXBuildFile; fileRef = 6E75166F22C520D400B2B157 /* HandlerRegistryService.swift */; };
		6E75174922C520D400B2B157 /* HandlerRegistryService.swift in Sources */ = {isa = PBXBuildFile; fileRef = 6E75166F22C520D400B2B157 /* HandlerRegistryService.swift */; };
		6E75174A22C520D400B2B157 /* HandlerRegistryService.swift in Sources */ = {isa = PBXBuildFile; fileRef = 6E75166F22C520D400B2B157 /* HandlerRegistryService.swift */; };
		6E75174B22C520D400B2B157 /* HandlerRegistryService.swift in Sources */ = {isa = PBXBuildFile; fileRef = 6E75166F22C520D400B2B157 /* HandlerRegistryService.swift */; };
		6E75174C22C520D400B2B157 /* HandlerRegistryService.swift in Sources */ = {isa = PBXBuildFile; fileRef = 6E75166F22C520D400B2B157 /* HandlerRegistryService.swift */; };
		6E75174D22C520D400B2B157 /* HandlerRegistryService.swift in Sources */ = {isa = PBXBuildFile; fileRef = 6E75166F22C520D400B2B157 /* HandlerRegistryService.swift */; };
		6E75174E22C520D400B2B157 /* LogMessage.swift in Sources */ = {isa = PBXBuildFile; fileRef = 6E75167022C520D400B2B157 /* LogMessage.swift */; };
		6E75174F22C520D400B2B157 /* LogMessage.swift in Sources */ = {isa = PBXBuildFile; fileRef = 6E75167022C520D400B2B157 /* LogMessage.swift */; };
		6E75175022C520D400B2B157 /* LogMessage.swift in Sources */ = {isa = PBXBuildFile; fileRef = 6E75167022C520D400B2B157 /* LogMessage.swift */; };
		6E75175122C520D400B2B157 /* LogMessage.swift in Sources */ = {isa = PBXBuildFile; fileRef = 6E75167022C520D400B2B157 /* LogMessage.swift */; };
		6E75175222C520D400B2B157 /* LogMessage.swift in Sources */ = {isa = PBXBuildFile; fileRef = 6E75167022C520D400B2B157 /* LogMessage.swift */; };
		6E75175322C520D400B2B157 /* LogMessage.swift in Sources */ = {isa = PBXBuildFile; fileRef = 6E75167022C520D400B2B157 /* LogMessage.swift */; };
		6E75175422C520D400B2B157 /* LogMessage.swift in Sources */ = {isa = PBXBuildFile; fileRef = 6E75167022C520D400B2B157 /* LogMessage.swift */; };
		6E75175522C520D400B2B157 /* LogMessage.swift in Sources */ = {isa = PBXBuildFile; fileRef = 6E75167022C520D400B2B157 /* LogMessage.swift */; };
		6E75175622C520D400B2B157 /* LogMessage.swift in Sources */ = {isa = PBXBuildFile; fileRef = 6E75167022C520D400B2B157 /* LogMessage.swift */; };
		6E75175722C520D400B2B157 /* LogMessage.swift in Sources */ = {isa = PBXBuildFile; fileRef = 6E75167022C520D400B2B157 /* LogMessage.swift */; };
		6E75175822C520D400B2B157 /* LogMessage.swift in Sources */ = {isa = PBXBuildFile; fileRef = 6E75167022C520D400B2B157 /* LogMessage.swift */; };
		6E75175922C520D400B2B157 /* LogMessage.swift in Sources */ = {isa = PBXBuildFile; fileRef = 6E75167022C520D400B2B157 /* LogMessage.swift */; };
		6E75175A22C520D400B2B157 /* AtomicProperty.swift in Sources */ = {isa = PBXBuildFile; fileRef = 6E75167122C520D400B2B157 /* AtomicProperty.swift */; };
		6E75175B22C520D400B2B157 /* AtomicProperty.swift in Sources */ = {isa = PBXBuildFile; fileRef = 6E75167122C520D400B2B157 /* AtomicProperty.swift */; };
		6E75175C22C520D400B2B157 /* AtomicProperty.swift in Sources */ = {isa = PBXBuildFile; fileRef = 6E75167122C520D400B2B157 /* AtomicProperty.swift */; };
		6E75175D22C520D400B2B157 /* AtomicProperty.swift in Sources */ = {isa = PBXBuildFile; fileRef = 6E75167122C520D400B2B157 /* AtomicProperty.swift */; };
		6E75175E22C520D400B2B157 /* AtomicProperty.swift in Sources */ = {isa = PBXBuildFile; fileRef = 6E75167122C520D400B2B157 /* AtomicProperty.swift */; };
		6E75175F22C520D400B2B157 /* AtomicProperty.swift in Sources */ = {isa = PBXBuildFile; fileRef = 6E75167122C520D400B2B157 /* AtomicProperty.swift */; };
		6E75176022C520D400B2B157 /* AtomicProperty.swift in Sources */ = {isa = PBXBuildFile; fileRef = 6E75167122C520D400B2B157 /* AtomicProperty.swift */; };
		6E75176122C520D400B2B157 /* AtomicProperty.swift in Sources */ = {isa = PBXBuildFile; fileRef = 6E75167122C520D400B2B157 /* AtomicProperty.swift */; };
		6E75176222C520D400B2B157 /* AtomicProperty.swift in Sources */ = {isa = PBXBuildFile; fileRef = 6E75167122C520D400B2B157 /* AtomicProperty.swift */; };
		6E75176322C520D400B2B157 /* AtomicProperty.swift in Sources */ = {isa = PBXBuildFile; fileRef = 6E75167122C520D400B2B157 /* AtomicProperty.swift */; };
		6E75176422C520D400B2B157 /* AtomicProperty.swift in Sources */ = {isa = PBXBuildFile; fileRef = 6E75167122C520D400B2B157 /* AtomicProperty.swift */; };
		6E75176522C520D400B2B157 /* AtomicProperty.swift in Sources */ = {isa = PBXBuildFile; fileRef = 6E75167122C520D400B2B157 /* AtomicProperty.swift */; };
		6E75176622C520D400B2B157 /* Utils.swift in Sources */ = {isa = PBXBuildFile; fileRef = 6E75167222C520D400B2B157 /* Utils.swift */; };
		6E75176722C520D400B2B157 /* Utils.swift in Sources */ = {isa = PBXBuildFile; fileRef = 6E75167222C520D400B2B157 /* Utils.swift */; };
		6E75176822C520D400B2B157 /* Utils.swift in Sources */ = {isa = PBXBuildFile; fileRef = 6E75167222C520D400B2B157 /* Utils.swift */; };
		6E75176922C520D400B2B157 /* Utils.swift in Sources */ = {isa = PBXBuildFile; fileRef = 6E75167222C520D400B2B157 /* Utils.swift */; };
		6E75176A22C520D400B2B157 /* Utils.swift in Sources */ = {isa = PBXBuildFile; fileRef = 6E75167222C520D400B2B157 /* Utils.swift */; };
		6E75176B22C520D400B2B157 /* Utils.swift in Sources */ = {isa = PBXBuildFile; fileRef = 6E75167222C520D400B2B157 /* Utils.swift */; };
		6E75176C22C520D400B2B157 /* Utils.swift in Sources */ = {isa = PBXBuildFile; fileRef = 6E75167222C520D400B2B157 /* Utils.swift */; };
		6E75176D22C520D400B2B157 /* Utils.swift in Sources */ = {isa = PBXBuildFile; fileRef = 6E75167222C520D400B2B157 /* Utils.swift */; };
		6E75176E22C520D400B2B157 /* Utils.swift in Sources */ = {isa = PBXBuildFile; fileRef = 6E75167222C520D400B2B157 /* Utils.swift */; };
		6E75176F22C520D400B2B157 /* Utils.swift in Sources */ = {isa = PBXBuildFile; fileRef = 6E75167222C520D400B2B157 /* Utils.swift */; };
		6E75177022C520D400B2B157 /* Utils.swift in Sources */ = {isa = PBXBuildFile; fileRef = 6E75167222C520D400B2B157 /* Utils.swift */; };
		6E75177122C520D400B2B157 /* Utils.swift in Sources */ = {isa = PBXBuildFile; fileRef = 6E75167222C520D400B2B157 /* Utils.swift */; };
		6E75177222C520D400B2B157 /* SDKVersion.swift in Sources */ = {isa = PBXBuildFile; fileRef = 6E75167322C520D400B2B157 /* SDKVersion.swift */; };
		6E75177322C520D400B2B157 /* SDKVersion.swift in Sources */ = {isa = PBXBuildFile; fileRef = 6E75167322C520D400B2B157 /* SDKVersion.swift */; };
		6E75177422C520D400B2B157 /* SDKVersion.swift in Sources */ = {isa = PBXBuildFile; fileRef = 6E75167322C520D400B2B157 /* SDKVersion.swift */; };
		6E75177522C520D400B2B157 /* SDKVersion.swift in Sources */ = {isa = PBXBuildFile; fileRef = 6E75167322C520D400B2B157 /* SDKVersion.swift */; };
		6E75177622C520D400B2B157 /* SDKVersion.swift in Sources */ = {isa = PBXBuildFile; fileRef = 6E75167322C520D400B2B157 /* SDKVersion.swift */; };
		6E75177722C520D400B2B157 /* SDKVersion.swift in Sources */ = {isa = PBXBuildFile; fileRef = 6E75167322C520D400B2B157 /* SDKVersion.swift */; };
		6E75177822C520D400B2B157 /* SDKVersion.swift in Sources */ = {isa = PBXBuildFile; fileRef = 6E75167322C520D400B2B157 /* SDKVersion.swift */; };
		6E75177922C520D400B2B157 /* SDKVersion.swift in Sources */ = {isa = PBXBuildFile; fileRef = 6E75167322C520D400B2B157 /* SDKVersion.swift */; };
		6E75177A22C520D400B2B157 /* SDKVersion.swift in Sources */ = {isa = PBXBuildFile; fileRef = 6E75167322C520D400B2B157 /* SDKVersion.swift */; };
		6E75177B22C520D400B2B157 /* SDKVersion.swift in Sources */ = {isa = PBXBuildFile; fileRef = 6E75167322C520D400B2B157 /* SDKVersion.swift */; };
		6E75177C22C520D400B2B157 /* SDKVersion.swift in Sources */ = {isa = PBXBuildFile; fileRef = 6E75167322C520D400B2B157 /* SDKVersion.swift */; };
		6E75177D22C520D400B2B157 /* SDKVersion.swift in Sources */ = {isa = PBXBuildFile; fileRef = 6E75167322C520D400B2B157 /* SDKVersion.swift */; };
		6E75177E22C520D400B2B157 /* ArrayEventForDispatch+Extension.swift in Sources */ = {isa = PBXBuildFile; fileRef = 6E75167522C520D400B2B157 /* ArrayEventForDispatch+Extension.swift */; };
		6E75177F22C520D400B2B157 /* ArrayEventForDispatch+Extension.swift in Sources */ = {isa = PBXBuildFile; fileRef = 6E75167522C520D400B2B157 /* ArrayEventForDispatch+Extension.swift */; };
		6E75178022C520D400B2B157 /* ArrayEventForDispatch+Extension.swift in Sources */ = {isa = PBXBuildFile; fileRef = 6E75167522C520D400B2B157 /* ArrayEventForDispatch+Extension.swift */; };
		6E75178122C520D400B2B157 /* ArrayEventForDispatch+Extension.swift in Sources */ = {isa = PBXBuildFile; fileRef = 6E75167522C520D400B2B157 /* ArrayEventForDispatch+Extension.swift */; };
		6E75178222C520D400B2B157 /* ArrayEventForDispatch+Extension.swift in Sources */ = {isa = PBXBuildFile; fileRef = 6E75167522C520D400B2B157 /* ArrayEventForDispatch+Extension.swift */; };
		6E75178322C520D400B2B157 /* ArrayEventForDispatch+Extension.swift in Sources */ = {isa = PBXBuildFile; fileRef = 6E75167522C520D400B2B157 /* ArrayEventForDispatch+Extension.swift */; };
		6E75178422C520D400B2B157 /* ArrayEventForDispatch+Extension.swift in Sources */ = {isa = PBXBuildFile; fileRef = 6E75167522C520D400B2B157 /* ArrayEventForDispatch+Extension.swift */; };
		6E75178522C520D400B2B157 /* ArrayEventForDispatch+Extension.swift in Sources */ = {isa = PBXBuildFile; fileRef = 6E75167522C520D400B2B157 /* ArrayEventForDispatch+Extension.swift */; };
		6E75178622C520D400B2B157 /* ArrayEventForDispatch+Extension.swift in Sources */ = {isa = PBXBuildFile; fileRef = 6E75167522C520D400B2B157 /* ArrayEventForDispatch+Extension.swift */; };
		6E75178722C520D400B2B157 /* ArrayEventForDispatch+Extension.swift in Sources */ = {isa = PBXBuildFile; fileRef = 6E75167522C520D400B2B157 /* ArrayEventForDispatch+Extension.swift */; };
		6E75178822C520D400B2B157 /* ArrayEventForDispatch+Extension.swift in Sources */ = {isa = PBXBuildFile; fileRef = 6E75167522C520D400B2B157 /* ArrayEventForDispatch+Extension.swift */; };
		6E75178922C520D400B2B157 /* ArrayEventForDispatch+Extension.swift in Sources */ = {isa = PBXBuildFile; fileRef = 6E75167522C520D400B2B157 /* ArrayEventForDispatch+Extension.swift */; };
		6E75178A22C520D400B2B157 /* OptimizelyClient+Extension.swift in Sources */ = {isa = PBXBuildFile; fileRef = 6E75167622C520D400B2B157 /* OptimizelyClient+Extension.swift */; };
		6E75178B22C520D400B2B157 /* OptimizelyClient+Extension.swift in Sources */ = {isa = PBXBuildFile; fileRef = 6E75167622C520D400B2B157 /* OptimizelyClient+Extension.swift */; };
		6E75178C22C520D400B2B157 /* OptimizelyClient+Extension.swift in Sources */ = {isa = PBXBuildFile; fileRef = 6E75167622C520D400B2B157 /* OptimizelyClient+Extension.swift */; };
		6E75178D22C520D400B2B157 /* OptimizelyClient+Extension.swift in Sources */ = {isa = PBXBuildFile; fileRef = 6E75167622C520D400B2B157 /* OptimizelyClient+Extension.swift */; };
		6E75178E22C520D400B2B157 /* OptimizelyClient+Extension.swift in Sources */ = {isa = PBXBuildFile; fileRef = 6E75167622C520D400B2B157 /* OptimizelyClient+Extension.swift */; };
		6E75178F22C520D400B2B157 /* OptimizelyClient+Extension.swift in Sources */ = {isa = PBXBuildFile; fileRef = 6E75167622C520D400B2B157 /* OptimizelyClient+Extension.swift */; };
		6E75179022C520D400B2B157 /* OptimizelyClient+Extension.swift in Sources */ = {isa = PBXBuildFile; fileRef = 6E75167622C520D400B2B157 /* OptimizelyClient+Extension.swift */; };
		6E75179122C520D400B2B157 /* OptimizelyClient+Extension.swift in Sources */ = {isa = PBXBuildFile; fileRef = 6E75167622C520D400B2B157 /* OptimizelyClient+Extension.swift */; };
		6E75179222C520D400B2B157 /* OptimizelyClient+Extension.swift in Sources */ = {isa = PBXBuildFile; fileRef = 6E75167622C520D400B2B157 /* OptimizelyClient+Extension.swift */; };
		6E75179322C520D400B2B157 /* OptimizelyClient+Extension.swift in Sources */ = {isa = PBXBuildFile; fileRef = 6E75167622C520D400B2B157 /* OptimizelyClient+Extension.swift */; };
		6E75179422C520D400B2B157 /* OptimizelyClient+Extension.swift in Sources */ = {isa = PBXBuildFile; fileRef = 6E75167622C520D400B2B157 /* OptimizelyClient+Extension.swift */; };
		6E75179522C520D400B2B157 /* OptimizelyClient+Extension.swift in Sources */ = {isa = PBXBuildFile; fileRef = 6E75167622C520D400B2B157 /* OptimizelyClient+Extension.swift */; };
		6E75179622C520D400B2B157 /* DataStoreQueueStackImpl+Extension.swift in Sources */ = {isa = PBXBuildFile; fileRef = 6E75167722C520D400B2B157 /* DataStoreQueueStackImpl+Extension.swift */; };
		6E75179722C520D400B2B157 /* DataStoreQueueStackImpl+Extension.swift in Sources */ = {isa = PBXBuildFile; fileRef = 6E75167722C520D400B2B157 /* DataStoreQueueStackImpl+Extension.swift */; };
		6E75179822C520D400B2B157 /* DataStoreQueueStackImpl+Extension.swift in Sources */ = {isa = PBXBuildFile; fileRef = 6E75167722C520D400B2B157 /* DataStoreQueueStackImpl+Extension.swift */; };
		6E75179922C520D400B2B157 /* DataStoreQueueStackImpl+Extension.swift in Sources */ = {isa = PBXBuildFile; fileRef = 6E75167722C520D400B2B157 /* DataStoreQueueStackImpl+Extension.swift */; };
		6E75179A22C520D400B2B157 /* DataStoreQueueStackImpl+Extension.swift in Sources */ = {isa = PBXBuildFile; fileRef = 6E75167722C520D400B2B157 /* DataStoreQueueStackImpl+Extension.swift */; };
		6E75179B22C520D400B2B157 /* DataStoreQueueStackImpl+Extension.swift in Sources */ = {isa = PBXBuildFile; fileRef = 6E75167722C520D400B2B157 /* DataStoreQueueStackImpl+Extension.swift */; };
		6E75179C22C520D400B2B157 /* DataStoreQueueStackImpl+Extension.swift in Sources */ = {isa = PBXBuildFile; fileRef = 6E75167722C520D400B2B157 /* DataStoreQueueStackImpl+Extension.swift */; };
		6E75179D22C520D400B2B157 /* DataStoreQueueStackImpl+Extension.swift in Sources */ = {isa = PBXBuildFile; fileRef = 6E75167722C520D400B2B157 /* DataStoreQueueStackImpl+Extension.swift */; };
		6E75179E22C520D400B2B157 /* DataStoreQueueStackImpl+Extension.swift in Sources */ = {isa = PBXBuildFile; fileRef = 6E75167722C520D400B2B157 /* DataStoreQueueStackImpl+Extension.swift */; };
		6E75179F22C520D400B2B157 /* DataStoreQueueStackImpl+Extension.swift in Sources */ = {isa = PBXBuildFile; fileRef = 6E75167722C520D400B2B157 /* DataStoreQueueStackImpl+Extension.swift */; };
		6E7517A022C520D400B2B157 /* DataStoreQueueStackImpl+Extension.swift in Sources */ = {isa = PBXBuildFile; fileRef = 6E75167722C520D400B2B157 /* DataStoreQueueStackImpl+Extension.swift */; };
		6E7517A122C520D400B2B157 /* DataStoreQueueStackImpl+Extension.swift in Sources */ = {isa = PBXBuildFile; fileRef = 6E75167722C520D400B2B157 /* DataStoreQueueStackImpl+Extension.swift */; };
		6E7517A222C520D400B2B157 /* Array+Extension.swift in Sources */ = {isa = PBXBuildFile; fileRef = 6E75167822C520D400B2B157 /* Array+Extension.swift */; };
		6E7517A322C520D400B2B157 /* Array+Extension.swift in Sources */ = {isa = PBXBuildFile; fileRef = 6E75167822C520D400B2B157 /* Array+Extension.swift */; };
		6E7517A422C520D400B2B157 /* Array+Extension.swift in Sources */ = {isa = PBXBuildFile; fileRef = 6E75167822C520D400B2B157 /* Array+Extension.swift */; };
		6E7517A522C520D400B2B157 /* Array+Extension.swift in Sources */ = {isa = PBXBuildFile; fileRef = 6E75167822C520D400B2B157 /* Array+Extension.swift */; };
		6E7517A622C520D400B2B157 /* Array+Extension.swift in Sources */ = {isa = PBXBuildFile; fileRef = 6E75167822C520D400B2B157 /* Array+Extension.swift */; };
		6E7517A722C520D400B2B157 /* Array+Extension.swift in Sources */ = {isa = PBXBuildFile; fileRef = 6E75167822C520D400B2B157 /* Array+Extension.swift */; };
		6E7517A822C520D400B2B157 /* Array+Extension.swift in Sources */ = {isa = PBXBuildFile; fileRef = 6E75167822C520D400B2B157 /* Array+Extension.swift */; };
		6E7517A922C520D400B2B157 /* Array+Extension.swift in Sources */ = {isa = PBXBuildFile; fileRef = 6E75167822C520D400B2B157 /* Array+Extension.swift */; };
		6E7517AA22C520D400B2B157 /* Array+Extension.swift in Sources */ = {isa = PBXBuildFile; fileRef = 6E75167822C520D400B2B157 /* Array+Extension.swift */; };
		6E7517AB22C520D400B2B157 /* Array+Extension.swift in Sources */ = {isa = PBXBuildFile; fileRef = 6E75167822C520D400B2B157 /* Array+Extension.swift */; };
		6E7517AC22C520D400B2B157 /* Array+Extension.swift in Sources */ = {isa = PBXBuildFile; fileRef = 6E75167822C520D400B2B157 /* Array+Extension.swift */; };
		6E7517AD22C520D400B2B157 /* Array+Extension.swift in Sources */ = {isa = PBXBuildFile; fileRef = 6E75167822C520D400B2B157 /* Array+Extension.swift */; };
		6E7517AF22C520D400B2B157 /* Optimizely.h in Headers */ = {isa = PBXBuildFile; fileRef = 6E75167A22C520D400B2B157 /* Optimizely.h */; settings = {ATTRIBUTES = (Public, ); }; };
		6E7517BC22C520D400B2B157 /* DefaultDatafileHandler.swift in Sources */ = {isa = PBXBuildFile; fileRef = 6E75167D22C520D400B2B157 /* DefaultDatafileHandler.swift */; };
		6E7517BD22C520D400B2B157 /* DefaultDatafileHandler.swift in Sources */ = {isa = PBXBuildFile; fileRef = 6E75167D22C520D400B2B157 /* DefaultDatafileHandler.swift */; };
		6E7517BE22C520D400B2B157 /* DefaultDatafileHandler.swift in Sources */ = {isa = PBXBuildFile; fileRef = 6E75167D22C520D400B2B157 /* DefaultDatafileHandler.swift */; };
		6E7517BF22C520D400B2B157 /* DefaultDatafileHandler.swift in Sources */ = {isa = PBXBuildFile; fileRef = 6E75167D22C520D400B2B157 /* DefaultDatafileHandler.swift */; };
		6E7517C022C520D400B2B157 /* DefaultDatafileHandler.swift in Sources */ = {isa = PBXBuildFile; fileRef = 6E75167D22C520D400B2B157 /* DefaultDatafileHandler.swift */; };
		6E7517C122C520D400B2B157 /* DefaultDatafileHandler.swift in Sources */ = {isa = PBXBuildFile; fileRef = 6E75167D22C520D400B2B157 /* DefaultDatafileHandler.swift */; };
		6E7517C222C520D400B2B157 /* DefaultDatafileHandler.swift in Sources */ = {isa = PBXBuildFile; fileRef = 6E75167D22C520D400B2B157 /* DefaultDatafileHandler.swift */; };
		6E7517C322C520D400B2B157 /* DefaultDatafileHandler.swift in Sources */ = {isa = PBXBuildFile; fileRef = 6E75167D22C520D400B2B157 /* DefaultDatafileHandler.swift */; };
		6E7517C422C520D400B2B157 /* DefaultDatafileHandler.swift in Sources */ = {isa = PBXBuildFile; fileRef = 6E75167D22C520D400B2B157 /* DefaultDatafileHandler.swift */; };
		6E7517C522C520D400B2B157 /* DefaultDatafileHandler.swift in Sources */ = {isa = PBXBuildFile; fileRef = 6E75167D22C520D400B2B157 /* DefaultDatafileHandler.swift */; };
		6E7517C622C520D400B2B157 /* DefaultDatafileHandler.swift in Sources */ = {isa = PBXBuildFile; fileRef = 6E75167D22C520D400B2B157 /* DefaultDatafileHandler.swift */; };
		6E7517C722C520D400B2B157 /* DefaultDatafileHandler.swift in Sources */ = {isa = PBXBuildFile; fileRef = 6E75167D22C520D400B2B157 /* DefaultDatafileHandler.swift */; };
		6E7517C822C520D400B2B157 /* DefaultBucketer.swift in Sources */ = {isa = PBXBuildFile; fileRef = 6E75167E22C520D400B2B157 /* DefaultBucketer.swift */; };
		6E7517C922C520D400B2B157 /* DefaultBucketer.swift in Sources */ = {isa = PBXBuildFile; fileRef = 6E75167E22C520D400B2B157 /* DefaultBucketer.swift */; };
		6E7517CA22C520D400B2B157 /* DefaultBucketer.swift in Sources */ = {isa = PBXBuildFile; fileRef = 6E75167E22C520D400B2B157 /* DefaultBucketer.swift */; };
		6E7517CB22C520D400B2B157 /* DefaultBucketer.swift in Sources */ = {isa = PBXBuildFile; fileRef = 6E75167E22C520D400B2B157 /* DefaultBucketer.swift */; };
		6E7517CC22C520D400B2B157 /* DefaultBucketer.swift in Sources */ = {isa = PBXBuildFile; fileRef = 6E75167E22C520D400B2B157 /* DefaultBucketer.swift */; };
		6E7517CD22C520D400B2B157 /* DefaultBucketer.swift in Sources */ = {isa = PBXBuildFile; fileRef = 6E75167E22C520D400B2B157 /* DefaultBucketer.swift */; };
		6E7517CE22C520D400B2B157 /* DefaultBucketer.swift in Sources */ = {isa = PBXBuildFile; fileRef = 6E75167E22C520D400B2B157 /* DefaultBucketer.swift */; };
		6E7517CF22C520D400B2B157 /* DefaultBucketer.swift in Sources */ = {isa = PBXBuildFile; fileRef = 6E75167E22C520D400B2B157 /* DefaultBucketer.swift */; };
		6E7517D022C520D400B2B157 /* DefaultBucketer.swift in Sources */ = {isa = PBXBuildFile; fileRef = 6E75167E22C520D400B2B157 /* DefaultBucketer.swift */; };
		6E7517D122C520D400B2B157 /* DefaultBucketer.swift in Sources */ = {isa = PBXBuildFile; fileRef = 6E75167E22C520D400B2B157 /* DefaultBucketer.swift */; };
		6E7517D222C520D400B2B157 /* DefaultBucketer.swift in Sources */ = {isa = PBXBuildFile; fileRef = 6E75167E22C520D400B2B157 /* DefaultBucketer.swift */; };
		6E7517D322C520D400B2B157 /* DefaultBucketer.swift in Sources */ = {isa = PBXBuildFile; fileRef = 6E75167E22C520D400B2B157 /* DefaultBucketer.swift */; };
		6E7517D422C520D400B2B157 /* DefaultNotificationCenter.swift in Sources */ = {isa = PBXBuildFile; fileRef = 6E75167F22C520D400B2B157 /* DefaultNotificationCenter.swift */; };
		6E7517D522C520D400B2B157 /* DefaultNotificationCenter.swift in Sources */ = {isa = PBXBuildFile; fileRef = 6E75167F22C520D400B2B157 /* DefaultNotificationCenter.swift */; };
		6E7517D622C520D400B2B157 /* DefaultNotificationCenter.swift in Sources */ = {isa = PBXBuildFile; fileRef = 6E75167F22C520D400B2B157 /* DefaultNotificationCenter.swift */; };
		6E7517D722C520D400B2B157 /* DefaultNotificationCenter.swift in Sources */ = {isa = PBXBuildFile; fileRef = 6E75167F22C520D400B2B157 /* DefaultNotificationCenter.swift */; };
		6E7517D822C520D400B2B157 /* DefaultNotificationCenter.swift in Sources */ = {isa = PBXBuildFile; fileRef = 6E75167F22C520D400B2B157 /* DefaultNotificationCenter.swift */; };
		6E7517D922C520D400B2B157 /* DefaultNotificationCenter.swift in Sources */ = {isa = PBXBuildFile; fileRef = 6E75167F22C520D400B2B157 /* DefaultNotificationCenter.swift */; };
		6E7517DA22C520D400B2B157 /* DefaultNotificationCenter.swift in Sources */ = {isa = PBXBuildFile; fileRef = 6E75167F22C520D400B2B157 /* DefaultNotificationCenter.swift */; };
		6E7517DB22C520D400B2B157 /* DefaultNotificationCenter.swift in Sources */ = {isa = PBXBuildFile; fileRef = 6E75167F22C520D400B2B157 /* DefaultNotificationCenter.swift */; };
		6E7517DC22C520D400B2B157 /* DefaultNotificationCenter.swift in Sources */ = {isa = PBXBuildFile; fileRef = 6E75167F22C520D400B2B157 /* DefaultNotificationCenter.swift */; };
		6E7517DD22C520D400B2B157 /* DefaultNotificationCenter.swift in Sources */ = {isa = PBXBuildFile; fileRef = 6E75167F22C520D400B2B157 /* DefaultNotificationCenter.swift */; };
		6E7517DE22C520D400B2B157 /* DefaultNotificationCenter.swift in Sources */ = {isa = PBXBuildFile; fileRef = 6E75167F22C520D400B2B157 /* DefaultNotificationCenter.swift */; };
		6E7517DF22C520D400B2B157 /* DefaultNotificationCenter.swift in Sources */ = {isa = PBXBuildFile; fileRef = 6E75167F22C520D400B2B157 /* DefaultNotificationCenter.swift */; };
		6E7517E022C520D400B2B157 /* DefaultDecisionService.swift in Sources */ = {isa = PBXBuildFile; fileRef = 6E75168022C520D400B2B157 /* DefaultDecisionService.swift */; };
		6E7517E122C520D400B2B157 /* DefaultDecisionService.swift in Sources */ = {isa = PBXBuildFile; fileRef = 6E75168022C520D400B2B157 /* DefaultDecisionService.swift */; };
		6E7517E222C520D400B2B157 /* DefaultDecisionService.swift in Sources */ = {isa = PBXBuildFile; fileRef = 6E75168022C520D400B2B157 /* DefaultDecisionService.swift */; };
		6E7517E322C520D400B2B157 /* DefaultDecisionService.swift in Sources */ = {isa = PBXBuildFile; fileRef = 6E75168022C520D400B2B157 /* DefaultDecisionService.swift */; };
		6E7517E422C520D400B2B157 /* DefaultDecisionService.swift in Sources */ = {isa = PBXBuildFile; fileRef = 6E75168022C520D400B2B157 /* DefaultDecisionService.swift */; };
		6E7517E522C520D400B2B157 /* DefaultDecisionService.swift in Sources */ = {isa = PBXBuildFile; fileRef = 6E75168022C520D400B2B157 /* DefaultDecisionService.swift */; };
		6E7517E622C520D400B2B157 /* DefaultDecisionService.swift in Sources */ = {isa = PBXBuildFile; fileRef = 6E75168022C520D400B2B157 /* DefaultDecisionService.swift */; };
		6E7517E722C520D400B2B157 /* DefaultDecisionService.swift in Sources */ = {isa = PBXBuildFile; fileRef = 6E75168022C520D400B2B157 /* DefaultDecisionService.swift */; };
		6E7517E822C520D400B2B157 /* DefaultDecisionService.swift in Sources */ = {isa = PBXBuildFile; fileRef = 6E75168022C520D400B2B157 /* DefaultDecisionService.swift */; };
		6E7517E922C520D400B2B157 /* DefaultDecisionService.swift in Sources */ = {isa = PBXBuildFile; fileRef = 6E75168022C520D400B2B157 /* DefaultDecisionService.swift */; };
		6E7517EA22C520D400B2B157 /* DefaultDecisionService.swift in Sources */ = {isa = PBXBuildFile; fileRef = 6E75168022C520D400B2B157 /* DefaultDecisionService.swift */; };
		6E7517EB22C520D400B2B157 /* DefaultDecisionService.swift in Sources */ = {isa = PBXBuildFile; fileRef = 6E75168022C520D400B2B157 /* DefaultDecisionService.swift */; };
		6E7517EC22C520D400B2B157 /* DataStoreMemory.swift in Sources */ = {isa = PBXBuildFile; fileRef = 6E75168222C520D400B2B157 /* DataStoreMemory.swift */; };
		6E7517ED22C520D400B2B157 /* DataStoreMemory.swift in Sources */ = {isa = PBXBuildFile; fileRef = 6E75168222C520D400B2B157 /* DataStoreMemory.swift */; };
		6E7517EE22C520D400B2B157 /* DataStoreMemory.swift in Sources */ = {isa = PBXBuildFile; fileRef = 6E75168222C520D400B2B157 /* DataStoreMemory.swift */; };
		6E7517EF22C520D400B2B157 /* DataStoreMemory.swift in Sources */ = {isa = PBXBuildFile; fileRef = 6E75168222C520D400B2B157 /* DataStoreMemory.swift */; };
		6E7517F022C520D400B2B157 /* DataStoreMemory.swift in Sources */ = {isa = PBXBuildFile; fileRef = 6E75168222C520D400B2B157 /* DataStoreMemory.swift */; };
		6E7517F122C520D400B2B157 /* DataStoreMemory.swift in Sources */ = {isa = PBXBuildFile; fileRef = 6E75168222C520D400B2B157 /* DataStoreMemory.swift */; };
		6E7517F222C520D400B2B157 /* DataStoreMemory.swift in Sources */ = {isa = PBXBuildFile; fileRef = 6E75168222C520D400B2B157 /* DataStoreMemory.swift */; };
		6E7517F322C520D400B2B157 /* DataStoreMemory.swift in Sources */ = {isa = PBXBuildFile; fileRef = 6E75168222C520D400B2B157 /* DataStoreMemory.swift */; };
		6E7517F422C520D400B2B157 /* DataStoreMemory.swift in Sources */ = {isa = PBXBuildFile; fileRef = 6E75168222C520D400B2B157 /* DataStoreMemory.swift */; };
		6E7517F522C520D400B2B157 /* DataStoreMemory.swift in Sources */ = {isa = PBXBuildFile; fileRef = 6E75168222C520D400B2B157 /* DataStoreMemory.swift */; };
		6E7517F622C520D400B2B157 /* DataStoreMemory.swift in Sources */ = {isa = PBXBuildFile; fileRef = 6E75168222C520D400B2B157 /* DataStoreMemory.swift */; };
		6E7517F722C520D400B2B157 /* DataStoreMemory.swift in Sources */ = {isa = PBXBuildFile; fileRef = 6E75168222C520D400B2B157 /* DataStoreMemory.swift */; };
		6E7517F822C520D400B2B157 /* DataStoreUserDefaults.swift in Sources */ = {isa = PBXBuildFile; fileRef = 6E75168322C520D400B2B157 /* DataStoreUserDefaults.swift */; };
		6E7517F922C520D400B2B157 /* DataStoreUserDefaults.swift in Sources */ = {isa = PBXBuildFile; fileRef = 6E75168322C520D400B2B157 /* DataStoreUserDefaults.swift */; };
		6E7517FA22C520D400B2B157 /* DataStoreUserDefaults.swift in Sources */ = {isa = PBXBuildFile; fileRef = 6E75168322C520D400B2B157 /* DataStoreUserDefaults.swift */; };
		6E7517FB22C520D400B2B157 /* DataStoreUserDefaults.swift in Sources */ = {isa = PBXBuildFile; fileRef = 6E75168322C520D400B2B157 /* DataStoreUserDefaults.swift */; };
		6E7517FC22C520D400B2B157 /* DataStoreUserDefaults.swift in Sources */ = {isa = PBXBuildFile; fileRef = 6E75168322C520D400B2B157 /* DataStoreUserDefaults.swift */; };
		6E7517FD22C520D400B2B157 /* DataStoreUserDefaults.swift in Sources */ = {isa = PBXBuildFile; fileRef = 6E75168322C520D400B2B157 /* DataStoreUserDefaults.swift */; };
		6E7517FE22C520D400B2B157 /* DataStoreUserDefaults.swift in Sources */ = {isa = PBXBuildFile; fileRef = 6E75168322C520D400B2B157 /* DataStoreUserDefaults.swift */; };
		6E7517FF22C520D400B2B157 /* DataStoreUserDefaults.swift in Sources */ = {isa = PBXBuildFile; fileRef = 6E75168322C520D400B2B157 /* DataStoreUserDefaults.swift */; };
		6E75180022C520D400B2B157 /* DataStoreUserDefaults.swift in Sources */ = {isa = PBXBuildFile; fileRef = 6E75168322C520D400B2B157 /* DataStoreUserDefaults.swift */; };
		6E75180122C520D400B2B157 /* DataStoreUserDefaults.swift in Sources */ = {isa = PBXBuildFile; fileRef = 6E75168322C520D400B2B157 /* DataStoreUserDefaults.swift */; };
		6E75180222C520D400B2B157 /* DataStoreUserDefaults.swift in Sources */ = {isa = PBXBuildFile; fileRef = 6E75168322C520D400B2B157 /* DataStoreUserDefaults.swift */; };
		6E75180322C520D400B2B157 /* DataStoreUserDefaults.swift in Sources */ = {isa = PBXBuildFile; fileRef = 6E75168322C520D400B2B157 /* DataStoreUserDefaults.swift */; };
		6E75180422C520D400B2B157 /* DataStoreFile.swift in Sources */ = {isa = PBXBuildFile; fileRef = 6E75168422C520D400B2B157 /* DataStoreFile.swift */; };
		6E75180522C520D400B2B157 /* DataStoreFile.swift in Sources */ = {isa = PBXBuildFile; fileRef = 6E75168422C520D400B2B157 /* DataStoreFile.swift */; };
		6E75180622C520D400B2B157 /* DataStoreFile.swift in Sources */ = {isa = PBXBuildFile; fileRef = 6E75168422C520D400B2B157 /* DataStoreFile.swift */; };
		6E75180722C520D400B2B157 /* DataStoreFile.swift in Sources */ = {isa = PBXBuildFile; fileRef = 6E75168422C520D400B2B157 /* DataStoreFile.swift */; };
		6E75180822C520D400B2B157 /* DataStoreFile.swift in Sources */ = {isa = PBXBuildFile; fileRef = 6E75168422C520D400B2B157 /* DataStoreFile.swift */; };
		6E75180922C520D400B2B157 /* DataStoreFile.swift in Sources */ = {isa = PBXBuildFile; fileRef = 6E75168422C520D400B2B157 /* DataStoreFile.swift */; };
		6E75180A22C520D400B2B157 /* DataStoreFile.swift in Sources */ = {isa = PBXBuildFile; fileRef = 6E75168422C520D400B2B157 /* DataStoreFile.swift */; };
		6E75180B22C520D400B2B157 /* DataStoreFile.swift in Sources */ = {isa = PBXBuildFile; fileRef = 6E75168422C520D400B2B157 /* DataStoreFile.swift */; };
		6E75180C22C520D400B2B157 /* DataStoreFile.swift in Sources */ = {isa = PBXBuildFile; fileRef = 6E75168422C520D400B2B157 /* DataStoreFile.swift */; };
		6E75180D22C520D400B2B157 /* DataStoreFile.swift in Sources */ = {isa = PBXBuildFile; fileRef = 6E75168422C520D400B2B157 /* DataStoreFile.swift */; };
		6E75180E22C520D400B2B157 /* DataStoreFile.swift in Sources */ = {isa = PBXBuildFile; fileRef = 6E75168422C520D400B2B157 /* DataStoreFile.swift */; };
		6E75180F22C520D400B2B157 /* DataStoreFile.swift in Sources */ = {isa = PBXBuildFile; fileRef = 6E75168422C520D400B2B157 /* DataStoreFile.swift */; };
		6E75181022C520D400B2B157 /* DataStoreQueueStackImpl.swift in Sources */ = {isa = PBXBuildFile; fileRef = 6E75168522C520D400B2B157 /* DataStoreQueueStackImpl.swift */; };
		6E75181122C520D400B2B157 /* DataStoreQueueStackImpl.swift in Sources */ = {isa = PBXBuildFile; fileRef = 6E75168522C520D400B2B157 /* DataStoreQueueStackImpl.swift */; };
		6E75181222C520D400B2B157 /* DataStoreQueueStackImpl.swift in Sources */ = {isa = PBXBuildFile; fileRef = 6E75168522C520D400B2B157 /* DataStoreQueueStackImpl.swift */; };
		6E75181322C520D400B2B157 /* DataStoreQueueStackImpl.swift in Sources */ = {isa = PBXBuildFile; fileRef = 6E75168522C520D400B2B157 /* DataStoreQueueStackImpl.swift */; };
		6E75181422C520D400B2B157 /* DataStoreQueueStackImpl.swift in Sources */ = {isa = PBXBuildFile; fileRef = 6E75168522C520D400B2B157 /* DataStoreQueueStackImpl.swift */; };
		6E75181522C520D400B2B157 /* DataStoreQueueStackImpl.swift in Sources */ = {isa = PBXBuildFile; fileRef = 6E75168522C520D400B2B157 /* DataStoreQueueStackImpl.swift */; };
		6E75181622C520D400B2B157 /* DataStoreQueueStackImpl.swift in Sources */ = {isa = PBXBuildFile; fileRef = 6E75168522C520D400B2B157 /* DataStoreQueueStackImpl.swift */; };
		6E75181722C520D400B2B157 /* DataStoreQueueStackImpl.swift in Sources */ = {isa = PBXBuildFile; fileRef = 6E75168522C520D400B2B157 /* DataStoreQueueStackImpl.swift */; };
		6E75181822C520D400B2B157 /* DataStoreQueueStackImpl.swift in Sources */ = {isa = PBXBuildFile; fileRef = 6E75168522C520D400B2B157 /* DataStoreQueueStackImpl.swift */; };
		6E75181922C520D400B2B157 /* DataStoreQueueStackImpl.swift in Sources */ = {isa = PBXBuildFile; fileRef = 6E75168522C520D400B2B157 /* DataStoreQueueStackImpl.swift */; };
		6E75181A22C520D400B2B157 /* DataStoreQueueStackImpl.swift in Sources */ = {isa = PBXBuildFile; fileRef = 6E75168522C520D400B2B157 /* DataStoreQueueStackImpl.swift */; };
		6E75181B22C520D400B2B157 /* DataStoreQueueStackImpl.swift in Sources */ = {isa = PBXBuildFile; fileRef = 6E75168522C520D400B2B157 /* DataStoreQueueStackImpl.swift */; };
		6E75181C22C520D400B2B157 /* BatchEventBuilder.swift in Sources */ = {isa = PBXBuildFile; fileRef = 6E75168722C520D400B2B157 /* BatchEventBuilder.swift */; };
		6E75181D22C520D400B2B157 /* BatchEventBuilder.swift in Sources */ = {isa = PBXBuildFile; fileRef = 6E75168722C520D400B2B157 /* BatchEventBuilder.swift */; };
		6E75181E22C520D400B2B157 /* BatchEventBuilder.swift in Sources */ = {isa = PBXBuildFile; fileRef = 6E75168722C520D400B2B157 /* BatchEventBuilder.swift */; };
		6E75181F22C520D400B2B157 /* BatchEventBuilder.swift in Sources */ = {isa = PBXBuildFile; fileRef = 6E75168722C520D400B2B157 /* BatchEventBuilder.swift */; };
		6E75182022C520D400B2B157 /* BatchEventBuilder.swift in Sources */ = {isa = PBXBuildFile; fileRef = 6E75168722C520D400B2B157 /* BatchEventBuilder.swift */; };
		6E75182122C520D400B2B157 /* BatchEventBuilder.swift in Sources */ = {isa = PBXBuildFile; fileRef = 6E75168722C520D400B2B157 /* BatchEventBuilder.swift */; };
		6E75182222C520D400B2B157 /* BatchEventBuilder.swift in Sources */ = {isa = PBXBuildFile; fileRef = 6E75168722C520D400B2B157 /* BatchEventBuilder.swift */; };
		6E75182322C520D400B2B157 /* BatchEventBuilder.swift in Sources */ = {isa = PBXBuildFile; fileRef = 6E75168722C520D400B2B157 /* BatchEventBuilder.swift */; };
		6E75182422C520D400B2B157 /* BatchEventBuilder.swift in Sources */ = {isa = PBXBuildFile; fileRef = 6E75168722C520D400B2B157 /* BatchEventBuilder.swift */; };
		6E75182522C520D400B2B157 /* BatchEventBuilder.swift in Sources */ = {isa = PBXBuildFile; fileRef = 6E75168722C520D400B2B157 /* BatchEventBuilder.swift */; };
		6E75182622C520D400B2B157 /* BatchEventBuilder.swift in Sources */ = {isa = PBXBuildFile; fileRef = 6E75168722C520D400B2B157 /* BatchEventBuilder.swift */; };
		6E75182722C520D400B2B157 /* BatchEventBuilder.swift in Sources */ = {isa = PBXBuildFile; fileRef = 6E75168722C520D400B2B157 /* BatchEventBuilder.swift */; };
		6E75182822C520D400B2B157 /* BatchEvent.swift in Sources */ = {isa = PBXBuildFile; fileRef = 6E75168A22C520D400B2B157 /* BatchEvent.swift */; };
		6E75182922C520D400B2B157 /* BatchEvent.swift in Sources */ = {isa = PBXBuildFile; fileRef = 6E75168A22C520D400B2B157 /* BatchEvent.swift */; };
		6E75182A22C520D400B2B157 /* BatchEvent.swift in Sources */ = {isa = PBXBuildFile; fileRef = 6E75168A22C520D400B2B157 /* BatchEvent.swift */; };
		6E75182B22C520D400B2B157 /* BatchEvent.swift in Sources */ = {isa = PBXBuildFile; fileRef = 6E75168A22C520D400B2B157 /* BatchEvent.swift */; };
		6E75182C22C520D400B2B157 /* BatchEvent.swift in Sources */ = {isa = PBXBuildFile; fileRef = 6E75168A22C520D400B2B157 /* BatchEvent.swift */; };
		6E75182D22C520D400B2B157 /* BatchEvent.swift in Sources */ = {isa = PBXBuildFile; fileRef = 6E75168A22C520D400B2B157 /* BatchEvent.swift */; };
		6E75182E22C520D400B2B157 /* BatchEvent.swift in Sources */ = {isa = PBXBuildFile; fileRef = 6E75168A22C520D400B2B157 /* BatchEvent.swift */; };
		6E75182F22C520D400B2B157 /* BatchEvent.swift in Sources */ = {isa = PBXBuildFile; fileRef = 6E75168A22C520D400B2B157 /* BatchEvent.swift */; };
		6E75183022C520D400B2B157 /* BatchEvent.swift in Sources */ = {isa = PBXBuildFile; fileRef = 6E75168A22C520D400B2B157 /* BatchEvent.swift */; };
		6E75183122C520D400B2B157 /* BatchEvent.swift in Sources */ = {isa = PBXBuildFile; fileRef = 6E75168A22C520D400B2B157 /* BatchEvent.swift */; };
		6E75183222C520D400B2B157 /* BatchEvent.swift in Sources */ = {isa = PBXBuildFile; fileRef = 6E75168A22C520D400B2B157 /* BatchEvent.swift */; };
		6E75183322C520D400B2B157 /* BatchEvent.swift in Sources */ = {isa = PBXBuildFile; fileRef = 6E75168A22C520D400B2B157 /* BatchEvent.swift */; };
		6E75183422C520D400B2B157 /* EventForDispatch.swift in Sources */ = {isa = PBXBuildFile; fileRef = 6E75168B22C520D400B2B157 /* EventForDispatch.swift */; };
		6E75183522C520D400B2B157 /* EventForDispatch.swift in Sources */ = {isa = PBXBuildFile; fileRef = 6E75168B22C520D400B2B157 /* EventForDispatch.swift */; };
		6E75183622C520D400B2B157 /* EventForDispatch.swift in Sources */ = {isa = PBXBuildFile; fileRef = 6E75168B22C520D400B2B157 /* EventForDispatch.swift */; };
		6E75183722C520D400B2B157 /* EventForDispatch.swift in Sources */ = {isa = PBXBuildFile; fileRef = 6E75168B22C520D400B2B157 /* EventForDispatch.swift */; };
		6E75183822C520D400B2B157 /* EventForDispatch.swift in Sources */ = {isa = PBXBuildFile; fileRef = 6E75168B22C520D400B2B157 /* EventForDispatch.swift */; };
		6E75183922C520D400B2B157 /* EventForDispatch.swift in Sources */ = {isa = PBXBuildFile; fileRef = 6E75168B22C520D400B2B157 /* EventForDispatch.swift */; };
		6E75183A22C520D400B2B157 /* EventForDispatch.swift in Sources */ = {isa = PBXBuildFile; fileRef = 6E75168B22C520D400B2B157 /* EventForDispatch.swift */; };
		6E75183B22C520D400B2B157 /* EventForDispatch.swift in Sources */ = {isa = PBXBuildFile; fileRef = 6E75168B22C520D400B2B157 /* EventForDispatch.swift */; };
		6E75183C22C520D400B2B157 /* EventForDispatch.swift in Sources */ = {isa = PBXBuildFile; fileRef = 6E75168B22C520D400B2B157 /* EventForDispatch.swift */; };
		6E75183D22C520D400B2B157 /* EventForDispatch.swift in Sources */ = {isa = PBXBuildFile; fileRef = 6E75168B22C520D400B2B157 /* EventForDispatch.swift */; };
		6E75183E22C520D400B2B157 /* EventForDispatch.swift in Sources */ = {isa = PBXBuildFile; fileRef = 6E75168B22C520D400B2B157 /* EventForDispatch.swift */; };
		6E75183F22C520D400B2B157 /* EventForDispatch.swift in Sources */ = {isa = PBXBuildFile; fileRef = 6E75168B22C520D400B2B157 /* EventForDispatch.swift */; };
		6E75184022C520D400B2B157 /* Event.swift in Sources */ = {isa = PBXBuildFile; fileRef = 6E75168C22C520D400B2B157 /* Event.swift */; };
		6E75184122C520D400B2B157 /* Event.swift in Sources */ = {isa = PBXBuildFile; fileRef = 6E75168C22C520D400B2B157 /* Event.swift */; };
		6E75184222C520D400B2B157 /* Event.swift in Sources */ = {isa = PBXBuildFile; fileRef = 6E75168C22C520D400B2B157 /* Event.swift */; };
		6E75184322C520D400B2B157 /* Event.swift in Sources */ = {isa = PBXBuildFile; fileRef = 6E75168C22C520D400B2B157 /* Event.swift */; };
		6E75184422C520D400B2B157 /* Event.swift in Sources */ = {isa = PBXBuildFile; fileRef = 6E75168C22C520D400B2B157 /* Event.swift */; };
		6E75184522C520D400B2B157 /* Event.swift in Sources */ = {isa = PBXBuildFile; fileRef = 6E75168C22C520D400B2B157 /* Event.swift */; };
		6E75184622C520D400B2B157 /* Event.swift in Sources */ = {isa = PBXBuildFile; fileRef = 6E75168C22C520D400B2B157 /* Event.swift */; };
		6E75184722C520D400B2B157 /* Event.swift in Sources */ = {isa = PBXBuildFile; fileRef = 6E75168C22C520D400B2B157 /* Event.swift */; };
		6E75184822C520D400B2B157 /* Event.swift in Sources */ = {isa = PBXBuildFile; fileRef = 6E75168C22C520D400B2B157 /* Event.swift */; };
		6E75184922C520D400B2B157 /* Event.swift in Sources */ = {isa = PBXBuildFile; fileRef = 6E75168C22C520D400B2B157 /* Event.swift */; };
		6E75184A22C520D400B2B157 /* Event.swift in Sources */ = {isa = PBXBuildFile; fileRef = 6E75168C22C520D400B2B157 /* Event.swift */; };
		6E75184B22C520D400B2B157 /* Event.swift in Sources */ = {isa = PBXBuildFile; fileRef = 6E75168C22C520D400B2B157 /* Event.swift */; };
		6E75184C22C520D400B2B157 /* ProjectConfig.swift in Sources */ = {isa = PBXBuildFile; fileRef = 6E75168D22C520D400B2B157 /* ProjectConfig.swift */; };
		6E75184D22C520D400B2B157 /* ProjectConfig.swift in Sources */ = {isa = PBXBuildFile; fileRef = 6E75168D22C520D400B2B157 /* ProjectConfig.swift */; };
		6E75184E22C520D400B2B157 /* ProjectConfig.swift in Sources */ = {isa = PBXBuildFile; fileRef = 6E75168D22C520D400B2B157 /* ProjectConfig.swift */; };
		6E75184F22C520D400B2B157 /* ProjectConfig.swift in Sources */ = {isa = PBXBuildFile; fileRef = 6E75168D22C520D400B2B157 /* ProjectConfig.swift */; };
		6E75185022C520D400B2B157 /* ProjectConfig.swift in Sources */ = {isa = PBXBuildFile; fileRef = 6E75168D22C520D400B2B157 /* ProjectConfig.swift */; };
		6E75185122C520D400B2B157 /* ProjectConfig.swift in Sources */ = {isa = PBXBuildFile; fileRef = 6E75168D22C520D400B2B157 /* ProjectConfig.swift */; };
		6E75185222C520D400B2B157 /* ProjectConfig.swift in Sources */ = {isa = PBXBuildFile; fileRef = 6E75168D22C520D400B2B157 /* ProjectConfig.swift */; };
		6E75185322C520D400B2B157 /* ProjectConfig.swift in Sources */ = {isa = PBXBuildFile; fileRef = 6E75168D22C520D400B2B157 /* ProjectConfig.swift */; };
		6E75185422C520D400B2B157 /* ProjectConfig.swift in Sources */ = {isa = PBXBuildFile; fileRef = 6E75168D22C520D400B2B157 /* ProjectConfig.swift */; };
		6E75185522C520D400B2B157 /* ProjectConfig.swift in Sources */ = {isa = PBXBuildFile; fileRef = 6E75168D22C520D400B2B157 /* ProjectConfig.swift */; };
		6E75185622C520D400B2B157 /* ProjectConfig.swift in Sources */ = {isa = PBXBuildFile; fileRef = 6E75168D22C520D400B2B157 /* ProjectConfig.swift */; };
		6E75185722C520D400B2B157 /* ProjectConfig.swift in Sources */ = {isa = PBXBuildFile; fileRef = 6E75168D22C520D400B2B157 /* ProjectConfig.swift */; };
		6E75185822C520D400B2B157 /* FeatureVariable.swift in Sources */ = {isa = PBXBuildFile; fileRef = 6E75168E22C520D400B2B157 /* FeatureVariable.swift */; };
		6E75185922C520D400B2B157 /* FeatureVariable.swift in Sources */ = {isa = PBXBuildFile; fileRef = 6E75168E22C520D400B2B157 /* FeatureVariable.swift */; };
		6E75185A22C520D400B2B157 /* FeatureVariable.swift in Sources */ = {isa = PBXBuildFile; fileRef = 6E75168E22C520D400B2B157 /* FeatureVariable.swift */; };
		6E75185B22C520D400B2B157 /* FeatureVariable.swift in Sources */ = {isa = PBXBuildFile; fileRef = 6E75168E22C520D400B2B157 /* FeatureVariable.swift */; };
		6E75185C22C520D400B2B157 /* FeatureVariable.swift in Sources */ = {isa = PBXBuildFile; fileRef = 6E75168E22C520D400B2B157 /* FeatureVariable.swift */; };
		6E75185D22C520D400B2B157 /* FeatureVariable.swift in Sources */ = {isa = PBXBuildFile; fileRef = 6E75168E22C520D400B2B157 /* FeatureVariable.swift */; };
		6E75185E22C520D400B2B157 /* FeatureVariable.swift in Sources */ = {isa = PBXBuildFile; fileRef = 6E75168E22C520D400B2B157 /* FeatureVariable.swift */; };
		6E75185F22C520D400B2B157 /* FeatureVariable.swift in Sources */ = {isa = PBXBuildFile; fileRef = 6E75168E22C520D400B2B157 /* FeatureVariable.swift */; };
		6E75186022C520D400B2B157 /* FeatureVariable.swift in Sources */ = {isa = PBXBuildFile; fileRef = 6E75168E22C520D400B2B157 /* FeatureVariable.swift */; };
		6E75186122C520D400B2B157 /* FeatureVariable.swift in Sources */ = {isa = PBXBuildFile; fileRef = 6E75168E22C520D400B2B157 /* FeatureVariable.swift */; };
		6E75186222C520D400B2B157 /* FeatureVariable.swift in Sources */ = {isa = PBXBuildFile; fileRef = 6E75168E22C520D400B2B157 /* FeatureVariable.swift */; };
		6E75186322C520D400B2B157 /* FeatureVariable.swift in Sources */ = {isa = PBXBuildFile; fileRef = 6E75168E22C520D400B2B157 /* FeatureVariable.swift */; };
		6E75186422C520D400B2B157 /* Rollout.swift in Sources */ = {isa = PBXBuildFile; fileRef = 6E75168F22C520D400B2B157 /* Rollout.swift */; };
		6E75186522C520D400B2B157 /* Rollout.swift in Sources */ = {isa = PBXBuildFile; fileRef = 6E75168F22C520D400B2B157 /* Rollout.swift */; };
		6E75186622C520D400B2B157 /* Rollout.swift in Sources */ = {isa = PBXBuildFile; fileRef = 6E75168F22C520D400B2B157 /* Rollout.swift */; };
		6E75186722C520D400B2B157 /* Rollout.swift in Sources */ = {isa = PBXBuildFile; fileRef = 6E75168F22C520D400B2B157 /* Rollout.swift */; };
		6E75186822C520D400B2B157 /* Rollout.swift in Sources */ = {isa = PBXBuildFile; fileRef = 6E75168F22C520D400B2B157 /* Rollout.swift */; };
		6E75186922C520D400B2B157 /* Rollout.swift in Sources */ = {isa = PBXBuildFile; fileRef = 6E75168F22C520D400B2B157 /* Rollout.swift */; };
		6E75186A22C520D400B2B157 /* Rollout.swift in Sources */ = {isa = PBXBuildFile; fileRef = 6E75168F22C520D400B2B157 /* Rollout.swift */; };
		6E75186B22C520D400B2B157 /* Rollout.swift in Sources */ = {isa = PBXBuildFile; fileRef = 6E75168F22C520D400B2B157 /* Rollout.swift */; };
		6E75186C22C520D400B2B157 /* Rollout.swift in Sources */ = {isa = PBXBuildFile; fileRef = 6E75168F22C520D400B2B157 /* Rollout.swift */; };
		6E75186D22C520D400B2B157 /* Rollout.swift in Sources */ = {isa = PBXBuildFile; fileRef = 6E75168F22C520D400B2B157 /* Rollout.swift */; };
		6E75186E22C520D400B2B157 /* Rollout.swift in Sources */ = {isa = PBXBuildFile; fileRef = 6E75168F22C520D400B2B157 /* Rollout.swift */; };
		6E75186F22C520D400B2B157 /* Rollout.swift in Sources */ = {isa = PBXBuildFile; fileRef = 6E75168F22C520D400B2B157 /* Rollout.swift */; };
		6E75187022C520D400B2B157 /* Variation.swift in Sources */ = {isa = PBXBuildFile; fileRef = 6E75169022C520D400B2B157 /* Variation.swift */; };
		6E75187122C520D400B2B157 /* Variation.swift in Sources */ = {isa = PBXBuildFile; fileRef = 6E75169022C520D400B2B157 /* Variation.swift */; };
		6E75187222C520D400B2B157 /* Variation.swift in Sources */ = {isa = PBXBuildFile; fileRef = 6E75169022C520D400B2B157 /* Variation.swift */; };
		6E75187322C520D400B2B157 /* Variation.swift in Sources */ = {isa = PBXBuildFile; fileRef = 6E75169022C520D400B2B157 /* Variation.swift */; };
		6E75187422C520D400B2B157 /* Variation.swift in Sources */ = {isa = PBXBuildFile; fileRef = 6E75169022C520D400B2B157 /* Variation.swift */; };
		6E75187522C520D400B2B157 /* Variation.swift in Sources */ = {isa = PBXBuildFile; fileRef = 6E75169022C520D400B2B157 /* Variation.swift */; };
		6E75187622C520D400B2B157 /* Variation.swift in Sources */ = {isa = PBXBuildFile; fileRef = 6E75169022C520D400B2B157 /* Variation.swift */; };
		6E75187722C520D400B2B157 /* Variation.swift in Sources */ = {isa = PBXBuildFile; fileRef = 6E75169022C520D400B2B157 /* Variation.swift */; };
		6E75187822C520D400B2B157 /* Variation.swift in Sources */ = {isa = PBXBuildFile; fileRef = 6E75169022C520D400B2B157 /* Variation.swift */; };
		6E75187922C520D400B2B157 /* Variation.swift in Sources */ = {isa = PBXBuildFile; fileRef = 6E75169022C520D400B2B157 /* Variation.swift */; };
		6E75187A22C520D400B2B157 /* Variation.swift in Sources */ = {isa = PBXBuildFile; fileRef = 6E75169022C520D400B2B157 /* Variation.swift */; };
		6E75187B22C520D400B2B157 /* Variation.swift in Sources */ = {isa = PBXBuildFile; fileRef = 6E75169022C520D400B2B157 /* Variation.swift */; };
		6E75187C22C520D400B2B157 /* TrafficAllocation.swift in Sources */ = {isa = PBXBuildFile; fileRef = 6E75169122C520D400B2B157 /* TrafficAllocation.swift */; };
		6E75187D22C520D400B2B157 /* TrafficAllocation.swift in Sources */ = {isa = PBXBuildFile; fileRef = 6E75169122C520D400B2B157 /* TrafficAllocation.swift */; };
		6E75187E22C520D400B2B157 /* TrafficAllocation.swift in Sources */ = {isa = PBXBuildFile; fileRef = 6E75169122C520D400B2B157 /* TrafficAllocation.swift */; };
		6E75187F22C520D400B2B157 /* TrafficAllocation.swift in Sources */ = {isa = PBXBuildFile; fileRef = 6E75169122C520D400B2B157 /* TrafficAllocation.swift */; };
		6E75188022C520D400B2B157 /* TrafficAllocation.swift in Sources */ = {isa = PBXBuildFile; fileRef = 6E75169122C520D400B2B157 /* TrafficAllocation.swift */; };
		6E75188122C520D400B2B157 /* TrafficAllocation.swift in Sources */ = {isa = PBXBuildFile; fileRef = 6E75169122C520D400B2B157 /* TrafficAllocation.swift */; };
		6E75188222C520D400B2B157 /* TrafficAllocation.swift in Sources */ = {isa = PBXBuildFile; fileRef = 6E75169122C520D400B2B157 /* TrafficAllocation.swift */; };
		6E75188322C520D400B2B157 /* TrafficAllocation.swift in Sources */ = {isa = PBXBuildFile; fileRef = 6E75169122C520D400B2B157 /* TrafficAllocation.swift */; };
		6E75188422C520D400B2B157 /* TrafficAllocation.swift in Sources */ = {isa = PBXBuildFile; fileRef = 6E75169122C520D400B2B157 /* TrafficAllocation.swift */; };
		6E75188522C520D400B2B157 /* TrafficAllocation.swift in Sources */ = {isa = PBXBuildFile; fileRef = 6E75169122C520D400B2B157 /* TrafficAllocation.swift */; };
		6E75188622C520D400B2B157 /* TrafficAllocation.swift in Sources */ = {isa = PBXBuildFile; fileRef = 6E75169122C520D400B2B157 /* TrafficAllocation.swift */; };
		6E75188722C520D400B2B157 /* TrafficAllocation.swift in Sources */ = {isa = PBXBuildFile; fileRef = 6E75169122C520D400B2B157 /* TrafficAllocation.swift */; };
		6E75188822C520D400B2B157 /* Project.swift in Sources */ = {isa = PBXBuildFile; fileRef = 6E75169222C520D400B2B157 /* Project.swift */; };
		6E75188922C520D400B2B157 /* Project.swift in Sources */ = {isa = PBXBuildFile; fileRef = 6E75169222C520D400B2B157 /* Project.swift */; };
		6E75188A22C520D400B2B157 /* Project.swift in Sources */ = {isa = PBXBuildFile; fileRef = 6E75169222C520D400B2B157 /* Project.swift */; };
		6E75188B22C520D400B2B157 /* Project.swift in Sources */ = {isa = PBXBuildFile; fileRef = 6E75169222C520D400B2B157 /* Project.swift */; };
		6E75188C22C520D400B2B157 /* Project.swift in Sources */ = {isa = PBXBuildFile; fileRef = 6E75169222C520D400B2B157 /* Project.swift */; };
		6E75188D22C520D400B2B157 /* Project.swift in Sources */ = {isa = PBXBuildFile; fileRef = 6E75169222C520D400B2B157 /* Project.swift */; };
		6E75188E22C520D400B2B157 /* Project.swift in Sources */ = {isa = PBXBuildFile; fileRef = 6E75169222C520D400B2B157 /* Project.swift */; };
		6E75188F22C520D400B2B157 /* Project.swift in Sources */ = {isa = PBXBuildFile; fileRef = 6E75169222C520D400B2B157 /* Project.swift */; };
		6E75189022C520D400B2B157 /* Project.swift in Sources */ = {isa = PBXBuildFile; fileRef = 6E75169222C520D400B2B157 /* Project.swift */; };
		6E75189122C520D400B2B157 /* Project.swift in Sources */ = {isa = PBXBuildFile; fileRef = 6E75169222C520D400B2B157 /* Project.swift */; };
		6E75189222C520D400B2B157 /* Project.swift in Sources */ = {isa = PBXBuildFile; fileRef = 6E75169222C520D400B2B157 /* Project.swift */; };
		6E75189322C520D400B2B157 /* Project.swift in Sources */ = {isa = PBXBuildFile; fileRef = 6E75169222C520D400B2B157 /* Project.swift */; };
		6E75189422C520D400B2B157 /* Experiment.swift in Sources */ = {isa = PBXBuildFile; fileRef = 6E75169322C520D400B2B157 /* Experiment.swift */; };
		6E75189522C520D400B2B157 /* Experiment.swift in Sources */ = {isa = PBXBuildFile; fileRef = 6E75169322C520D400B2B157 /* Experiment.swift */; };
		6E75189622C520D400B2B157 /* Experiment.swift in Sources */ = {isa = PBXBuildFile; fileRef = 6E75169322C520D400B2B157 /* Experiment.swift */; };
		6E75189722C520D400B2B157 /* Experiment.swift in Sources */ = {isa = PBXBuildFile; fileRef = 6E75169322C520D400B2B157 /* Experiment.swift */; };
		6E75189822C520D400B2B157 /* Experiment.swift in Sources */ = {isa = PBXBuildFile; fileRef = 6E75169322C520D400B2B157 /* Experiment.swift */; };
		6E75189922C520D400B2B157 /* Experiment.swift in Sources */ = {isa = PBXBuildFile; fileRef = 6E75169322C520D400B2B157 /* Experiment.swift */; };
		6E75189A22C520D400B2B157 /* Experiment.swift in Sources */ = {isa = PBXBuildFile; fileRef = 6E75169322C520D400B2B157 /* Experiment.swift */; };
		6E75189B22C520D400B2B157 /* Experiment.swift in Sources */ = {isa = PBXBuildFile; fileRef = 6E75169322C520D400B2B157 /* Experiment.swift */; };
		6E75189C22C520D400B2B157 /* Experiment.swift in Sources */ = {isa = PBXBuildFile; fileRef = 6E75169322C520D400B2B157 /* Experiment.swift */; };
		6E75189D22C520D400B2B157 /* Experiment.swift in Sources */ = {isa = PBXBuildFile; fileRef = 6E75169322C520D400B2B157 /* Experiment.swift */; };
		6E75189E22C520D400B2B157 /* Experiment.swift in Sources */ = {isa = PBXBuildFile; fileRef = 6E75169322C520D400B2B157 /* Experiment.swift */; };
		6E75189F22C520D400B2B157 /* Experiment.swift in Sources */ = {isa = PBXBuildFile; fileRef = 6E75169322C520D400B2B157 /* Experiment.swift */; };
		6E7518A022C520D400B2B157 /* FeatureFlag.swift in Sources */ = {isa = PBXBuildFile; fileRef = 6E75169422C520D400B2B157 /* FeatureFlag.swift */; };
		6E7518A122C520D400B2B157 /* FeatureFlag.swift in Sources */ = {isa = PBXBuildFile; fileRef = 6E75169422C520D400B2B157 /* FeatureFlag.swift */; };
		6E7518A222C520D400B2B157 /* FeatureFlag.swift in Sources */ = {isa = PBXBuildFile; fileRef = 6E75169422C520D400B2B157 /* FeatureFlag.swift */; };
		6E7518A322C520D400B2B157 /* FeatureFlag.swift in Sources */ = {isa = PBXBuildFile; fileRef = 6E75169422C520D400B2B157 /* FeatureFlag.swift */; };
		6E7518A422C520D400B2B157 /* FeatureFlag.swift in Sources */ = {isa = PBXBuildFile; fileRef = 6E75169422C520D400B2B157 /* FeatureFlag.swift */; };
		6E7518A522C520D400B2B157 /* FeatureFlag.swift in Sources */ = {isa = PBXBuildFile; fileRef = 6E75169422C520D400B2B157 /* FeatureFlag.swift */; };
		6E7518A622C520D400B2B157 /* FeatureFlag.swift in Sources */ = {isa = PBXBuildFile; fileRef = 6E75169422C520D400B2B157 /* FeatureFlag.swift */; };
		6E7518A722C520D400B2B157 /* FeatureFlag.swift in Sources */ = {isa = PBXBuildFile; fileRef = 6E75169422C520D400B2B157 /* FeatureFlag.swift */; };
		6E7518A822C520D400B2B157 /* FeatureFlag.swift in Sources */ = {isa = PBXBuildFile; fileRef = 6E75169422C520D400B2B157 /* FeatureFlag.swift */; };
		6E7518A922C520D400B2B157 /* FeatureFlag.swift in Sources */ = {isa = PBXBuildFile; fileRef = 6E75169422C520D400B2B157 /* FeatureFlag.swift */; };
		6E7518AA22C520D400B2B157 /* FeatureFlag.swift in Sources */ = {isa = PBXBuildFile; fileRef = 6E75169422C520D400B2B157 /* FeatureFlag.swift */; };
		6E7518AB22C520D400B2B157 /* FeatureFlag.swift in Sources */ = {isa = PBXBuildFile; fileRef = 6E75169422C520D400B2B157 /* FeatureFlag.swift */; };
		6E7518AC22C520D400B2B157 /* Group.swift in Sources */ = {isa = PBXBuildFile; fileRef = 6E75169522C520D400B2B157 /* Group.swift */; };
		6E7518AD22C520D400B2B157 /* Group.swift in Sources */ = {isa = PBXBuildFile; fileRef = 6E75169522C520D400B2B157 /* Group.swift */; };
		6E7518AE22C520D400B2B157 /* Group.swift in Sources */ = {isa = PBXBuildFile; fileRef = 6E75169522C520D400B2B157 /* Group.swift */; };
		6E7518AF22C520D400B2B157 /* Group.swift in Sources */ = {isa = PBXBuildFile; fileRef = 6E75169522C520D400B2B157 /* Group.swift */; };
		6E7518B022C520D400B2B157 /* Group.swift in Sources */ = {isa = PBXBuildFile; fileRef = 6E75169522C520D400B2B157 /* Group.swift */; };
		6E7518B122C520D400B2B157 /* Group.swift in Sources */ = {isa = PBXBuildFile; fileRef = 6E75169522C520D400B2B157 /* Group.swift */; };
		6E7518B222C520D400B2B157 /* Group.swift in Sources */ = {isa = PBXBuildFile; fileRef = 6E75169522C520D400B2B157 /* Group.swift */; };
		6E7518B322C520D400B2B157 /* Group.swift in Sources */ = {isa = PBXBuildFile; fileRef = 6E75169522C520D400B2B157 /* Group.swift */; };
		6E7518B422C520D400B2B157 /* Group.swift in Sources */ = {isa = PBXBuildFile; fileRef = 6E75169522C520D400B2B157 /* Group.swift */; };
		6E7518B522C520D400B2B157 /* Group.swift in Sources */ = {isa = PBXBuildFile; fileRef = 6E75169522C520D400B2B157 /* Group.swift */; };
		6E7518B622C520D400B2B157 /* Group.swift in Sources */ = {isa = PBXBuildFile; fileRef = 6E75169522C520D400B2B157 /* Group.swift */; };
		6E7518B722C520D400B2B157 /* Group.swift in Sources */ = {isa = PBXBuildFile; fileRef = 6E75169522C520D400B2B157 /* Group.swift */; };
		6E7518B822C520D400B2B157 /* Variable.swift in Sources */ = {isa = PBXBuildFile; fileRef = 6E75169622C520D400B2B157 /* Variable.swift */; };
		6E7518B922C520D400B2B157 /* Variable.swift in Sources */ = {isa = PBXBuildFile; fileRef = 6E75169622C520D400B2B157 /* Variable.swift */; };
		6E7518BA22C520D400B2B157 /* Variable.swift in Sources */ = {isa = PBXBuildFile; fileRef = 6E75169622C520D400B2B157 /* Variable.swift */; };
		6E7518BB22C520D400B2B157 /* Variable.swift in Sources */ = {isa = PBXBuildFile; fileRef = 6E75169622C520D400B2B157 /* Variable.swift */; };
		6E7518BC22C520D400B2B157 /* Variable.swift in Sources */ = {isa = PBXBuildFile; fileRef = 6E75169622C520D400B2B157 /* Variable.swift */; };
		6E7518BD22C520D400B2B157 /* Variable.swift in Sources */ = {isa = PBXBuildFile; fileRef = 6E75169622C520D400B2B157 /* Variable.swift */; };
		6E7518BE22C520D400B2B157 /* Variable.swift in Sources */ = {isa = PBXBuildFile; fileRef = 6E75169622C520D400B2B157 /* Variable.swift */; };
		6E7518BF22C520D400B2B157 /* Variable.swift in Sources */ = {isa = PBXBuildFile; fileRef = 6E75169622C520D400B2B157 /* Variable.swift */; };
		6E7518C022C520D400B2B157 /* Variable.swift in Sources */ = {isa = PBXBuildFile; fileRef = 6E75169622C520D400B2B157 /* Variable.swift */; };
		6E7518C122C520D400B2B157 /* Variable.swift in Sources */ = {isa = PBXBuildFile; fileRef = 6E75169622C520D400B2B157 /* Variable.swift */; };
		6E7518C222C520D400B2B157 /* Variable.swift in Sources */ = {isa = PBXBuildFile; fileRef = 6E75169622C520D400B2B157 /* Variable.swift */; };
		6E7518C322C520D400B2B157 /* Variable.swift in Sources */ = {isa = PBXBuildFile; fileRef = 6E75169622C520D400B2B157 /* Variable.swift */; };
		6E7518C422C520D400B2B157 /* Audience.swift in Sources */ = {isa = PBXBuildFile; fileRef = 6E75169822C520D400B2B157 /* Audience.swift */; };
		6E7518C522C520D400B2B157 /* Audience.swift in Sources */ = {isa = PBXBuildFile; fileRef = 6E75169822C520D400B2B157 /* Audience.swift */; };
		6E7518C622C520D400B2B157 /* Audience.swift in Sources */ = {isa = PBXBuildFile; fileRef = 6E75169822C520D400B2B157 /* Audience.swift */; };
		6E7518C722C520D400B2B157 /* Audience.swift in Sources */ = {isa = PBXBuildFile; fileRef = 6E75169822C520D400B2B157 /* Audience.swift */; };
		6E7518C822C520D400B2B157 /* Audience.swift in Sources */ = {isa = PBXBuildFile; fileRef = 6E75169822C520D400B2B157 /* Audience.swift */; };
		6E7518C922C520D400B2B157 /* Audience.swift in Sources */ = {isa = PBXBuildFile; fileRef = 6E75169822C520D400B2B157 /* Audience.swift */; };
		6E7518CA22C520D400B2B157 /* Audience.swift in Sources */ = {isa = PBXBuildFile; fileRef = 6E75169822C520D400B2B157 /* Audience.swift */; };
		6E7518CB22C520D400B2B157 /* Audience.swift in Sources */ = {isa = PBXBuildFile; fileRef = 6E75169822C520D400B2B157 /* Audience.swift */; };
		6E7518CC22C520D400B2B157 /* Audience.swift in Sources */ = {isa = PBXBuildFile; fileRef = 6E75169822C520D400B2B157 /* Audience.swift */; };
		6E7518CD22C520D400B2B157 /* Audience.swift in Sources */ = {isa = PBXBuildFile; fileRef = 6E75169822C520D400B2B157 /* Audience.swift */; };
		6E7518CE22C520D400B2B157 /* Audience.swift in Sources */ = {isa = PBXBuildFile; fileRef = 6E75169822C520D400B2B157 /* Audience.swift */; };
		6E7518CF22C520D400B2B157 /* Audience.swift in Sources */ = {isa = PBXBuildFile; fileRef = 6E75169822C520D400B2B157 /* Audience.swift */; };
		6E7518D022C520D400B2B157 /* AttributeValue.swift in Sources */ = {isa = PBXBuildFile; fileRef = 6E75169922C520D400B2B157 /* AttributeValue.swift */; };
		6E7518D122C520D400B2B157 /* AttributeValue.swift in Sources */ = {isa = PBXBuildFile; fileRef = 6E75169922C520D400B2B157 /* AttributeValue.swift */; };
		6E7518D222C520D400B2B157 /* AttributeValue.swift in Sources */ = {isa = PBXBuildFile; fileRef = 6E75169922C520D400B2B157 /* AttributeValue.swift */; };
		6E7518D322C520D400B2B157 /* AttributeValue.swift in Sources */ = {isa = PBXBuildFile; fileRef = 6E75169922C520D400B2B157 /* AttributeValue.swift */; };
		6E7518D422C520D400B2B157 /* AttributeValue.swift in Sources */ = {isa = PBXBuildFile; fileRef = 6E75169922C520D400B2B157 /* AttributeValue.swift */; };
		6E7518D522C520D400B2B157 /* AttributeValue.swift in Sources */ = {isa = PBXBuildFile; fileRef = 6E75169922C520D400B2B157 /* AttributeValue.swift */; };
		6E7518D622C520D400B2B157 /* AttributeValue.swift in Sources */ = {isa = PBXBuildFile; fileRef = 6E75169922C520D400B2B157 /* AttributeValue.swift */; };
		6E7518D722C520D400B2B157 /* AttributeValue.swift in Sources */ = {isa = PBXBuildFile; fileRef = 6E75169922C520D400B2B157 /* AttributeValue.swift */; };
		6E7518D822C520D400B2B157 /* AttributeValue.swift in Sources */ = {isa = PBXBuildFile; fileRef = 6E75169922C520D400B2B157 /* AttributeValue.swift */; };
		6E7518D922C520D400B2B157 /* AttributeValue.swift in Sources */ = {isa = PBXBuildFile; fileRef = 6E75169922C520D400B2B157 /* AttributeValue.swift */; };
		6E7518DA22C520D400B2B157 /* AttributeValue.swift in Sources */ = {isa = PBXBuildFile; fileRef = 6E75169922C520D400B2B157 /* AttributeValue.swift */; };
		6E7518DB22C520D400B2B157 /* AttributeValue.swift in Sources */ = {isa = PBXBuildFile; fileRef = 6E75169922C520D400B2B157 /* AttributeValue.swift */; };
		6E7518DC22C520D400B2B157 /* ConditionLeaf.swift in Sources */ = {isa = PBXBuildFile; fileRef = 6E75169A22C520D400B2B157 /* ConditionLeaf.swift */; };
		6E7518DD22C520D400B2B157 /* ConditionLeaf.swift in Sources */ = {isa = PBXBuildFile; fileRef = 6E75169A22C520D400B2B157 /* ConditionLeaf.swift */; };
		6E7518DE22C520D400B2B157 /* ConditionLeaf.swift in Sources */ = {isa = PBXBuildFile; fileRef = 6E75169A22C520D400B2B157 /* ConditionLeaf.swift */; };
		6E7518DF22C520D400B2B157 /* ConditionLeaf.swift in Sources */ = {isa = PBXBuildFile; fileRef = 6E75169A22C520D400B2B157 /* ConditionLeaf.swift */; };
		6E7518E022C520D400B2B157 /* ConditionLeaf.swift in Sources */ = {isa = PBXBuildFile; fileRef = 6E75169A22C520D400B2B157 /* ConditionLeaf.swift */; };
		6E7518E122C520D400B2B157 /* ConditionLeaf.swift in Sources */ = {isa = PBXBuildFile; fileRef = 6E75169A22C520D400B2B157 /* ConditionLeaf.swift */; };
		6E7518E222C520D400B2B157 /* ConditionLeaf.swift in Sources */ = {isa = PBXBuildFile; fileRef = 6E75169A22C520D400B2B157 /* ConditionLeaf.swift */; };
		6E7518E322C520D400B2B157 /* ConditionLeaf.swift in Sources */ = {isa = PBXBuildFile; fileRef = 6E75169A22C520D400B2B157 /* ConditionLeaf.swift */; };
		6E7518E422C520D400B2B157 /* ConditionLeaf.swift in Sources */ = {isa = PBXBuildFile; fileRef = 6E75169A22C520D400B2B157 /* ConditionLeaf.swift */; };
		6E7518E522C520D400B2B157 /* ConditionLeaf.swift in Sources */ = {isa = PBXBuildFile; fileRef = 6E75169A22C520D400B2B157 /* ConditionLeaf.swift */; };
		6E7518E622C520D400B2B157 /* ConditionLeaf.swift in Sources */ = {isa = PBXBuildFile; fileRef = 6E75169A22C520D400B2B157 /* ConditionLeaf.swift */; };
		6E7518E722C520D400B2B157 /* ConditionLeaf.swift in Sources */ = {isa = PBXBuildFile; fileRef = 6E75169A22C520D400B2B157 /* ConditionLeaf.swift */; };
		6E7518E822C520D400B2B157 /* ConditionHolder.swift in Sources */ = {isa = PBXBuildFile; fileRef = 6E75169B22C520D400B2B157 /* ConditionHolder.swift */; };
		6E7518E922C520D400B2B157 /* ConditionHolder.swift in Sources */ = {isa = PBXBuildFile; fileRef = 6E75169B22C520D400B2B157 /* ConditionHolder.swift */; };
		6E7518EA22C520D400B2B157 /* ConditionHolder.swift in Sources */ = {isa = PBXBuildFile; fileRef = 6E75169B22C520D400B2B157 /* ConditionHolder.swift */; };
		6E7518EB22C520D400B2B157 /* ConditionHolder.swift in Sources */ = {isa = PBXBuildFile; fileRef = 6E75169B22C520D400B2B157 /* ConditionHolder.swift */; };
		6E7518EC22C520D400B2B157 /* ConditionHolder.swift in Sources */ = {isa = PBXBuildFile; fileRef = 6E75169B22C520D400B2B157 /* ConditionHolder.swift */; };
		6E7518ED22C520D400B2B157 /* ConditionHolder.swift in Sources */ = {isa = PBXBuildFile; fileRef = 6E75169B22C520D400B2B157 /* ConditionHolder.swift */; };
		6E7518EE22C520D400B2B157 /* ConditionHolder.swift in Sources */ = {isa = PBXBuildFile; fileRef = 6E75169B22C520D400B2B157 /* ConditionHolder.swift */; };
		6E7518EF22C520D400B2B157 /* ConditionHolder.swift in Sources */ = {isa = PBXBuildFile; fileRef = 6E75169B22C520D400B2B157 /* ConditionHolder.swift */; };
		6E7518F022C520D500B2B157 /* ConditionHolder.swift in Sources */ = {isa = PBXBuildFile; fileRef = 6E75169B22C520D400B2B157 /* ConditionHolder.swift */; };
		6E7518F122C520D500B2B157 /* ConditionHolder.swift in Sources */ = {isa = PBXBuildFile; fileRef = 6E75169B22C520D400B2B157 /* ConditionHolder.swift */; };
		6E7518F222C520D500B2B157 /* ConditionHolder.swift in Sources */ = {isa = PBXBuildFile; fileRef = 6E75169B22C520D400B2B157 /* ConditionHolder.swift */; };
		6E7518F322C520D500B2B157 /* ConditionHolder.swift in Sources */ = {isa = PBXBuildFile; fileRef = 6E75169B22C520D400B2B157 /* ConditionHolder.swift */; };
		6E7518F422C520D500B2B157 /* UserAttribute.swift in Sources */ = {isa = PBXBuildFile; fileRef = 6E75169C22C520D400B2B157 /* UserAttribute.swift */; };
		6E7518F522C520D500B2B157 /* UserAttribute.swift in Sources */ = {isa = PBXBuildFile; fileRef = 6E75169C22C520D400B2B157 /* UserAttribute.swift */; };
		6E7518F622C520D500B2B157 /* UserAttribute.swift in Sources */ = {isa = PBXBuildFile; fileRef = 6E75169C22C520D400B2B157 /* UserAttribute.swift */; };
		6E7518F722C520D500B2B157 /* UserAttribute.swift in Sources */ = {isa = PBXBuildFile; fileRef = 6E75169C22C520D400B2B157 /* UserAttribute.swift */; };
		6E7518F822C520D500B2B157 /* UserAttribute.swift in Sources */ = {isa = PBXBuildFile; fileRef = 6E75169C22C520D400B2B157 /* UserAttribute.swift */; };
		6E7518F922C520D500B2B157 /* UserAttribute.swift in Sources */ = {isa = PBXBuildFile; fileRef = 6E75169C22C520D400B2B157 /* UserAttribute.swift */; };
		6E7518FA22C520D500B2B157 /* UserAttribute.swift in Sources */ = {isa = PBXBuildFile; fileRef = 6E75169C22C520D400B2B157 /* UserAttribute.swift */; };
		6E7518FB22C520D500B2B157 /* UserAttribute.swift in Sources */ = {isa = PBXBuildFile; fileRef = 6E75169C22C520D400B2B157 /* UserAttribute.swift */; };
		6E7518FC22C520D500B2B157 /* UserAttribute.swift in Sources */ = {isa = PBXBuildFile; fileRef = 6E75169C22C520D400B2B157 /* UserAttribute.swift */; };
		6E7518FD22C520D500B2B157 /* UserAttribute.swift in Sources */ = {isa = PBXBuildFile; fileRef = 6E75169C22C520D400B2B157 /* UserAttribute.swift */; };
		6E7518FE22C520D500B2B157 /* UserAttribute.swift in Sources */ = {isa = PBXBuildFile; fileRef = 6E75169C22C520D400B2B157 /* UserAttribute.swift */; };
		6E7518FF22C520D500B2B157 /* UserAttribute.swift in Sources */ = {isa = PBXBuildFile; fileRef = 6E75169C22C520D400B2B157 /* UserAttribute.swift */; };
		6E75190022C520D500B2B157 /* Attribute.swift in Sources */ = {isa = PBXBuildFile; fileRef = 6E75169D22C520D400B2B157 /* Attribute.swift */; };
		6E75190122C520D500B2B157 /* Attribute.swift in Sources */ = {isa = PBXBuildFile; fileRef = 6E75169D22C520D400B2B157 /* Attribute.swift */; };
		6E75190222C520D500B2B157 /* Attribute.swift in Sources */ = {isa = PBXBuildFile; fileRef = 6E75169D22C520D400B2B157 /* Attribute.swift */; };
		6E75190322C520D500B2B157 /* Attribute.swift in Sources */ = {isa = PBXBuildFile; fileRef = 6E75169D22C520D400B2B157 /* Attribute.swift */; };
		6E75190422C520D500B2B157 /* Attribute.swift in Sources */ = {isa = PBXBuildFile; fileRef = 6E75169D22C520D400B2B157 /* Attribute.swift */; };
		6E75190522C520D500B2B157 /* Attribute.swift in Sources */ = {isa = PBXBuildFile; fileRef = 6E75169D22C520D400B2B157 /* Attribute.swift */; };
		6E75190622C520D500B2B157 /* Attribute.swift in Sources */ = {isa = PBXBuildFile; fileRef = 6E75169D22C520D400B2B157 /* Attribute.swift */; };
		6E75190722C520D500B2B157 /* Attribute.swift in Sources */ = {isa = PBXBuildFile; fileRef = 6E75169D22C520D400B2B157 /* Attribute.swift */; };
		6E75190822C520D500B2B157 /* Attribute.swift in Sources */ = {isa = PBXBuildFile; fileRef = 6E75169D22C520D400B2B157 /* Attribute.swift */; };
		6E75190922C520D500B2B157 /* Attribute.swift in Sources */ = {isa = PBXBuildFile; fileRef = 6E75169D22C520D400B2B157 /* Attribute.swift */; };
		6E75190A22C520D500B2B157 /* Attribute.swift in Sources */ = {isa = PBXBuildFile; fileRef = 6E75169D22C520D400B2B157 /* Attribute.swift */; };
		6E75190B22C520D500B2B157 /* Attribute.swift in Sources */ = {isa = PBXBuildFile; fileRef = 6E75169D22C520D400B2B157 /* Attribute.swift */; };
		6E75190C22C520D500B2B157 /* BackgroundingCallbacks.swift in Sources */ = {isa = PBXBuildFile; fileRef = 6E75169F22C520D400B2B157 /* BackgroundingCallbacks.swift */; };
		6E75190D22C520D500B2B157 /* BackgroundingCallbacks.swift in Sources */ = {isa = PBXBuildFile; fileRef = 6E75169F22C520D400B2B157 /* BackgroundingCallbacks.swift */; };
		6E75190E22C520D500B2B157 /* BackgroundingCallbacks.swift in Sources */ = {isa = PBXBuildFile; fileRef = 6E75169F22C520D400B2B157 /* BackgroundingCallbacks.swift */; };
		6E75190F22C520D500B2B157 /* BackgroundingCallbacks.swift in Sources */ = {isa = PBXBuildFile; fileRef = 6E75169F22C520D400B2B157 /* BackgroundingCallbacks.swift */; };
		6E75191022C520D500B2B157 /* BackgroundingCallbacks.swift in Sources */ = {isa = PBXBuildFile; fileRef = 6E75169F22C520D400B2B157 /* BackgroundingCallbacks.swift */; };
		6E75191122C520D500B2B157 /* BackgroundingCallbacks.swift in Sources */ = {isa = PBXBuildFile; fileRef = 6E75169F22C520D400B2B157 /* BackgroundingCallbacks.swift */; };
		6E75191222C520D500B2B157 /* BackgroundingCallbacks.swift in Sources */ = {isa = PBXBuildFile; fileRef = 6E75169F22C520D400B2B157 /* BackgroundingCallbacks.swift */; };
		6E75191322C520D500B2B157 /* BackgroundingCallbacks.swift in Sources */ = {isa = PBXBuildFile; fileRef = 6E75169F22C520D400B2B157 /* BackgroundingCallbacks.swift */; };
		6E75191422C520D500B2B157 /* BackgroundingCallbacks.swift in Sources */ = {isa = PBXBuildFile; fileRef = 6E75169F22C520D400B2B157 /* BackgroundingCallbacks.swift */; };
		6E75191522C520D500B2B157 /* BackgroundingCallbacks.swift in Sources */ = {isa = PBXBuildFile; fileRef = 6E75169F22C520D400B2B157 /* BackgroundingCallbacks.swift */; };
		6E75191622C520D500B2B157 /* BackgroundingCallbacks.swift in Sources */ = {isa = PBXBuildFile; fileRef = 6E75169F22C520D400B2B157 /* BackgroundingCallbacks.swift */; };
		6E75191722C520D500B2B157 /* BackgroundingCallbacks.swift in Sources */ = {isa = PBXBuildFile; fileRef = 6E75169F22C520D400B2B157 /* BackgroundingCallbacks.swift */; };
		6E75191822C520D500B2B157 /* OPTNotificationCenter.swift in Sources */ = {isa = PBXBuildFile; fileRef = 6E7516A022C520D400B2B157 /* OPTNotificationCenter.swift */; };
		6E75191922C520D500B2B157 /* OPTNotificationCenter.swift in Sources */ = {isa = PBXBuildFile; fileRef = 6E7516A022C520D400B2B157 /* OPTNotificationCenter.swift */; };
		6E75191A22C520D500B2B157 /* OPTNotificationCenter.swift in Sources */ = {isa = PBXBuildFile; fileRef = 6E7516A022C520D400B2B157 /* OPTNotificationCenter.swift */; };
		6E75191B22C520D500B2B157 /* OPTNotificationCenter.swift in Sources */ = {isa = PBXBuildFile; fileRef = 6E7516A022C520D400B2B157 /* OPTNotificationCenter.swift */; };
		6E75191C22C520D500B2B157 /* OPTNotificationCenter.swift in Sources */ = {isa = PBXBuildFile; fileRef = 6E7516A022C520D400B2B157 /* OPTNotificationCenter.swift */; };
		6E75191D22C520D500B2B157 /* OPTNotificationCenter.swift in Sources */ = {isa = PBXBuildFile; fileRef = 6E7516A022C520D400B2B157 /* OPTNotificationCenter.swift */; };
		6E75191E22C520D500B2B157 /* OPTNotificationCenter.swift in Sources */ = {isa = PBXBuildFile; fileRef = 6E7516A022C520D400B2B157 /* OPTNotificationCenter.swift */; };
		6E75191F22C520D500B2B157 /* OPTNotificationCenter.swift in Sources */ = {isa = PBXBuildFile; fileRef = 6E7516A022C520D400B2B157 /* OPTNotificationCenter.swift */; };
		6E75192022C520D500B2B157 /* OPTNotificationCenter.swift in Sources */ = {isa = PBXBuildFile; fileRef = 6E7516A022C520D400B2B157 /* OPTNotificationCenter.swift */; };
		6E75192122C520D500B2B157 /* OPTNotificationCenter.swift in Sources */ = {isa = PBXBuildFile; fileRef = 6E7516A022C520D400B2B157 /* OPTNotificationCenter.swift */; };
		6E75192222C520D500B2B157 /* OPTNotificationCenter.swift in Sources */ = {isa = PBXBuildFile; fileRef = 6E7516A022C520D400B2B157 /* OPTNotificationCenter.swift */; };
		6E75192322C520D500B2B157 /* OPTNotificationCenter.swift in Sources */ = {isa = PBXBuildFile; fileRef = 6E7516A022C520D400B2B157 /* OPTNotificationCenter.swift */; };
		6E75192422C520D500B2B157 /* DataStoreQueueStack.swift in Sources */ = {isa = PBXBuildFile; fileRef = 6E7516A122C520D400B2B157 /* DataStoreQueueStack.swift */; };
		6E75192522C520D500B2B157 /* DataStoreQueueStack.swift in Sources */ = {isa = PBXBuildFile; fileRef = 6E7516A122C520D400B2B157 /* DataStoreQueueStack.swift */; };
		6E75192622C520D500B2B157 /* DataStoreQueueStack.swift in Sources */ = {isa = PBXBuildFile; fileRef = 6E7516A122C520D400B2B157 /* DataStoreQueueStack.swift */; };
		6E75192722C520D500B2B157 /* DataStoreQueueStack.swift in Sources */ = {isa = PBXBuildFile; fileRef = 6E7516A122C520D400B2B157 /* DataStoreQueueStack.swift */; };
		6E75192822C520D500B2B157 /* DataStoreQueueStack.swift in Sources */ = {isa = PBXBuildFile; fileRef = 6E7516A122C520D400B2B157 /* DataStoreQueueStack.swift */; };
		6E75192922C520D500B2B157 /* DataStoreQueueStack.swift in Sources */ = {isa = PBXBuildFile; fileRef = 6E7516A122C520D400B2B157 /* DataStoreQueueStack.swift */; };
		6E75192A22C520D500B2B157 /* DataStoreQueueStack.swift in Sources */ = {isa = PBXBuildFile; fileRef = 6E7516A122C520D400B2B157 /* DataStoreQueueStack.swift */; };
		6E75192B22C520D500B2B157 /* DataStoreQueueStack.swift in Sources */ = {isa = PBXBuildFile; fileRef = 6E7516A122C520D400B2B157 /* DataStoreQueueStack.swift */; };
		6E75192C22C520D500B2B157 /* DataStoreQueueStack.swift in Sources */ = {isa = PBXBuildFile; fileRef = 6E7516A122C520D400B2B157 /* DataStoreQueueStack.swift */; };
		6E75192D22C520D500B2B157 /* DataStoreQueueStack.swift in Sources */ = {isa = PBXBuildFile; fileRef = 6E7516A122C520D400B2B157 /* DataStoreQueueStack.swift */; };
		6E75192E22C520D500B2B157 /* DataStoreQueueStack.swift in Sources */ = {isa = PBXBuildFile; fileRef = 6E7516A122C520D400B2B157 /* DataStoreQueueStack.swift */; };
		6E75192F22C520D500B2B157 /* DataStoreQueueStack.swift in Sources */ = {isa = PBXBuildFile; fileRef = 6E7516A122C520D400B2B157 /* DataStoreQueueStack.swift */; };
		6E75193022C520D500B2B157 /* OPTDataStore.swift in Sources */ = {isa = PBXBuildFile; fileRef = 6E7516A222C520D400B2B157 /* OPTDataStore.swift */; };
		6E75193122C520D500B2B157 /* OPTDataStore.swift in Sources */ = {isa = PBXBuildFile; fileRef = 6E7516A222C520D400B2B157 /* OPTDataStore.swift */; };
		6E75193222C520D500B2B157 /* OPTDataStore.swift in Sources */ = {isa = PBXBuildFile; fileRef = 6E7516A222C520D400B2B157 /* OPTDataStore.swift */; };
		6E75193322C520D500B2B157 /* OPTDataStore.swift in Sources */ = {isa = PBXBuildFile; fileRef = 6E7516A222C520D400B2B157 /* OPTDataStore.swift */; };
		6E75193422C520D500B2B157 /* OPTDataStore.swift in Sources */ = {isa = PBXBuildFile; fileRef = 6E7516A222C520D400B2B157 /* OPTDataStore.swift */; };
		6E75193522C520D500B2B157 /* OPTDataStore.swift in Sources */ = {isa = PBXBuildFile; fileRef = 6E7516A222C520D400B2B157 /* OPTDataStore.swift */; };
		6E75193622C520D500B2B157 /* OPTDataStore.swift in Sources */ = {isa = PBXBuildFile; fileRef = 6E7516A222C520D400B2B157 /* OPTDataStore.swift */; };
		6E75193722C520D500B2B157 /* OPTDataStore.swift in Sources */ = {isa = PBXBuildFile; fileRef = 6E7516A222C520D400B2B157 /* OPTDataStore.swift */; };
		6E75193822C520D500B2B157 /* OPTDataStore.swift in Sources */ = {isa = PBXBuildFile; fileRef = 6E7516A222C520D400B2B157 /* OPTDataStore.swift */; };
		6E75193922C520D500B2B157 /* OPTDataStore.swift in Sources */ = {isa = PBXBuildFile; fileRef = 6E7516A222C520D400B2B157 /* OPTDataStore.swift */; };
		6E75193A22C520D500B2B157 /* OPTDataStore.swift in Sources */ = {isa = PBXBuildFile; fileRef = 6E7516A222C520D400B2B157 /* OPTDataStore.swift */; };
		6E75193B22C520D500B2B157 /* OPTDataStore.swift in Sources */ = {isa = PBXBuildFile; fileRef = 6E7516A222C520D400B2B157 /* OPTDataStore.swift */; };
		6E75193C22C520D500B2B157 /* OPTDecisionService.swift in Sources */ = {isa = PBXBuildFile; fileRef = 6E7516A322C520D400B2B157 /* OPTDecisionService.swift */; };
		6E75193D22C520D500B2B157 /* OPTDecisionService.swift in Sources */ = {isa = PBXBuildFile; fileRef = 6E7516A322C520D400B2B157 /* OPTDecisionService.swift */; };
		6E75193E22C520D500B2B157 /* OPTDecisionService.swift in Sources */ = {isa = PBXBuildFile; fileRef = 6E7516A322C520D400B2B157 /* OPTDecisionService.swift */; };
		6E75193F22C520D500B2B157 /* OPTDecisionService.swift in Sources */ = {isa = PBXBuildFile; fileRef = 6E7516A322C520D400B2B157 /* OPTDecisionService.swift */; };
		6E75194022C520D500B2B157 /* OPTDecisionService.swift in Sources */ = {isa = PBXBuildFile; fileRef = 6E7516A322C520D400B2B157 /* OPTDecisionService.swift */; };
		6E75194122C520D500B2B157 /* OPTDecisionService.swift in Sources */ = {isa = PBXBuildFile; fileRef = 6E7516A322C520D400B2B157 /* OPTDecisionService.swift */; };
		6E75194222C520D500B2B157 /* OPTDecisionService.swift in Sources */ = {isa = PBXBuildFile; fileRef = 6E7516A322C520D400B2B157 /* OPTDecisionService.swift */; };
		6E75194322C520D500B2B157 /* OPTDecisionService.swift in Sources */ = {isa = PBXBuildFile; fileRef = 6E7516A322C520D400B2B157 /* OPTDecisionService.swift */; };
		6E75194422C520D500B2B157 /* OPTDecisionService.swift in Sources */ = {isa = PBXBuildFile; fileRef = 6E7516A322C520D400B2B157 /* OPTDecisionService.swift */; };
		6E75194522C520D500B2B157 /* OPTDecisionService.swift in Sources */ = {isa = PBXBuildFile; fileRef = 6E7516A322C520D400B2B157 /* OPTDecisionService.swift */; };
		6E75194622C520D500B2B157 /* OPTDecisionService.swift in Sources */ = {isa = PBXBuildFile; fileRef = 6E7516A322C520D400B2B157 /* OPTDecisionService.swift */; };
		6E75194722C520D500B2B157 /* OPTDecisionService.swift in Sources */ = {isa = PBXBuildFile; fileRef = 6E7516A322C520D400B2B157 /* OPTDecisionService.swift */; };
		6E75194822C520D500B2B157 /* OPTDatafileHandler.swift in Sources */ = {isa = PBXBuildFile; fileRef = 6E7516A422C520D400B2B157 /* OPTDatafileHandler.swift */; };
		6E75194922C520D500B2B157 /* OPTDatafileHandler.swift in Sources */ = {isa = PBXBuildFile; fileRef = 6E7516A422C520D400B2B157 /* OPTDatafileHandler.swift */; };
		6E75194A22C520D500B2B157 /* OPTDatafileHandler.swift in Sources */ = {isa = PBXBuildFile; fileRef = 6E7516A422C520D400B2B157 /* OPTDatafileHandler.swift */; };
		6E75194B22C520D500B2B157 /* OPTDatafileHandler.swift in Sources */ = {isa = PBXBuildFile; fileRef = 6E7516A422C520D400B2B157 /* OPTDatafileHandler.swift */; };
		6E75194C22C520D500B2B157 /* OPTDatafileHandler.swift in Sources */ = {isa = PBXBuildFile; fileRef = 6E7516A422C520D400B2B157 /* OPTDatafileHandler.swift */; };
		6E75194D22C520D500B2B157 /* OPTDatafileHandler.swift in Sources */ = {isa = PBXBuildFile; fileRef = 6E7516A422C520D400B2B157 /* OPTDatafileHandler.swift */; };
		6E75194E22C520D500B2B157 /* OPTDatafileHandler.swift in Sources */ = {isa = PBXBuildFile; fileRef = 6E7516A422C520D400B2B157 /* OPTDatafileHandler.swift */; };
		6E75194F22C520D500B2B157 /* OPTDatafileHandler.swift in Sources */ = {isa = PBXBuildFile; fileRef = 6E7516A422C520D400B2B157 /* OPTDatafileHandler.swift */; };
		6E75195022C520D500B2B157 /* OPTDatafileHandler.swift in Sources */ = {isa = PBXBuildFile; fileRef = 6E7516A422C520D400B2B157 /* OPTDatafileHandler.swift */; };
		6E75195122C520D500B2B157 /* OPTDatafileHandler.swift in Sources */ = {isa = PBXBuildFile; fileRef = 6E7516A422C520D400B2B157 /* OPTDatafileHandler.swift */; };
		6E75195222C520D500B2B157 /* OPTDatafileHandler.swift in Sources */ = {isa = PBXBuildFile; fileRef = 6E7516A422C520D400B2B157 /* OPTDatafileHandler.swift */; };
		6E75195322C520D500B2B157 /* OPTDatafileHandler.swift in Sources */ = {isa = PBXBuildFile; fileRef = 6E7516A422C520D400B2B157 /* OPTDatafileHandler.swift */; };
		6E75195422C520D500B2B157 /* OPTBucketer.swift in Sources */ = {isa = PBXBuildFile; fileRef = 6E7516A522C520D400B2B157 /* OPTBucketer.swift */; };
		6E75195522C520D500B2B157 /* OPTBucketer.swift in Sources */ = {isa = PBXBuildFile; fileRef = 6E7516A522C520D400B2B157 /* OPTBucketer.swift */; };
		6E75195622C520D500B2B157 /* OPTBucketer.swift in Sources */ = {isa = PBXBuildFile; fileRef = 6E7516A522C520D400B2B157 /* OPTBucketer.swift */; };
		6E75195722C520D500B2B157 /* OPTBucketer.swift in Sources */ = {isa = PBXBuildFile; fileRef = 6E7516A522C520D400B2B157 /* OPTBucketer.swift */; };
		6E75195822C520D500B2B157 /* OPTBucketer.swift in Sources */ = {isa = PBXBuildFile; fileRef = 6E7516A522C520D400B2B157 /* OPTBucketer.swift */; };
		6E75195922C520D500B2B157 /* OPTBucketer.swift in Sources */ = {isa = PBXBuildFile; fileRef = 6E7516A522C520D400B2B157 /* OPTBucketer.swift */; };
		6E75195A22C520D500B2B157 /* OPTBucketer.swift in Sources */ = {isa = PBXBuildFile; fileRef = 6E7516A522C520D400B2B157 /* OPTBucketer.swift */; };
		6E75195B22C520D500B2B157 /* OPTBucketer.swift in Sources */ = {isa = PBXBuildFile; fileRef = 6E7516A522C520D400B2B157 /* OPTBucketer.swift */; };
		6E75195C22C520D500B2B157 /* OPTBucketer.swift in Sources */ = {isa = PBXBuildFile; fileRef = 6E7516A522C520D400B2B157 /* OPTBucketer.swift */; };
		6E75195D22C520D500B2B157 /* OPTBucketer.swift in Sources */ = {isa = PBXBuildFile; fileRef = 6E7516A522C520D400B2B157 /* OPTBucketer.swift */; };
		6E75195E22C520D500B2B157 /* OPTBucketer.swift in Sources */ = {isa = PBXBuildFile; fileRef = 6E7516A522C520D400B2B157 /* OPTBucketer.swift */; };
		6E75195F22C520D500B2B157 /* OPTBucketer.swift in Sources */ = {isa = PBXBuildFile; fileRef = 6E7516A522C520D400B2B157 /* OPTBucketer.swift */; };
		6E981FC2232C363300FADDD6 /* DecisionListenerTests_Datafile.swift in Sources */ = {isa = PBXBuildFile; fileRef = 6E981FC1232C363300FADDD6 /* DecisionListenerTests_Datafile.swift */; };
		6E981FC3232C363300FADDD6 /* DecisionListenerTests_Datafile.swift in Sources */ = {isa = PBXBuildFile; fileRef = 6E981FC1232C363300FADDD6 /* DecisionListenerTests_Datafile.swift */; };
		6E9B114522C5486E00C22D81 /* MurmurTests.swift in Sources */ = {isa = PBXBuildFile; fileRef = 6E75197F22C5211100B2B157 /* MurmurTests.swift */; };
		6E9B114622C5486E00C22D81 /* DecisionServiceTests_Experiments.swift in Sources */ = {isa = PBXBuildFile; fileRef = 6E75198022C5211100B2B157 /* DecisionServiceTests_Experiments.swift */; };
		6E9B114722C5486E00C22D81 /* OptimizelyErrorTests.swift in Sources */ = {isa = PBXBuildFile; fileRef = 6E75198122C5211100B2B157 /* OptimizelyErrorTests.swift */; };
		6E9B114822C5486E00C22D81 /* OptimizelySwiftSDKiOSTests.swift in Sources */ = {isa = PBXBuildFile; fileRef = 6E75198222C5211100B2B157 /* OptimizelySwiftSDKiOSTests.swift */; };
		6E9B114922C5486E00C22D81 /* BucketTests_GroupToExp.swift in Sources */ = {isa = PBXBuildFile; fileRef = 6E75198322C5211100B2B157 /* BucketTests_GroupToExp.swift */; };
		6E9B114A22C5486E00C22D81 /* BucketTests_Others.swift in Sources */ = {isa = PBXBuildFile; fileRef = 6E75198422C5211100B2B157 /* BucketTests_Others.swift */; };
		6E9B114B22C5486E00C22D81 /* BatchEventBuilderTest.swift in Sources */ = {isa = PBXBuildFile; fileRef = 6E75198522C5211100B2B157 /* BatchEventBuilderTest.swift */; };
		6E9B114C22C5486E00C22D81 /* DecisionServiceTests_UserProfiles.swift in Sources */ = {isa = PBXBuildFile; fileRef = 6E75198622C5211100B2B157 /* DecisionServiceTests_UserProfiles.swift */; };
		6E9B114D22C5486E00C22D81 /* BatchEventBuilderTests_Events.swift in Sources */ = {isa = PBXBuildFile; fileRef = 6E75198722C5211100B2B157 /* BatchEventBuilderTests_Events.swift */; };
		6E9B114E22C5486E00C22D81 /* DefaultLoggerTests.swift in Sources */ = {isa = PBXBuildFile; fileRef = 6E75198822C5211100B2B157 /* DefaultLoggerTests.swift */; };
		6E9B114F22C5486E00C22D81 /* DefaultUserProfileServiceTests.swift in Sources */ = {isa = PBXBuildFile; fileRef = 6E75198922C5211100B2B157 /* DefaultUserProfileServiceTests.swift */; };
		6E9B115022C5486E00C22D81 /* BucketTests_Base.swift in Sources */ = {isa = PBXBuildFile; fileRef = 6E75198A22C5211100B2B157 /* BucketTests_Base.swift */; };
		6E9B115122C5486E00C22D81 /* NotificationCenterTests.swift in Sources */ = {isa = PBXBuildFile; fileRef = 6E75198B22C5211100B2B157 /* NotificationCenterTests.swift */; };
		6E9B115222C5486E00C22D81 /* BucketTests_ExpToVariation.swift in Sources */ = {isa = PBXBuildFile; fileRef = 6E75198C22C5211100B2B157 /* BucketTests_ExpToVariation.swift */; };
		6E9B115422C5486E00C22D81 /* LoggerTests.swift in Sources */ = {isa = PBXBuildFile; fileRef = 6E75198E22C5211100B2B157 /* LoggerTests.swift */; };
		6E9B115522C5486E00C22D81 /* BucketTests_BucketVariation.swift in Sources */ = {isa = PBXBuildFile; fileRef = 6E75198F22C5211100B2B157 /* BucketTests_BucketVariation.swift */; };
		6E9B115622C5486E00C22D81 /* DecisionListenerTests.swift in Sources */ = {isa = PBXBuildFile; fileRef = 6E75199022C5211100B2B157 /* DecisionListenerTests.swift */; };
		6E9B115722C5486E00C22D81 /* DecisionServiceTests_Features.swift in Sources */ = {isa = PBXBuildFile; fileRef = 6E75199122C5211100B2B157 /* DecisionServiceTests_Features.swift */; };
		6E9B115822C5486E00C22D81 /* EventDispatcherTests.swift in Sources */ = {isa = PBXBuildFile; fileRef = 6E75199222C5211100B2B157 /* EventDispatcherTests.swift */; };
		6E9B115922C5486E00C22D81 /* BatchEventBuilderTests_Attributes.swift in Sources */ = {isa = PBXBuildFile; fileRef = 6E75199322C5211100B2B157 /* BatchEventBuilderTests_Attributes.swift */; };
		6E9B115A22C5486E00C22D81 /* DecisionServiceTests_Others.swift in Sources */ = {isa = PBXBuildFile; fileRef = 6E75199422C5211100B2B157 /* DecisionServiceTests_Others.swift */; };
		6E9B115B22C5486E00C22D81 /* DecisionServiceTests.swift in Sources */ = {isa = PBXBuildFile; fileRef = 6E75199522C5211100B2B157 /* DecisionServiceTests.swift */; };
		6E9B115C22C5486E00C22D81 /* DatafileHandlerTests.swift in Sources */ = {isa = PBXBuildFile; fileRef = 6E75199622C5211100B2B157 /* DatafileHandlerTests.swift */; };
		6E9B115D22C5486E00C22D81 /* BatchEventBuilderTests_EventTags.swift in Sources */ = {isa = PBXBuildFile; fileRef = 6E75199722C5211100B2B157 /* BatchEventBuilderTests_EventTags.swift */; };
		6E9B115E22C5486E00C22D81 /* DataStoreTests.swift in Sources */ = {isa = PBXBuildFile; fileRef = 6E75199822C5211100B2B157 /* DataStoreTests.swift */; };
		6E9B115F22C5487100C22D81 /* MurmurTests.swift in Sources */ = {isa = PBXBuildFile; fileRef = 6E75197F22C5211100B2B157 /* MurmurTests.swift */; };
		6E9B116022C5487100C22D81 /* DecisionServiceTests_Experiments.swift in Sources */ = {isa = PBXBuildFile; fileRef = 6E75198022C5211100B2B157 /* DecisionServiceTests_Experiments.swift */; };
		6E9B116122C5487100C22D81 /* OptimizelyErrorTests.swift in Sources */ = {isa = PBXBuildFile; fileRef = 6E75198122C5211100B2B157 /* OptimizelyErrorTests.swift */; };
		6E9B116222C5487100C22D81 /* OptimizelySwiftSDKiOSTests.swift in Sources */ = {isa = PBXBuildFile; fileRef = 6E75198222C5211100B2B157 /* OptimizelySwiftSDKiOSTests.swift */; };
		6E9B116322C5487100C22D81 /* BucketTests_GroupToExp.swift in Sources */ = {isa = PBXBuildFile; fileRef = 6E75198322C5211100B2B157 /* BucketTests_GroupToExp.swift */; };
		6E9B116422C5487100C22D81 /* BucketTests_Others.swift in Sources */ = {isa = PBXBuildFile; fileRef = 6E75198422C5211100B2B157 /* BucketTests_Others.swift */; };
		6E9B116522C5487100C22D81 /* BatchEventBuilderTest.swift in Sources */ = {isa = PBXBuildFile; fileRef = 6E75198522C5211100B2B157 /* BatchEventBuilderTest.swift */; };
		6E9B116622C5487100C22D81 /* DecisionServiceTests_UserProfiles.swift in Sources */ = {isa = PBXBuildFile; fileRef = 6E75198622C5211100B2B157 /* DecisionServiceTests_UserProfiles.swift */; };
		6E9B116722C5487100C22D81 /* BatchEventBuilderTests_Events.swift in Sources */ = {isa = PBXBuildFile; fileRef = 6E75198722C5211100B2B157 /* BatchEventBuilderTests_Events.swift */; };
		6E9B116822C5487100C22D81 /* DefaultLoggerTests.swift in Sources */ = {isa = PBXBuildFile; fileRef = 6E75198822C5211100B2B157 /* DefaultLoggerTests.swift */; };
		6E9B116922C5487100C22D81 /* DefaultUserProfileServiceTests.swift in Sources */ = {isa = PBXBuildFile; fileRef = 6E75198922C5211100B2B157 /* DefaultUserProfileServiceTests.swift */; };
		6E9B116A22C5487100C22D81 /* BucketTests_Base.swift in Sources */ = {isa = PBXBuildFile; fileRef = 6E75198A22C5211100B2B157 /* BucketTests_Base.swift */; };
		6E9B116B22C5487100C22D81 /* NotificationCenterTests.swift in Sources */ = {isa = PBXBuildFile; fileRef = 6E75198B22C5211100B2B157 /* NotificationCenterTests.swift */; };
		6E9B116C22C5487100C22D81 /* BucketTests_ExpToVariation.swift in Sources */ = {isa = PBXBuildFile; fileRef = 6E75198C22C5211100B2B157 /* BucketTests_ExpToVariation.swift */; };
		6E9B116E22C5487100C22D81 /* LoggerTests.swift in Sources */ = {isa = PBXBuildFile; fileRef = 6E75198E22C5211100B2B157 /* LoggerTests.swift */; };
		6E9B116F22C5487100C22D81 /* BucketTests_BucketVariation.swift in Sources */ = {isa = PBXBuildFile; fileRef = 6E75198F22C5211100B2B157 /* BucketTests_BucketVariation.swift */; };
		6E9B117022C5487100C22D81 /* DecisionListenerTests.swift in Sources */ = {isa = PBXBuildFile; fileRef = 6E75199022C5211100B2B157 /* DecisionListenerTests.swift */; };
		6E9B117122C5487100C22D81 /* DecisionServiceTests_Features.swift in Sources */ = {isa = PBXBuildFile; fileRef = 6E75199122C5211100B2B157 /* DecisionServiceTests_Features.swift */; };
		6E9B117222C5487100C22D81 /* EventDispatcherTests.swift in Sources */ = {isa = PBXBuildFile; fileRef = 6E75199222C5211100B2B157 /* EventDispatcherTests.swift */; };
		6E9B117322C5487100C22D81 /* BatchEventBuilderTests_Attributes.swift in Sources */ = {isa = PBXBuildFile; fileRef = 6E75199322C5211100B2B157 /* BatchEventBuilderTests_Attributes.swift */; };
		6E9B117422C5487100C22D81 /* DecisionServiceTests_Others.swift in Sources */ = {isa = PBXBuildFile; fileRef = 6E75199422C5211100B2B157 /* DecisionServiceTests_Others.swift */; };
		6E9B117522C5487100C22D81 /* DecisionServiceTests.swift in Sources */ = {isa = PBXBuildFile; fileRef = 6E75199522C5211100B2B157 /* DecisionServiceTests.swift */; };
		6E9B117622C5487100C22D81 /* DatafileHandlerTests.swift in Sources */ = {isa = PBXBuildFile; fileRef = 6E75199622C5211100B2B157 /* DatafileHandlerTests.swift */; };
		6E9B117722C5487100C22D81 /* BatchEventBuilderTests_EventTags.swift in Sources */ = {isa = PBXBuildFile; fileRef = 6E75199722C5211100B2B157 /* BatchEventBuilderTests_EventTags.swift */; };
		6E9B117822C5487100C22D81 /* DataStoreTests.swift in Sources */ = {isa = PBXBuildFile; fileRef = 6E75199822C5211100B2B157 /* DataStoreTests.swift */; };
		6E9B117922C5487A00C22D81 /* tvOSOnlyTests.swift in Sources */ = {isa = PBXBuildFile; fileRef = 6E75199A22C5211100B2B157 /* tvOSOnlyTests.swift */; };
		6E9B117A22C5488100C22D81 /* AttributeValueTests.swift in Sources */ = {isa = PBXBuildFile; fileRef = 6E75199C22C5211100B2B157 /* AttributeValueTests.swift */; };
		6E9B117B22C5488100C22D81 /* EventForDispatchTests.swift in Sources */ = {isa = PBXBuildFile; fileRef = 6E75199D22C5211100B2B157 /* EventForDispatchTests.swift */; };
		6E9B117C22C5488100C22D81 /* FeatureVariableTests.swift in Sources */ = {isa = PBXBuildFile; fileRef = 6E75199E22C5211100B2B157 /* FeatureVariableTests.swift */; };
		6E9B117D22C5488100C22D81 /* AttributeTests.swift in Sources */ = {isa = PBXBuildFile; fileRef = 6E75199F22C5211100B2B157 /* AttributeTests.swift */; };
		6E9B117E22C5488100C22D81 /* VariableTests.swift in Sources */ = {isa = PBXBuildFile; fileRef = 6E7519A022C5211100B2B157 /* VariableTests.swift */; };
		6E9B117F22C5488100C22D81 /* FeatureFlagTests.swift in Sources */ = {isa = PBXBuildFile; fileRef = 6E7519A122C5211100B2B157 /* FeatureFlagTests.swift */; };
		6E9B118022C5488100C22D81 /* AudienceTests.swift in Sources */ = {isa = PBXBuildFile; fileRef = 6E7519A222C5211100B2B157 /* AudienceTests.swift */; };
		6E9B118122C5488100C22D81 /* ConditionLeafTests.swift in Sources */ = {isa = PBXBuildFile; fileRef = 6E7519A322C5211100B2B157 /* ConditionLeafTests.swift */; };
		6E9B118222C5488100C22D81 /* AudienceTests_Evaluate.swift in Sources */ = {isa = PBXBuildFile; fileRef = 6E7519A422C5211100B2B157 /* AudienceTests_Evaluate.swift */; };
		6E9B118322C5488100C22D81 /* UserAttributeTests_Evaluate.swift in Sources */ = {isa = PBXBuildFile; fileRef = 6E7519A522C5211100B2B157 /* UserAttributeTests_Evaluate.swift */; };
		6E9B118422C5488100C22D81 /* AttributeValueTests_Evaluate.swift in Sources */ = {isa = PBXBuildFile; fileRef = 6E7519A622C5211100B2B157 /* AttributeValueTests_Evaluate.swift */; };
		6E9B118522C5488100C22D81 /* RolloutTests.swift in Sources */ = {isa = PBXBuildFile; fileRef = 6E7519A722C5211100B2B157 /* RolloutTests.swift */; };
		6E9B118622C5488100C22D81 /* ProjectConfigTests.swift in Sources */ = {isa = PBXBuildFile; fileRef = 6E7519A822C5211100B2B157 /* ProjectConfigTests.swift */; };
		6E9B118722C5488100C22D81 /* UserAttributeTests.swift in Sources */ = {isa = PBXBuildFile; fileRef = 6E7519A922C5211100B2B157 /* UserAttributeTests.swift */; };
		6E9B118822C5488100C22D81 /* GroupTests.swift in Sources */ = {isa = PBXBuildFile; fileRef = 6E7519AA22C5211100B2B157 /* GroupTests.swift */; };
		6E9B118922C5488100C22D81 /* VariationTests.swift in Sources */ = {isa = PBXBuildFile; fileRef = 6E7519AB22C5211100B2B157 /* VariationTests.swift */; };
		6E9B118A22C5488100C22D81 /* ExperimentTests.swift in Sources */ = {isa = PBXBuildFile; fileRef = 6E7519AC22C5211100B2B157 /* ExperimentTests.swift */; };
		6E9B118B22C5488100C22D81 /* EventTests.swift in Sources */ = {isa = PBXBuildFile; fileRef = 6E7519AD22C5211100B2B157 /* EventTests.swift */; };
		6E9B118C22C5488100C22D81 /* ConditionHolderTests.swift in Sources */ = {isa = PBXBuildFile; fileRef = 6E7519AE22C5211100B2B157 /* ConditionHolderTests.swift */; };
		6E9B118D22C5488100C22D81 /* TrafficAllocationTests.swift in Sources */ = {isa = PBXBuildFile; fileRef = 6E7519AF22C5211100B2B157 /* TrafficAllocationTests.swift */; };
		6E9B118E22C5488100C22D81 /* ProjectTests.swift in Sources */ = {isa = PBXBuildFile; fileRef = 6E7519B022C5211100B2B157 /* ProjectTests.swift */; };
		6E9B118F22C5488100C22D81 /* ConditionHolderTests_Evaluate.swift in Sources */ = {isa = PBXBuildFile; fileRef = 6E7519B122C5211100B2B157 /* ConditionHolderTests_Evaluate.swift */; };
		6E9B119022C5488300C22D81 /* AttributeValueTests.swift in Sources */ = {isa = PBXBuildFile; fileRef = 6E75199C22C5211100B2B157 /* AttributeValueTests.swift */; };
		6E9B119122C5488300C22D81 /* EventForDispatchTests.swift in Sources */ = {isa = PBXBuildFile; fileRef = 6E75199D22C5211100B2B157 /* EventForDispatchTests.swift */; };
		6E9B119222C5488300C22D81 /* FeatureVariableTests.swift in Sources */ = {isa = PBXBuildFile; fileRef = 6E75199E22C5211100B2B157 /* FeatureVariableTests.swift */; };
		6E9B119322C5488300C22D81 /* AttributeTests.swift in Sources */ = {isa = PBXBuildFile; fileRef = 6E75199F22C5211100B2B157 /* AttributeTests.swift */; };
		6E9B119422C5488300C22D81 /* VariableTests.swift in Sources */ = {isa = PBXBuildFile; fileRef = 6E7519A022C5211100B2B157 /* VariableTests.swift */; };
		6E9B119522C5488300C22D81 /* FeatureFlagTests.swift in Sources */ = {isa = PBXBuildFile; fileRef = 6E7519A122C5211100B2B157 /* FeatureFlagTests.swift */; };
		6E9B119622C5488300C22D81 /* AudienceTests.swift in Sources */ = {isa = PBXBuildFile; fileRef = 6E7519A222C5211100B2B157 /* AudienceTests.swift */; };
		6E9B119722C5488300C22D81 /* ConditionLeafTests.swift in Sources */ = {isa = PBXBuildFile; fileRef = 6E7519A322C5211100B2B157 /* ConditionLeafTests.swift */; };
		6E9B119822C5488300C22D81 /* AudienceTests_Evaluate.swift in Sources */ = {isa = PBXBuildFile; fileRef = 6E7519A422C5211100B2B157 /* AudienceTests_Evaluate.swift */; };
		6E9B119922C5488300C22D81 /* UserAttributeTests_Evaluate.swift in Sources */ = {isa = PBXBuildFile; fileRef = 6E7519A522C5211100B2B157 /* UserAttributeTests_Evaluate.swift */; };
		6E9B119A22C5488300C22D81 /* AttributeValueTests_Evaluate.swift in Sources */ = {isa = PBXBuildFile; fileRef = 6E7519A622C5211100B2B157 /* AttributeValueTests_Evaluate.swift */; };
		6E9B119B22C5488300C22D81 /* RolloutTests.swift in Sources */ = {isa = PBXBuildFile; fileRef = 6E7519A722C5211100B2B157 /* RolloutTests.swift */; };
		6E9B119C22C5488300C22D81 /* ProjectConfigTests.swift in Sources */ = {isa = PBXBuildFile; fileRef = 6E7519A822C5211100B2B157 /* ProjectConfigTests.swift */; };
		6E9B119D22C5488300C22D81 /* UserAttributeTests.swift in Sources */ = {isa = PBXBuildFile; fileRef = 6E7519A922C5211100B2B157 /* UserAttributeTests.swift */; };
		6E9B119E22C5488300C22D81 /* GroupTests.swift in Sources */ = {isa = PBXBuildFile; fileRef = 6E7519AA22C5211100B2B157 /* GroupTests.swift */; };
		6E9B119F22C5488300C22D81 /* VariationTests.swift in Sources */ = {isa = PBXBuildFile; fileRef = 6E7519AB22C5211100B2B157 /* VariationTests.swift */; };
		6E9B11A022C5488300C22D81 /* ExperimentTests.swift in Sources */ = {isa = PBXBuildFile; fileRef = 6E7519AC22C5211100B2B157 /* ExperimentTests.swift */; };
		6E9B11A122C5488300C22D81 /* EventTests.swift in Sources */ = {isa = PBXBuildFile; fileRef = 6E7519AD22C5211100B2B157 /* EventTests.swift */; };
		6E9B11A222C5488300C22D81 /* ConditionHolderTests.swift in Sources */ = {isa = PBXBuildFile; fileRef = 6E7519AE22C5211100B2B157 /* ConditionHolderTests.swift */; };
		6E9B11A322C5488300C22D81 /* TrafficAllocationTests.swift in Sources */ = {isa = PBXBuildFile; fileRef = 6E7519AF22C5211100B2B157 /* TrafficAllocationTests.swift */; };
		6E9B11A422C5488300C22D81 /* ProjectTests.swift in Sources */ = {isa = PBXBuildFile; fileRef = 6E7519B022C5211100B2B157 /* ProjectTests.swift */; };
		6E9B11A522C5488300C22D81 /* ConditionHolderTests_Evaluate.swift in Sources */ = {isa = PBXBuildFile; fileRef = 6E7519B122C5211100B2B157 /* ConditionHolderTests_Evaluate.swift */; };
		6E9B11A622C5488900C22D81 /* iOSOnlyTests.swift in Sources */ = {isa = PBXBuildFile; fileRef = 6E7519B322C5211100B2B157 /* iOSOnlyTests.swift */; };
		6E9B11A722C5489200C22D81 /* MockUrlSession.swift in Sources */ = {isa = PBXBuildFile; fileRef = 6E7519B722C5211100B2B157 /* MockUrlSession.swift */; };
		6E9B11A822C5489200C22D81 /* OTUtils.swift in Sources */ = {isa = PBXBuildFile; fileRef = 6E7519B822C5211100B2B157 /* OTUtils.swift */; };
		6E9B11A922C5489200C22D81 /* MockUrlSession.swift in Sources */ = {isa = PBXBuildFile; fileRef = 6E7519B722C5211100B2B157 /* MockUrlSession.swift */; };
		6E9B11AA22C5489200C22D81 /* OTUtils.swift in Sources */ = {isa = PBXBuildFile; fileRef = 6E7519B822C5211100B2B157 /* OTUtils.swift */; };
		6E9B11AB22C5489300C22D81 /* MockUrlSession.swift in Sources */ = {isa = PBXBuildFile; fileRef = 6E7519B722C5211100B2B157 /* MockUrlSession.swift */; };
		6E9B11AC22C5489300C22D81 /* OTUtils.swift in Sources */ = {isa = PBXBuildFile; fileRef = 6E7519B822C5211100B2B157 /* OTUtils.swift */; };
		6E9B11AD22C5489300C22D81 /* MockUrlSession.swift in Sources */ = {isa = PBXBuildFile; fileRef = 6E7519B722C5211100B2B157 /* MockUrlSession.swift */; };
		6E9B11AE22C5489300C22D81 /* OTUtils.swift in Sources */ = {isa = PBXBuildFile; fileRef = 6E7519B822C5211100B2B157 /* OTUtils.swift */; };
		6E9B11AF22C5489400C22D81 /* MockUrlSession.swift in Sources */ = {isa = PBXBuildFile; fileRef = 6E7519B722C5211100B2B157 /* MockUrlSession.swift */; };
		6E9B11B022C5489400C22D81 /* OTUtils.swift in Sources */ = {isa = PBXBuildFile; fileRef = 6E7519B822C5211100B2B157 /* OTUtils.swift */; };
		6E9B11B122C5489400C22D81 /* MockUrlSession.swift in Sources */ = {isa = PBXBuildFile; fileRef = 6E7519B722C5211100B2B157 /* MockUrlSession.swift */; };
		6E9B11B222C5489400C22D81 /* OTUtils.swift in Sources */ = {isa = PBXBuildFile; fileRef = 6E7519B822C5211100B2B157 /* OTUtils.swift */; };
		6E9B11B322C5489500C22D81 /* MockUrlSession.swift in Sources */ = {isa = PBXBuildFile; fileRef = 6E7519B722C5211100B2B157 /* MockUrlSession.swift */; };
		6E9B11B422C5489500C22D81 /* OTUtils.swift in Sources */ = {isa = PBXBuildFile; fileRef = 6E7519B822C5211100B2B157 /* OTUtils.swift */; };
		6E9B11B522C5489600C22D81 /* MockUrlSession.swift in Sources */ = {isa = PBXBuildFile; fileRef = 6E7519B722C5211100B2B157 /* MockUrlSession.swift */; };
		6E9B11B622C5489600C22D81 /* OTUtils.swift in Sources */ = {isa = PBXBuildFile; fileRef = 6E7519B822C5211100B2B157 /* OTUtils.swift */; };
		6E9B11B722C5489600C22D81 /* MockUrlSession.swift in Sources */ = {isa = PBXBuildFile; fileRef = 6E7519B722C5211100B2B157 /* MockUrlSession.swift */; };
		6E9B11B822C5489600C22D81 /* OTUtils.swift in Sources */ = {isa = PBXBuildFile; fileRef = 6E7519B822C5211100B2B157 /* OTUtils.swift */; };
		6E9B11B922C5489700C22D81 /* MockUrlSession.swift in Sources */ = {isa = PBXBuildFile; fileRef = 6E7519B722C5211100B2B157 /* MockUrlSession.swift */; };
		6E9B11BA22C5489700C22D81 /* OTUtils.swift in Sources */ = {isa = PBXBuildFile; fileRef = 6E7519B822C5211100B2B157 /* OTUtils.swift */; };
		6E9B11D522C548A200C22D81 /* OptimizelyClientTests_Evaluation.swift in Sources */ = {isa = PBXBuildFile; fileRef = 6E7519BA22C5211100B2B157 /* OptimizelyClientTests_Evaluation.swift */; };
		6E9B11D622C548A200C22D81 /* OptimizelyClientTests_DatafileHandler.swift in Sources */ = {isa = PBXBuildFile; fileRef = 6E7519BB22C5211100B2B157 /* OptimizelyClientTests_DatafileHandler.swift */; };
		6E9B11D722C548A200C22D81 /* OptimizelyErrorTests.swift in Sources */ = {isa = PBXBuildFile; fileRef = 6E7519BC22C5211100B2B157 /* OptimizelyErrorTests.swift */; };
		6E9B11D922C548A200C22D81 /* OptimizelyClientTests_Invalid.swift in Sources */ = {isa = PBXBuildFile; fileRef = 6E7519BE22C5211100B2B157 /* OptimizelyClientTests_Invalid.swift */; };
		6E9B11DA22C548A200C22D81 /* OptimizelyClientTests_ObjcAPIs.m in Sources */ = {isa = PBXBuildFile; fileRef = 6E7519BF22C5211100B2B157 /* OptimizelyClientTests_ObjcAPIs.m */; };
		6E9B11DB22C548A200C22D81 /* OptimizelyClientTests_Variables.swift in Sources */ = {isa = PBXBuildFile; fileRef = 6E7519C022C5211100B2B157 /* OptimizelyClientTests_Variables.swift */; };
		6E9B11DC22C548A200C22D81 /* OptimizelyClientTests.swift in Sources */ = {isa = PBXBuildFile; fileRef = 6E7519C122C5211100B2B157 /* OptimizelyClientTests.swift */; };
		6E9B11DD22C548A200C22D81 /* OptimizelyClientTests_Valid.swift in Sources */ = {isa = PBXBuildFile; fileRef = 6E7519C222C5211100B2B157 /* OptimizelyClientTests_Valid.swift */; };
		6E9B11DE22C548A200C22D81 /* OptimizelyClientTests_Others.swift in Sources */ = {isa = PBXBuildFile; fileRef = 6E7519C322C5211100B2B157 /* OptimizelyClientTests_Others.swift */; };
		6E9B11DF22C548A200C22D81 /* OptimizelyClientTests_ForcedVariation.swift in Sources */ = {isa = PBXBuildFile; fileRef = 6E7519C422C5211100B2B157 /* OptimizelyClientTests_ForcedVariation.swift */; };
		6E9B11E022C548A200C22D81 /* OptimizelyClientTests_Group.swift in Sources */ = {isa = PBXBuildFile; fileRef = 6E7519C522C5211100B2B157 /* OptimizelyClientTests_Group.swift */; };
		6E9B11E122C548A200C22D81 /* OptimizelyClientTests_ObjcOthers.m in Sources */ = {isa = PBXBuildFile; fileRef = 6E7519C622C5211100B2B157 /* OptimizelyClientTests_ObjcOthers.m */; };
		6E9B11E222C548AF00C22D81 /* OtherTests.swift in Sources */ = {isa = PBXBuildFile; fileRef = 6E7519C822C5211100B2B157 /* OtherTests.swift */; };
		6E9B11E322C548AF00C22D81 /* ThrowableConditionListTest.swift in Sources */ = {isa = PBXBuildFile; fileRef = 6E7519C922C5211100B2B157 /* ThrowableConditionListTest.swift */; };
		6E9B11E422C548B100C22D81 /* OtherTests.swift in Sources */ = {isa = PBXBuildFile; fileRef = 6E7519C822C5211100B2B157 /* OtherTests.swift */; };
		6E9B11E522C548B100C22D81 /* ThrowableConditionListTest.swift in Sources */ = {isa = PBXBuildFile; fileRef = 6E7519C922C5211100B2B157 /* ThrowableConditionListTest.swift */; };
		6EA2CC242345618E001E7531 /* OptimizelyConfig.swift in Sources */ = {isa = PBXBuildFile; fileRef = 6EA2CC232345618E001E7531 /* OptimizelyConfig.swift */; };
		6EA2CC252345618E001E7531 /* OptimizelyConfig.swift in Sources */ = {isa = PBXBuildFile; fileRef = 6EA2CC232345618E001E7531 /* OptimizelyConfig.swift */; };
		6EA2CC262345618E001E7531 /* OptimizelyConfig.swift in Sources */ = {isa = PBXBuildFile; fileRef = 6EA2CC232345618E001E7531 /* OptimizelyConfig.swift */; };
		6EA2CC272345618E001E7531 /* OptimizelyConfig.swift in Sources */ = {isa = PBXBuildFile; fileRef = 6EA2CC232345618E001E7531 /* OptimizelyConfig.swift */; };
		6EA2CC282345618E001E7531 /* OptimizelyConfig.swift in Sources */ = {isa = PBXBuildFile; fileRef = 6EA2CC232345618E001E7531 /* OptimizelyConfig.swift */; };
		6EA2CC292345618E001E7531 /* OptimizelyConfig.swift in Sources */ = {isa = PBXBuildFile; fileRef = 6EA2CC232345618E001E7531 /* OptimizelyConfig.swift */; };
		6EA2CC2A2345618E001E7531 /* OptimizelyConfig.swift in Sources */ = {isa = PBXBuildFile; fileRef = 6EA2CC232345618E001E7531 /* OptimizelyConfig.swift */; };
		6EA2CC2B2345618E001E7531 /* OptimizelyConfig.swift in Sources */ = {isa = PBXBuildFile; fileRef = 6EA2CC232345618E001E7531 /* OptimizelyConfig.swift */; };
		6EA2CC2C2345618E001E7531 /* OptimizelyConfig.swift in Sources */ = {isa = PBXBuildFile; fileRef = 6EA2CC232345618E001E7531 /* OptimizelyConfig.swift */; };
		6EA2CC2D2345618E001E7531 /* OptimizelyConfig.swift in Sources */ = {isa = PBXBuildFile; fileRef = 6EA2CC232345618E001E7531 /* OptimizelyConfig.swift */; };
		6EA2CC2E2345618E001E7531 /* OptimizelyConfig.swift in Sources */ = {isa = PBXBuildFile; fileRef = 6EA2CC232345618E001E7531 /* OptimizelyConfig.swift */; };
		6EA2CC2F2345618E001E7531 /* OptimizelyConfig.swift in Sources */ = {isa = PBXBuildFile; fileRef = 6EA2CC232345618E001E7531 /* OptimizelyConfig.swift */; };
		6EA4250D2218E41600B074B5 /* Optimizely.framework in Frameworks */ = {isa = PBXBuildFile; fileRef = 6E614DCD21E3F389005982A1 /* Optimizely.framework */; };
		6EA425602218E58400B074B5 /* Optimizely.framework in Frameworks */ = {isa = PBXBuildFile; fileRef = 6E614DCD21E3F389005982A1 /* Optimizely.framework */; };
		6EA4256F2218E60A00B074B5 /* Optimizely.framework in Frameworks */ = {isa = PBXBuildFile; fileRef = 6EBAEB6C21E3FEF800D13AA9 /* Optimizely.framework */; };
		6EA4257E2218E61F00B074B5 /* Optimizely.framework in Frameworks */ = {isa = PBXBuildFile; fileRef = 6EBAEB6C21E3FEF800D13AA9 /* Optimizely.framework */; settings = {ATTRIBUTES = (Required, ); }; };
		6EA425962218E6AD00B074B5 /* (null) in Sources */ = {isa = PBXBuildFile; };
		6EA425A52218E6AE00B074B5 /* (null) in Sources */ = {isa = PBXBuildFile; };
		6EA426602219242100B074B5 /* Optimizely.framework in Frameworks */ = {isa = PBXBuildFile; fileRef = 6EBAEB6C21E3FEF800D13AA9 /* Optimizely.framework */; };
		6EA4266F2219243D00B074B5 /* Optimizely.framework in Frameworks */ = {isa = PBXBuildFile; fileRef = 6E614DCD21E3F389005982A1 /* Optimizely.framework */; };
		6EB97BBE24C7BCA700068883 /* OptimizelyClient+Legacy.swift in Sources */ = {isa = PBXBuildFile; fileRef = 6EB97BBD24C7BCA700068883 /* OptimizelyClient+Legacy.swift */; };
		6EB97BBF24C7BCA700068883 /* OptimizelyClient+Legacy.swift in Sources */ = {isa = PBXBuildFile; fileRef = 6EB97BBD24C7BCA700068883 /* OptimizelyClient+Legacy.swift */; };
		6EB97BC024C7BCA700068883 /* OptimizelyClient+Legacy.swift in Sources */ = {isa = PBXBuildFile; fileRef = 6EB97BBD24C7BCA700068883 /* OptimizelyClient+Legacy.swift */; };
		6EB97BC124C7BCA700068883 /* OptimizelyClient+Legacy.swift in Sources */ = {isa = PBXBuildFile; fileRef = 6EB97BBD24C7BCA700068883 /* OptimizelyClient+Legacy.swift */; };
		6EB97BC224C7BCA700068883 /* OptimizelyClient+Legacy.swift in Sources */ = {isa = PBXBuildFile; fileRef = 6EB97BBD24C7BCA700068883 /* OptimizelyClient+Legacy.swift */; };
		6EB97BC324C7BCA700068883 /* OptimizelyClient+Legacy.swift in Sources */ = {isa = PBXBuildFile; fileRef = 6EB97BBD24C7BCA700068883 /* OptimizelyClient+Legacy.swift */; };
		6EB97BC424C7BCA700068883 /* OptimizelyClient+Legacy.swift in Sources */ = {isa = PBXBuildFile; fileRef = 6EB97BBD24C7BCA700068883 /* OptimizelyClient+Legacy.swift */; };
		6EB97BC524C7BCA700068883 /* OptimizelyClient+Legacy.swift in Sources */ = {isa = PBXBuildFile; fileRef = 6EB97BBD24C7BCA700068883 /* OptimizelyClient+Legacy.swift */; };
		6EB97BC624C7BCA700068883 /* OptimizelyClient+Legacy.swift in Sources */ = {isa = PBXBuildFile; fileRef = 6EB97BBD24C7BCA700068883 /* OptimizelyClient+Legacy.swift */; };
		6EB97BC724C7BCA700068883 /* OptimizelyClient+Legacy.swift in Sources */ = {isa = PBXBuildFile; fileRef = 6EB97BBD24C7BCA700068883 /* OptimizelyClient+Legacy.swift */; };
		6EB97BC824C7BCA700068883 /* OptimizelyClient+Legacy.swift in Sources */ = {isa = PBXBuildFile; fileRef = 6EB97BBD24C7BCA700068883 /* OptimizelyClient+Legacy.swift */; };
		6EB97BC924C7BCA700068883 /* OptimizelyClient+Legacy.swift in Sources */ = {isa = PBXBuildFile; fileRef = 6EB97BBD24C7BCA700068883 /* OptimizelyClient+Legacy.swift */; };
		6EB97BCA24C7BCA700068883 /* OptimizelyClient+Legacy.swift in Sources */ = {isa = PBXBuildFile; fileRef = 6EB97BBD24C7BCA700068883 /* OptimizelyClient+Legacy.swift */; };
		6EB97BCB24C7BCA700068883 /* OptimizelyClient+Legacy.swift in Sources */ = {isa = PBXBuildFile; fileRef = 6EB97BBD24C7BCA700068883 /* OptimizelyClient+Legacy.swift */; };
		6EB97BCD24C89DFC00068883 /* OptimizelyClientTests_Decide_Legacy.swift in Sources */ = {isa = PBXBuildFile; fileRef = 6EB97BCC24C89DFB00068883 /* OptimizelyClientTests_Decide_Legacy.swift */; };
		6EC6DD3124ABF6990017D296 /* OptimizelyClient+Decide.swift in Sources */ = {isa = PBXBuildFile; fileRef = 6EC6DD3024ABF6990017D296 /* OptimizelyClient+Decide.swift */; };
		6EC6DD3224ABF6990017D296 /* OptimizelyClient+Decide.swift in Sources */ = {isa = PBXBuildFile; fileRef = 6EC6DD3024ABF6990017D296 /* OptimizelyClient+Decide.swift */; };
		6EC6DD3324ABF6990017D296 /* OptimizelyClient+Decide.swift in Sources */ = {isa = PBXBuildFile; fileRef = 6EC6DD3024ABF6990017D296 /* OptimizelyClient+Decide.swift */; };
		6EC6DD3424ABF6990017D296 /* OptimizelyClient+Decide.swift in Sources */ = {isa = PBXBuildFile; fileRef = 6EC6DD3024ABF6990017D296 /* OptimizelyClient+Decide.swift */; };
		6EC6DD3524ABF6990017D296 /* OptimizelyClient+Decide.swift in Sources */ = {isa = PBXBuildFile; fileRef = 6EC6DD3024ABF6990017D296 /* OptimizelyClient+Decide.swift */; };
		6EC6DD3624ABF6990017D296 /* OptimizelyClient+Decide.swift in Sources */ = {isa = PBXBuildFile; fileRef = 6EC6DD3024ABF6990017D296 /* OptimizelyClient+Decide.swift */; };
		6EC6DD3724ABF6990017D296 /* OptimizelyClient+Decide.swift in Sources */ = {isa = PBXBuildFile; fileRef = 6EC6DD3024ABF6990017D296 /* OptimizelyClient+Decide.swift */; };
		6EC6DD3824ABF6990017D296 /* OptimizelyClient+Decide.swift in Sources */ = {isa = PBXBuildFile; fileRef = 6EC6DD3024ABF6990017D296 /* OptimizelyClient+Decide.swift */; };
		6EC6DD3924ABF6990017D296 /* OptimizelyClient+Decide.swift in Sources */ = {isa = PBXBuildFile; fileRef = 6EC6DD3024ABF6990017D296 /* OptimizelyClient+Decide.swift */; };
		6EC6DD3A24ABF6990017D296 /* OptimizelyClient+Decide.swift in Sources */ = {isa = PBXBuildFile; fileRef = 6EC6DD3024ABF6990017D296 /* OptimizelyClient+Decide.swift */; };
		6EC6DD3B24ABF6990017D296 /* OptimizelyClient+Decide.swift in Sources */ = {isa = PBXBuildFile; fileRef = 6EC6DD3024ABF6990017D296 /* OptimizelyClient+Decide.swift */; };
		6EC6DD3C24ABF6990017D296 /* OptimizelyClient+Decide.swift in Sources */ = {isa = PBXBuildFile; fileRef = 6EC6DD3024ABF6990017D296 /* OptimizelyClient+Decide.swift */; };
		6EC6DD3D24ABF6990017D296 /* OptimizelyClient+Decide.swift in Sources */ = {isa = PBXBuildFile; fileRef = 6EC6DD3024ABF6990017D296 /* OptimizelyClient+Decide.swift */; };
		6EC6DD3E24ABF6990017D296 /* OptimizelyClient+Decide.swift in Sources */ = {isa = PBXBuildFile; fileRef = 6EC6DD3024ABF6990017D296 /* OptimizelyClient+Decide.swift */; };
		6EC6DD4124ABF89B0017D296 /* OptimizelyUserContext.swift in Sources */ = {isa = PBXBuildFile; fileRef = 6EC6DD4024ABF89B0017D296 /* OptimizelyUserContext.swift */; };
		6EC6DD4224ABF89B0017D296 /* OptimizelyUserContext.swift in Sources */ = {isa = PBXBuildFile; fileRef = 6EC6DD4024ABF89B0017D296 /* OptimizelyUserContext.swift */; };
		6EC6DD4324ABF89B0017D296 /* OptimizelyUserContext.swift in Sources */ = {isa = PBXBuildFile; fileRef = 6EC6DD4024ABF89B0017D296 /* OptimizelyUserContext.swift */; };
		6EC6DD4424ABF89B0017D296 /* OptimizelyUserContext.swift in Sources */ = {isa = PBXBuildFile; fileRef = 6EC6DD4024ABF89B0017D296 /* OptimizelyUserContext.swift */; };
		6EC6DD4524ABF89B0017D296 /* OptimizelyUserContext.swift in Sources */ = {isa = PBXBuildFile; fileRef = 6EC6DD4024ABF89B0017D296 /* OptimizelyUserContext.swift */; };
		6EC6DD4624ABF89B0017D296 /* OptimizelyUserContext.swift in Sources */ = {isa = PBXBuildFile; fileRef = 6EC6DD4024ABF89B0017D296 /* OptimizelyUserContext.swift */; };
		6EC6DD4724ABF89B0017D296 /* OptimizelyUserContext.swift in Sources */ = {isa = PBXBuildFile; fileRef = 6EC6DD4024ABF89B0017D296 /* OptimizelyUserContext.swift */; };
		6EC6DD4824ABF89B0017D296 /* OptimizelyUserContext.swift in Sources */ = {isa = PBXBuildFile; fileRef = 6EC6DD4024ABF89B0017D296 /* OptimizelyUserContext.swift */; };
		6EC6DD4924ABF89B0017D296 /* OptimizelyUserContext.swift in Sources */ = {isa = PBXBuildFile; fileRef = 6EC6DD4024ABF89B0017D296 /* OptimizelyUserContext.swift */; };
		6EC6DD4A24ABF89B0017D296 /* OptimizelyUserContext.swift in Sources */ = {isa = PBXBuildFile; fileRef = 6EC6DD4024ABF89B0017D296 /* OptimizelyUserContext.swift */; };
		6EC6DD4B24ABF89B0017D296 /* OptimizelyUserContext.swift in Sources */ = {isa = PBXBuildFile; fileRef = 6EC6DD4024ABF89B0017D296 /* OptimizelyUserContext.swift */; };
		6EC6DD4C24ABF89B0017D296 /* OptimizelyUserContext.swift in Sources */ = {isa = PBXBuildFile; fileRef = 6EC6DD4024ABF89B0017D296 /* OptimizelyUserContext.swift */; };
		6EC6DD4D24ABF89B0017D296 /* OptimizelyUserContext.swift in Sources */ = {isa = PBXBuildFile; fileRef = 6EC6DD4024ABF89B0017D296 /* OptimizelyUserContext.swift */; };
		6EC6DD4E24ABF89B0017D296 /* OptimizelyUserContext.swift in Sources */ = {isa = PBXBuildFile; fileRef = 6EC6DD4024ABF89B0017D296 /* OptimizelyUserContext.swift */; };
		6EC6DD6924AE94820017D296 /* OptimizelyUserContextTests.swift in Sources */ = {isa = PBXBuildFile; fileRef = 6EC6DD6824AE94820017D296 /* OptimizelyUserContextTests.swift */; };
		6EC6DD6A24AE94820017D296 /* OptimizelyUserContextTests.swift in Sources */ = {isa = PBXBuildFile; fileRef = 6EC6DD6824AE94820017D296 /* OptimizelyUserContextTests.swift */; };
		6ECB270222C526A7005D52DC /* Optimizely.h in Headers */ = {isa = PBXBuildFile; fileRef = 6E75167A22C520D400B2B157 /* Optimizely.h */; settings = {ATTRIBUTES = (Public, ); }; };
		6ECB60C6234D329500016D41 /* OptimizelyClientTests_OptimizelyConfig.swift in Sources */ = {isa = PBXBuildFile; fileRef = 6ECB60C5234D329500016D41 /* OptimizelyClientTests_OptimizelyConfig.swift */; };
		6ECB60CA234D5D9C00016D41 /* OptimizelyConfig+ObjC.swift in Sources */ = {isa = PBXBuildFile; fileRef = 6ECB60C9234D5D9C00016D41 /* OptimizelyConfig+ObjC.swift */; };
		6ECB60CB234D5D9C00016D41 /* OptimizelyConfig+ObjC.swift in Sources */ = {isa = PBXBuildFile; fileRef = 6ECB60C9234D5D9C00016D41 /* OptimizelyConfig+ObjC.swift */; };
		6ECB60CC234D5D9C00016D41 /* OptimizelyConfig+ObjC.swift in Sources */ = {isa = PBXBuildFile; fileRef = 6ECB60C9234D5D9C00016D41 /* OptimizelyConfig+ObjC.swift */; };
		6ECB60CD234D5D9C00016D41 /* OptimizelyConfig+ObjC.swift in Sources */ = {isa = PBXBuildFile; fileRef = 6ECB60C9234D5D9C00016D41 /* OptimizelyConfig+ObjC.swift */; };
		6ECB60CE234D5D9C00016D41 /* OptimizelyConfig+ObjC.swift in Sources */ = {isa = PBXBuildFile; fileRef = 6ECB60C9234D5D9C00016D41 /* OptimizelyConfig+ObjC.swift */; };
		6ECB60CF234D5D9C00016D41 /* OptimizelyConfig+ObjC.swift in Sources */ = {isa = PBXBuildFile; fileRef = 6ECB60C9234D5D9C00016D41 /* OptimizelyConfig+ObjC.swift */; };
		6ECB60D0234D5D9C00016D41 /* OptimizelyConfig+ObjC.swift in Sources */ = {isa = PBXBuildFile; fileRef = 6ECB60C9234D5D9C00016D41 /* OptimizelyConfig+ObjC.swift */; };
		6ECB60D1234D5D9C00016D41 /* OptimizelyConfig+ObjC.swift in Sources */ = {isa = PBXBuildFile; fileRef = 6ECB60C9234D5D9C00016D41 /* OptimizelyConfig+ObjC.swift */; };
		6ECB60D2234D5D9C00016D41 /* OptimizelyConfig+ObjC.swift in Sources */ = {isa = PBXBuildFile; fileRef = 6ECB60C9234D5D9C00016D41 /* OptimizelyConfig+ObjC.swift */; };
		6ECB60D3234D5D9C00016D41 /* OptimizelyConfig+ObjC.swift in Sources */ = {isa = PBXBuildFile; fileRef = 6ECB60C9234D5D9C00016D41 /* OptimizelyConfig+ObjC.swift */; };
		6ECB60D4234D5D9C00016D41 /* OptimizelyConfig+ObjC.swift in Sources */ = {isa = PBXBuildFile; fileRef = 6ECB60C9234D5D9C00016D41 /* OptimizelyConfig+ObjC.swift */; };
		6ECB60D5234D5D9C00016D41 /* OptimizelyConfig+ObjC.swift in Sources */ = {isa = PBXBuildFile; fileRef = 6ECB60C9234D5D9C00016D41 /* OptimizelyConfig+ObjC.swift */; };
		6ECB60D7234E601A00016D41 /* OptimizelyClientTests_OptimizelyConfig_Objc.m in Sources */ = {isa = PBXBuildFile; fileRef = 6ECB60D6234E601A00016D41 /* OptimizelyClientTests_OptimizelyConfig_Objc.m */; };
		6EF41A332522BE1900EAADF1 /* OptimizelyUserContextTests_Decide.swift in Sources */ = {isa = PBXBuildFile; fileRef = 6E2D34B8250AD14000A0CDFE /* OptimizelyUserContextTests_Decide.swift */; };
		6EF41A422522BE2100EAADF1 /* OptimizelyUserContextTests_Decide.swift in Sources */ = {isa = PBXBuildFile; fileRef = 6E2D34B8250AD14000A0CDFE /* OptimizelyUserContextTests_Decide.swift */; };
		6EF8DE0624B8DA58008B9488 /* decide_datafile.json in Resources */ = {isa = PBXBuildFile; fileRef = 6EF8DE0524B8DA58008B9488 /* decide_datafile.json */; };
		6EF8DE0724B8DA58008B9488 /* decide_datafile.json in Resources */ = {isa = PBXBuildFile; fileRef = 6EF8DE0524B8DA58008B9488 /* decide_datafile.json */; };
		6EF8DE0824B8DA58008B9488 /* decide_datafile.json in Resources */ = {isa = PBXBuildFile; fileRef = 6EF8DE0524B8DA58008B9488 /* decide_datafile.json */; };
		6EF8DE0C24BD1BB2008B9488 /* OptimizelyDecision.swift in Sources */ = {isa = PBXBuildFile; fileRef = 6EF8DE0A24BD1BB1008B9488 /* OptimizelyDecision.swift */; };
		6EF8DE0D24BD1BB2008B9488 /* OptimizelyDecision.swift in Sources */ = {isa = PBXBuildFile; fileRef = 6EF8DE0A24BD1BB1008B9488 /* OptimizelyDecision.swift */; };
		6EF8DE0E24BD1BB2008B9488 /* OptimizelyDecision.swift in Sources */ = {isa = PBXBuildFile; fileRef = 6EF8DE0A24BD1BB1008B9488 /* OptimizelyDecision.swift */; };
		6EF8DE0F24BD1BB2008B9488 /* OptimizelyDecision.swift in Sources */ = {isa = PBXBuildFile; fileRef = 6EF8DE0A24BD1BB1008B9488 /* OptimizelyDecision.swift */; };
		6EF8DE1024BD1BB2008B9488 /* OptimizelyDecision.swift in Sources */ = {isa = PBXBuildFile; fileRef = 6EF8DE0A24BD1BB1008B9488 /* OptimizelyDecision.swift */; };
		6EF8DE1124BD1BB2008B9488 /* OptimizelyDecision.swift in Sources */ = {isa = PBXBuildFile; fileRef = 6EF8DE0A24BD1BB1008B9488 /* OptimizelyDecision.swift */; };
		6EF8DE1224BD1BB2008B9488 /* OptimizelyDecision.swift in Sources */ = {isa = PBXBuildFile; fileRef = 6EF8DE0A24BD1BB1008B9488 /* OptimizelyDecision.swift */; };
		6EF8DE1324BD1BB2008B9488 /* OptimizelyDecision.swift in Sources */ = {isa = PBXBuildFile; fileRef = 6EF8DE0A24BD1BB1008B9488 /* OptimizelyDecision.swift */; };
		6EF8DE1424BD1BB2008B9488 /* OptimizelyDecision.swift in Sources */ = {isa = PBXBuildFile; fileRef = 6EF8DE0A24BD1BB1008B9488 /* OptimizelyDecision.swift */; };
		6EF8DE1524BD1BB2008B9488 /* OptimizelyDecision.swift in Sources */ = {isa = PBXBuildFile; fileRef = 6EF8DE0A24BD1BB1008B9488 /* OptimizelyDecision.swift */; };
		6EF8DE1624BD1BB2008B9488 /* OptimizelyDecision.swift in Sources */ = {isa = PBXBuildFile; fileRef = 6EF8DE0A24BD1BB1008B9488 /* OptimizelyDecision.swift */; };
		6EF8DE1724BD1BB2008B9488 /* OptimizelyDecision.swift in Sources */ = {isa = PBXBuildFile; fileRef = 6EF8DE0A24BD1BB1008B9488 /* OptimizelyDecision.swift */; };
		6EF8DE1824BD1BB2008B9488 /* OptimizelyDecision.swift in Sources */ = {isa = PBXBuildFile; fileRef = 6EF8DE0A24BD1BB1008B9488 /* OptimizelyDecision.swift */; };
		6EF8DE1924BD1BB2008B9488 /* OptimizelyDecision.swift in Sources */ = {isa = PBXBuildFile; fileRef = 6EF8DE0A24BD1BB1008B9488 /* OptimizelyDecision.swift */; };
		6EF8DE1A24BD1BB2008B9488 /* OptimizelyDecideOption.swift in Sources */ = {isa = PBXBuildFile; fileRef = 6EF8DE0B24BD1BB2008B9488 /* OptimizelyDecideOption.swift */; };
		6EF8DE1B24BD1BB2008B9488 /* OptimizelyDecideOption.swift in Sources */ = {isa = PBXBuildFile; fileRef = 6EF8DE0B24BD1BB2008B9488 /* OptimizelyDecideOption.swift */; };
		6EF8DE1C24BD1BB2008B9488 /* OptimizelyDecideOption.swift in Sources */ = {isa = PBXBuildFile; fileRef = 6EF8DE0B24BD1BB2008B9488 /* OptimizelyDecideOption.swift */; };
		6EF8DE1D24BD1BB2008B9488 /* OptimizelyDecideOption.swift in Sources */ = {isa = PBXBuildFile; fileRef = 6EF8DE0B24BD1BB2008B9488 /* OptimizelyDecideOption.swift */; };
		6EF8DE1E24BD1BB2008B9488 /* OptimizelyDecideOption.swift in Sources */ = {isa = PBXBuildFile; fileRef = 6EF8DE0B24BD1BB2008B9488 /* OptimizelyDecideOption.swift */; };
		6EF8DE1F24BD1BB2008B9488 /* OptimizelyDecideOption.swift in Sources */ = {isa = PBXBuildFile; fileRef = 6EF8DE0B24BD1BB2008B9488 /* OptimizelyDecideOption.swift */; };
		6EF8DE2024BD1BB2008B9488 /* OptimizelyDecideOption.swift in Sources */ = {isa = PBXBuildFile; fileRef = 6EF8DE0B24BD1BB2008B9488 /* OptimizelyDecideOption.swift */; };
		6EF8DE2124BD1BB2008B9488 /* OptimizelyDecideOption.swift in Sources */ = {isa = PBXBuildFile; fileRef = 6EF8DE0B24BD1BB2008B9488 /* OptimizelyDecideOption.swift */; };
		6EF8DE2224BD1BB2008B9488 /* OptimizelyDecideOption.swift in Sources */ = {isa = PBXBuildFile; fileRef = 6EF8DE0B24BD1BB2008B9488 /* OptimizelyDecideOption.swift */; };
		6EF8DE2324BD1BB2008B9488 /* OptimizelyDecideOption.swift in Sources */ = {isa = PBXBuildFile; fileRef = 6EF8DE0B24BD1BB2008B9488 /* OptimizelyDecideOption.swift */; };
		6EF8DE2424BD1BB2008B9488 /* OptimizelyDecideOption.swift in Sources */ = {isa = PBXBuildFile; fileRef = 6EF8DE0B24BD1BB2008B9488 /* OptimizelyDecideOption.swift */; };
		6EF8DE2524BD1BB2008B9488 /* OptimizelyDecideOption.swift in Sources */ = {isa = PBXBuildFile; fileRef = 6EF8DE0B24BD1BB2008B9488 /* OptimizelyDecideOption.swift */; };
		6EF8DE2624BD1BB2008B9488 /* OptimizelyDecideOption.swift in Sources */ = {isa = PBXBuildFile; fileRef = 6EF8DE0B24BD1BB2008B9488 /* OptimizelyDecideOption.swift */; };
		6EF8DE2724BD1BB2008B9488 /* OptimizelyDecideOption.swift in Sources */ = {isa = PBXBuildFile; fileRef = 6EF8DE0B24BD1BB2008B9488 /* OptimizelyDecideOption.swift */; };
		6EF8DE3124BF7D69008B9488 /* DecisionReasons.swift in Sources */ = {isa = PBXBuildFile; fileRef = 6EF8DE3024BF7D69008B9488 /* DecisionReasons.swift */; };
		6EF8DE3224BF7D69008B9488 /* DecisionReasons.swift in Sources */ = {isa = PBXBuildFile; fileRef = 6EF8DE3024BF7D69008B9488 /* DecisionReasons.swift */; };
		6EF8DE3324BF7D69008B9488 /* DecisionReasons.swift in Sources */ = {isa = PBXBuildFile; fileRef = 6EF8DE3024BF7D69008B9488 /* DecisionReasons.swift */; };
		6EF8DE3424BF7D69008B9488 /* DecisionReasons.swift in Sources */ = {isa = PBXBuildFile; fileRef = 6EF8DE3024BF7D69008B9488 /* DecisionReasons.swift */; };
		6EF8DE3524BF7D69008B9488 /* DecisionReasons.swift in Sources */ = {isa = PBXBuildFile; fileRef = 6EF8DE3024BF7D69008B9488 /* DecisionReasons.swift */; };
		6EF8DE3624BF7D69008B9488 /* DecisionReasons.swift in Sources */ = {isa = PBXBuildFile; fileRef = 6EF8DE3024BF7D69008B9488 /* DecisionReasons.swift */; };
		6EF8DE3724BF7D69008B9488 /* DecisionReasons.swift in Sources */ = {isa = PBXBuildFile; fileRef = 6EF8DE3024BF7D69008B9488 /* DecisionReasons.swift */; };
		6EF8DE3824BF7D69008B9488 /* DecisionReasons.swift in Sources */ = {isa = PBXBuildFile; fileRef = 6EF8DE3024BF7D69008B9488 /* DecisionReasons.swift */; };
		6EF8DE3924BF7D69008B9488 /* DecisionReasons.swift in Sources */ = {isa = PBXBuildFile; fileRef = 6EF8DE3024BF7D69008B9488 /* DecisionReasons.swift */; };
		6EF8DE3A24BF7D69008B9488 /* DecisionReasons.swift in Sources */ = {isa = PBXBuildFile; fileRef = 6EF8DE3024BF7D69008B9488 /* DecisionReasons.swift */; };
		6EF8DE3B24BF7D69008B9488 /* DecisionReasons.swift in Sources */ = {isa = PBXBuildFile; fileRef = 6EF8DE3024BF7D69008B9488 /* DecisionReasons.swift */; };
		6EF8DE3C24BF7D69008B9488 /* DecisionReasons.swift in Sources */ = {isa = PBXBuildFile; fileRef = 6EF8DE3024BF7D69008B9488 /* DecisionReasons.swift */; };
		6EF8DE3D24BF7D69008B9488 /* DecisionReasons.swift in Sources */ = {isa = PBXBuildFile; fileRef = 6EF8DE3024BF7D69008B9488 /* DecisionReasons.swift */; };
		6EF8DE3E24BF7D69008B9488 /* DecisionReasons.swift in Sources */ = {isa = PBXBuildFile; fileRef = 6EF8DE3024BF7D69008B9488 /* DecisionReasons.swift */; };
		BD1C3E8524E4399C0084B4DA /* SemanticVersion.swift in Sources */ = {isa = PBXBuildFile; fileRef = 0B97DD93249D327F003DE606 /* SemanticVersion.swift */; };
		BD64853C2491474500F30986 /* Optimizely.h in Headers */ = {isa = PBXBuildFile; fileRef = 6E75167A22C520D400B2B157 /* Optimizely.h */; settings = {ATTRIBUTES = (Public, ); }; };
		BD64853E2491474500F30986 /* Audience.swift in Sources */ = {isa = PBXBuildFile; fileRef = 6E75169822C520D400B2B157 /* Audience.swift */; };
		BD64853F2491474500F30986 /* OptimizelyClient+Extension.swift in Sources */ = {isa = PBXBuildFile; fileRef = 6E75167622C520D400B2B157 /* OptimizelyClient+Extension.swift */; };
		BD6485402491474500F30986 /* Attribute.swift in Sources */ = {isa = PBXBuildFile; fileRef = 6E75169D22C520D400B2B157 /* Attribute.swift */; };
		BD6485412491474500F30986 /* Group.swift in Sources */ = {isa = PBXBuildFile; fileRef = 6E75169522C520D400B2B157 /* Group.swift */; };
		BD6485422491474500F30986 /* DefaultBucketer.swift in Sources */ = {isa = PBXBuildFile; fileRef = 6E75167E22C520D400B2B157 /* DefaultBucketer.swift */; };
		BD6485432491474500F30986 /* DefaultDatafileHandler.swift in Sources */ = {isa = PBXBuildFile; fileRef = 6E75167D22C520D400B2B157 /* DefaultDatafileHandler.swift */; };
		BD6485442491474500F30986 /* OPTLogger.swift in Sources */ = {isa = PBXBuildFile; fileRef = 6E75166322C520D400B2B157 /* OPTLogger.swift */; };
		BD6485452491474500F30986 /* BatchEvent.swift in Sources */ = {isa = PBXBuildFile; fileRef = 6E75168A22C520D400B2B157 /* BatchEvent.swift */; };
		BD6485462491474500F30986 /* Event.swift in Sources */ = {isa = PBXBuildFile; fileRef = 6E75168C22C520D400B2B157 /* Event.swift */; };
		BD6485472491474500F30986 /* OPTEventDispatcher.swift in Sources */ = {isa = PBXBuildFile; fileRef = 6E75166522C520D400B2B157 /* OPTEventDispatcher.swift */; };
		BD6485482491474500F30986 /* DefaultNotificationCenter.swift in Sources */ = {isa = PBXBuildFile; fileRef = 6E75167F22C520D400B2B157 /* DefaultNotificationCenter.swift */; };
		BD6485492491474500F30986 /* OPTDecisionService.swift in Sources */ = {isa = PBXBuildFile; fileRef = 6E7516A322C520D400B2B157 /* OPTDecisionService.swift */; };
		BD64854A2491474500F30986 /* Utils.swift in Sources */ = {isa = PBXBuildFile; fileRef = 6E75167222C520D400B2B157 /* Utils.swift */; };
		BD64854B2491474500F30986 /* ArrayEventForDispatch+Extension.swift in Sources */ = {isa = PBXBuildFile; fileRef = 6E75167522C520D400B2B157 /* ArrayEventForDispatch+Extension.swift */; };
		BD64854C2491474500F30986 /* DefaultEventDispatcher.swift in Sources */ = {isa = PBXBuildFile; fileRef = 6E75166122C520D400B2B157 /* DefaultEventDispatcher.swift */; };
		BD64854D2491474500F30986 /* UserAttribute.swift in Sources */ = {isa = PBXBuildFile; fileRef = 6E75169C22C520D400B2B157 /* UserAttribute.swift */; };
		BD64854E2491474500F30986 /* BackgroundingCallbacks.swift in Sources */ = {isa = PBXBuildFile; fileRef = 6E75169F22C520D400B2B157 /* BackgroundingCallbacks.swift */; };
		BD64854F2491474500F30986 /* DataStoreFile.swift in Sources */ = {isa = PBXBuildFile; fileRef = 6E75168422C520D400B2B157 /* DataStoreFile.swift */; };
		BD6485502491474500F30986 /* OPTBucketer.swift in Sources */ = {isa = PBXBuildFile; fileRef = 6E7516A522C520D400B2B157 /* OPTBucketer.swift */; };
		BD6485512491474500F30986 /* OptimizelyResult.swift in Sources */ = {isa = PBXBuildFile; fileRef = 6E75166B22C520D400B2B157 /* OptimizelyResult.swift */; };
		BD6485522491474500F30986 /* Constants.swift in Sources */ = {isa = PBXBuildFile; fileRef = 6E75166D22C520D400B2B157 /* Constants.swift */; };
		BD6485532491474500F30986 /* DefaultLogger.swift in Sources */ = {isa = PBXBuildFile; fileRef = 6E75165F22C520D400B2B157 /* DefaultLogger.swift */; };
		BD6485542491474500F30986 /* Experiment.swift in Sources */ = {isa = PBXBuildFile; fileRef = 6E75169322C520D400B2B157 /* Experiment.swift */; };
		BD6485552491474500F30986 /* OptimizelyConfig+ObjC.swift in Sources */ = {isa = PBXBuildFile; fileRef = 6ECB60C9234D5D9C00016D41 /* OptimizelyConfig+ObjC.swift */; };
		BD6485562491474500F30986 /* SDKVersion.swift in Sources */ = {isa = PBXBuildFile; fileRef = 6E75167322C520D400B2B157 /* SDKVersion.swift */; };
		BD6485572491474500F30986 /* Project.swift in Sources */ = {isa = PBXBuildFile; fileRef = 6E75169222C520D400B2B157 /* Project.swift */; };
		BD6485582491474500F30986 /* AttributeValue.swift in Sources */ = {isa = PBXBuildFile; fileRef = 6E75169922C520D400B2B157 /* AttributeValue.swift */; };
		BD6485592491474500F30986 /* BatchEventBuilder.swift in Sources */ = {isa = PBXBuildFile; fileRef = 6E75168722C520D400B2B157 /* BatchEventBuilder.swift */; };
		BD64855A2491474500F30986 /* ConditionLeaf.swift in Sources */ = {isa = PBXBuildFile; fileRef = 6E75169A22C520D400B2B157 /* ConditionLeaf.swift */; };
		BD64855B2491474500F30986 /* OptimizelyJSON+ObjC.swift in Sources */ = {isa = PBXBuildFile; fileRef = C78CAFA324486E0A009FE876 /* OptimizelyJSON+ObjC.swift */; };
		BD64855C2491474500F30986 /* DataStoreUserDefaults.swift in Sources */ = {isa = PBXBuildFile; fileRef = 6E75168322C520D400B2B157 /* DataStoreUserDefaults.swift */; };
		BD64855D2491474500F30986 /* Array+Extension.swift in Sources */ = {isa = PBXBuildFile; fileRef = 6E75167822C520D400B2B157 /* Array+Extension.swift */; };
		BD64855E2491474500F30986 /* OPTDatafileHandler.swift in Sources */ = {isa = PBXBuildFile; fileRef = 6E7516A422C520D400B2B157 /* OPTDatafileHandler.swift */; };
		BD64855F2491474500F30986 /* ConditionHolder.swift in Sources */ = {isa = PBXBuildFile; fileRef = 6E75169B22C520D400B2B157 /* ConditionHolder.swift */; };
		BD6485602491474500F30986 /* OPTNotificationCenter.swift in Sources */ = {isa = PBXBuildFile; fileRef = 6E7516A022C520D400B2B157 /* OPTNotificationCenter.swift */; };
		BD6485612491474500F30986 /* Variable.swift in Sources */ = {isa = PBXBuildFile; fileRef = 6E75169622C520D400B2B157 /* Variable.swift */; };
		BD6485622491474500F30986 /* MurmurHash3.swift in Sources */ = {isa = PBXBuildFile; fileRef = 6E75166E22C520D400B2B157 /* MurmurHash3.swift */; };
		BD6485632491474500F30986 /* FeatureVariable.swift in Sources */ = {isa = PBXBuildFile; fileRef = 6E75168E22C520D400B2B157 /* FeatureVariable.swift */; };
		BD6485642491474500F30986 /* Rollout.swift in Sources */ = {isa = PBXBuildFile; fileRef = 6E75168F22C520D400B2B157 /* Rollout.swift */; };
		BD6485652491474500F30986 /* DataStoreQueueStackImpl+Extension.swift in Sources */ = {isa = PBXBuildFile; fileRef = 6E75167722C520D400B2B157 /* DataStoreQueueStackImpl+Extension.swift */; };
		BD6485662491474500F30986 /* OptimizelyJSON.swift in Sources */ = {isa = PBXBuildFile; fileRef = C78CAF572445AD8D009FE876 /* OptimizelyJSON.swift */; };
		BD6485672491474500F30986 /* OptimizelyClient.swift in Sources */ = {isa = PBXBuildFile; fileRef = 6E75166922C520D400B2B157 /* OptimizelyClient.swift */; };
		BD6485682491474500F30986 /* FeatureFlag.swift in Sources */ = {isa = PBXBuildFile; fileRef = 6E75169422C520D400B2B157 /* FeatureFlag.swift */; };
		BD6485692491474500F30986 /* HandlerRegistryService.swift in Sources */ = {isa = PBXBuildFile; fileRef = 6E75166F22C520D400B2B157 /* HandlerRegistryService.swift */; };
		BD64856A2491474500F30986 /* Variation.swift in Sources */ = {isa = PBXBuildFile; fileRef = 6E75169022C520D400B2B157 /* Variation.swift */; };
		BD64856B2491474500F30986 /* ProjectConfig.swift in Sources */ = {isa = PBXBuildFile; fileRef = 6E75168D22C520D400B2B157 /* ProjectConfig.swift */; };
		BD64856C2491474500F30986 /* DataStoreQueueStackImpl.swift in Sources */ = {isa = PBXBuildFile; fileRef = 6E75168522C520D400B2B157 /* DataStoreQueueStackImpl.swift */; };
		BD64856D2491474500F30986 /* OptimizelyError.swift in Sources */ = {isa = PBXBuildFile; fileRef = 6E75166722C520D400B2B157 /* OptimizelyError.swift */; };
		BD64856E2491474500F30986 /* EventForDispatch.swift in Sources */ = {isa = PBXBuildFile; fileRef = 6E75168B22C520D400B2B157 /* EventForDispatch.swift */; };
		BD64856F2491474500F30986 /* OptimizelyClient+ObjC.swift in Sources */ = {isa = PBXBuildFile; fileRef = 6E75166A22C520D400B2B157 /* OptimizelyClient+ObjC.swift */; };
		BD6485702491474500F30986 /* OPTUserProfileService.swift in Sources */ = {isa = PBXBuildFile; fileRef = 6E75166422C520D400B2B157 /* OPTUserProfileService.swift */; };
		BD6485712491474500F30986 /* DefaultUserProfileService.swift in Sources */ = {isa = PBXBuildFile; fileRef = 6E75166022C520D400B2B157 /* DefaultUserProfileService.swift */; };
		BD6485722491474500F30986 /* DataStoreQueueStack.swift in Sources */ = {isa = PBXBuildFile; fileRef = 6E7516A122C520D400B2B157 /* DataStoreQueueStack.swift */; };
		BD6485732491474500F30986 /* OptimizelyConfig.swift in Sources */ = {isa = PBXBuildFile; fileRef = 6EA2CC232345618E001E7531 /* OptimizelyConfig.swift */; };
		BD6485742491474500F30986 /* OPTDataStore.swift in Sources */ = {isa = PBXBuildFile; fileRef = 6E7516A222C520D400B2B157 /* OPTDataStore.swift */; };
		BD6485752491474500F30986 /* DefaultDecisionService.swift in Sources */ = {isa = PBXBuildFile; fileRef = 6E75168022C520D400B2B157 /* DefaultDecisionService.swift */; };
		BD6485762491474500F30986 /* OptimizelyLogLevel.swift in Sources */ = {isa = PBXBuildFile; fileRef = 6E75166822C520D400B2B157 /* OptimizelyLogLevel.swift */; };
		BD6485772491474500F30986 /* TrafficAllocation.swift in Sources */ = {isa = PBXBuildFile; fileRef = 6E75169122C520D400B2B157 /* TrafficAllocation.swift */; };
		BD6485782491474500F30986 /* DataStoreMemory.swift in Sources */ = {isa = PBXBuildFile; fileRef = 6E75168222C520D400B2B157 /* DataStoreMemory.swift */; };
		BD6485792491474500F30986 /* LogMessage.swift in Sources */ = {isa = PBXBuildFile; fileRef = 6E75167022C520D400B2B157 /* LogMessage.swift */; };
		BD64857A2491474500F30986 /* AtomicProperty.swift in Sources */ = {isa = PBXBuildFile; fileRef = 6E75167122C520D400B2B157 /* AtomicProperty.swift */; };
		BD64857B2491474500F30986 /* Notifications.swift in Sources */ = {isa = PBXBuildFile; fileRef = 6E34A6162319EBB700BAE302 /* Notifications.swift */; };
		C78CAF582445AD8D009FE876 /* OptimizelyJSON.swift in Sources */ = {isa = PBXBuildFile; fileRef = C78CAF572445AD8D009FE876 /* OptimizelyJSON.swift */; };
		C78CAF592445AD8D009FE876 /* OptimizelyJSON.swift in Sources */ = {isa = PBXBuildFile; fileRef = C78CAF572445AD8D009FE876 /* OptimizelyJSON.swift */; };
		C78CAF5A2445AD8D009FE876 /* OptimizelyJSON.swift in Sources */ = {isa = PBXBuildFile; fileRef = C78CAF572445AD8D009FE876 /* OptimizelyJSON.swift */; };
		C78CAF5B2445AD8D009FE876 /* OptimizelyJSON.swift in Sources */ = {isa = PBXBuildFile; fileRef = C78CAF572445AD8D009FE876 /* OptimizelyJSON.swift */; };
		C78CAF5C2445AD8D009FE876 /* OptimizelyJSON.swift in Sources */ = {isa = PBXBuildFile; fileRef = C78CAF572445AD8D009FE876 /* OptimizelyJSON.swift */; };
		C78CAF5D2445AD8D009FE876 /* OptimizelyJSON.swift in Sources */ = {isa = PBXBuildFile; fileRef = C78CAF572445AD8D009FE876 /* OptimizelyJSON.swift */; };
		C78CAF5E2445AD8D009FE876 /* OptimizelyJSON.swift in Sources */ = {isa = PBXBuildFile; fileRef = C78CAF572445AD8D009FE876 /* OptimizelyJSON.swift */; };
		C78CAF5F2445AD8D009FE876 /* OptimizelyJSON.swift in Sources */ = {isa = PBXBuildFile; fileRef = C78CAF572445AD8D009FE876 /* OptimizelyJSON.swift */; };
		C78CAF602445AD8D009FE876 /* OptimizelyJSON.swift in Sources */ = {isa = PBXBuildFile; fileRef = C78CAF572445AD8D009FE876 /* OptimizelyJSON.swift */; };
		C78CAF612445AD8D009FE876 /* OptimizelyJSON.swift in Sources */ = {isa = PBXBuildFile; fileRef = C78CAF572445AD8D009FE876 /* OptimizelyJSON.swift */; };
		C78CAF622445AD8D009FE876 /* OptimizelyJSON.swift in Sources */ = {isa = PBXBuildFile; fileRef = C78CAF572445AD8D009FE876 /* OptimizelyJSON.swift */; };
		C78CAF632445AD8D009FE876 /* OptimizelyJSON.swift in Sources */ = {isa = PBXBuildFile; fileRef = C78CAF572445AD8D009FE876 /* OptimizelyJSON.swift */; };
		C78CAF642445AD8D009FE876 /* OptimizelyJSON.swift in Sources */ = {isa = PBXBuildFile; fileRef = C78CAF572445AD8D009FE876 /* OptimizelyJSON.swift */; };
		C78CAF7424482C86009FE876 /* OptimizelyClientTests_OptimizelyJSON.swift in Sources */ = {isa = PBXBuildFile; fileRef = C78CAF652446DB91009FE876 /* OptimizelyClientTests_OptimizelyJSON.swift */; };
		C78CAF8624485029009FE876 /* OptimizelyClientTests_OptimizelyJSON_Objc.m in Sources */ = {isa = PBXBuildFile; fileRef = C78CAF8524485029009FE876 /* OptimizelyClientTests_OptimizelyJSON_Objc.m */; };
		C78CAFA424486E0A009FE876 /* OptimizelyJSON+ObjC.swift in Sources */ = {isa = PBXBuildFile; fileRef = C78CAFA324486E0A009FE876 /* OptimizelyJSON+ObjC.swift */; };
		C78CAFA524486E0A009FE876 /* OptimizelyJSON+ObjC.swift in Sources */ = {isa = PBXBuildFile; fileRef = C78CAFA324486E0A009FE876 /* OptimizelyJSON+ObjC.swift */; };
		C78CAFA624486E0A009FE876 /* OptimizelyJSON+ObjC.swift in Sources */ = {isa = PBXBuildFile; fileRef = C78CAFA324486E0A009FE876 /* OptimizelyJSON+ObjC.swift */; };
		C78CAFA724486E0A009FE876 /* OptimizelyJSON+ObjC.swift in Sources */ = {isa = PBXBuildFile; fileRef = C78CAFA324486E0A009FE876 /* OptimizelyJSON+ObjC.swift */; };
		C78CAFA824486E0A009FE876 /* OptimizelyJSON+ObjC.swift in Sources */ = {isa = PBXBuildFile; fileRef = C78CAFA324486E0A009FE876 /* OptimizelyJSON+ObjC.swift */; };
		C78CAFA924486E0A009FE876 /* OptimizelyJSON+ObjC.swift in Sources */ = {isa = PBXBuildFile; fileRef = C78CAFA324486E0A009FE876 /* OptimizelyJSON+ObjC.swift */; };
		C78CAFAA24486E0A009FE876 /* OptimizelyJSON+ObjC.swift in Sources */ = {isa = PBXBuildFile; fileRef = C78CAFA324486E0A009FE876 /* OptimizelyJSON+ObjC.swift */; };
		C78CAFAB24486E0A009FE876 /* OptimizelyJSON+ObjC.swift in Sources */ = {isa = PBXBuildFile; fileRef = C78CAFA324486E0A009FE876 /* OptimizelyJSON+ObjC.swift */; };
		C78CAFAC24486E0A009FE876 /* OptimizelyJSON+ObjC.swift in Sources */ = {isa = PBXBuildFile; fileRef = C78CAFA324486E0A009FE876 /* OptimizelyJSON+ObjC.swift */; };
		C78CAFAD24486E0A009FE876 /* OptimizelyJSON+ObjC.swift in Sources */ = {isa = PBXBuildFile; fileRef = C78CAFA324486E0A009FE876 /* OptimizelyJSON+ObjC.swift */; };
		C78CAFAE24486E0A009FE876 /* OptimizelyJSON+ObjC.swift in Sources */ = {isa = PBXBuildFile; fileRef = C78CAFA324486E0A009FE876 /* OptimizelyJSON+ObjC.swift */; };
		C78CAFAF24486E0A009FE876 /* OptimizelyJSON+ObjC.swift in Sources */ = {isa = PBXBuildFile; fileRef = C78CAFA324486E0A009FE876 /* OptimizelyJSON+ObjC.swift */; };
		C78CAFB024486E0A009FE876 /* OptimizelyJSON+ObjC.swift in Sources */ = {isa = PBXBuildFile; fileRef = C78CAFA324486E0A009FE876 /* OptimizelyJSON+ObjC.swift */; };
/* End PBXBuildFile section */

/* Begin PBXContainerItemProxy section */
		6E14CD692423F80B00010234 /* PBXContainerItemProxy */ = {
			isa = PBXContainerItemProxy;
			containerPortal = 0B7CB0B921AC5FE2007B77E5 /* Project object */;
			proxyType = 1;
			remoteGlobalIDString = 6EBAEB6B21E3FEF800D13AA9;
			remoteInfo = "OptimizelySwiftSDK-iOS";
		};
		6E614DD721E3F38A005982A1 /* PBXContainerItemProxy */ = {
			isa = PBXContainerItemProxy;
			containerPortal = 0B7CB0B921AC5FE2007B77E5 /* Project object */;
			proxyType = 1;
			remoteGlobalIDString = 6E614DCC21E3F389005982A1;
			remoteInfo = OptimizelySwiftSDKtvOS;
		};
		6E636B922236C91F00AF3CEF /* PBXContainerItemProxy */ = {
			isa = PBXContainerItemProxy;
			containerPortal = 0B7CB0B921AC5FE2007B77E5 /* Project object */;
			proxyType = 1;
			remoteGlobalIDString = 6EBAEB6B21E3FEF800D13AA9;
			remoteInfo = "OptimizelySwiftSDK-iOS";
		};
		6E636BA12236C96700AF3CEF /* PBXContainerItemProxy */ = {
			isa = PBXContainerItemProxy;
			containerPortal = 0B7CB0B921AC5FE2007B77E5 /* Project object */;
			proxyType = 1;
			remoteGlobalIDString = 6EBAEB6B21E3FEF800D13AA9;
			remoteInfo = "OptimizelySwiftSDK-iOS";
		};
		6EA4250E2218E41600B074B5 /* PBXContainerItemProxy */ = {
			isa = PBXContainerItemProxy;
			containerPortal = 0B7CB0B921AC5FE2007B77E5 /* Project object */;
			proxyType = 1;
			remoteGlobalIDString = 6E614DCC21E3F389005982A1;
			remoteInfo = "OptimizelySwiftSDK-tvOS";
		};
		6EA425612218E58400B074B5 /* PBXContainerItemProxy */ = {
			isa = PBXContainerItemProxy;
			containerPortal = 0B7CB0B921AC5FE2007B77E5 /* Project object */;
			proxyType = 1;
			remoteGlobalIDString = 6E614DCC21E3F389005982A1;
			remoteInfo = "OptimizelySwiftSDK-tvOS";
		};
		6EA425702218E60A00B074B5 /* PBXContainerItemProxy */ = {
			isa = PBXContainerItemProxy;
			containerPortal = 0B7CB0B921AC5FE2007B77E5 /* Project object */;
			proxyType = 1;
			remoteGlobalIDString = 6EBAEB6B21E3FEF800D13AA9;
			remoteInfo = "OptimizelySwiftSDK-iOS";
		};
		6EA4257F2218E61F00B074B5 /* PBXContainerItemProxy */ = {
			isa = PBXContainerItemProxy;
			containerPortal = 0B7CB0B921AC5FE2007B77E5 /* Project object */;
			proxyType = 1;
			remoteGlobalIDString = 6EBAEB6B21E3FEF800D13AA9;
			remoteInfo = "OptimizelySwiftSDK-iOS";
		};
		6EA426612219242100B074B5 /* PBXContainerItemProxy */ = {
			isa = PBXContainerItemProxy;
			containerPortal = 0B7CB0B921AC5FE2007B77E5 /* Project object */;
			proxyType = 1;
			remoteGlobalIDString = 6EBAEB6B21E3FEF800D13AA9;
			remoteInfo = "OptimizelySwiftSDK-iOS";
		};
		6EA426702219243D00B074B5 /* PBXContainerItemProxy */ = {
			isa = PBXContainerItemProxy;
			containerPortal = 0B7CB0B921AC5FE2007B77E5 /* Project object */;
			proxyType = 1;
			remoteGlobalIDString = 6E614DCC21E3F389005982A1;
			remoteInfo = "OptimizelySwiftSDK-tvOS";
		};
		6EBAEB7621E3FEF900D13AA9 /* PBXContainerItemProxy */ = {
			isa = PBXContainerItemProxy;
			containerPortal = 0B7CB0B921AC5FE2007B77E5 /* Project object */;
			proxyType = 1;
			remoteGlobalIDString = 6EBAEB6B21E3FEF800D13AA9;
			remoteInfo = OptimizelySwiftSDKiOS;
		};
/* End PBXContainerItemProxy section */

/* Begin PBXFileReference section */
		0B97DD93249D327F003DE606 /* SemanticVersion.swift */ = {isa = PBXFileReference; fileEncoding = 4; lastKnownFileType = sourcecode.swift; path = SemanticVersion.swift; sourceTree = "<group>"; };
		0B97DD96249D332C003DE606 /* SemanticVersionTests.swift */ = {isa = PBXFileReference; lastKnownFileType = sourcecode.swift; path = SemanticVersionTests.swift; sourceTree = "<group>"; };
		6E14CD632423F80B00010234 /* OptimizelyTests-Batch-iOS.xctest */ = {isa = PBXFileReference; explicitFileType = wrapper.cfbundle; includeInIndex = 0; path = "OptimizelyTests-Batch-iOS.xctest"; sourceTree = BUILT_PRODUCTS_DIR; };
		6E2D34B8250AD14000A0CDFE /* OptimizelyUserContextTests_Decide.swift */ = {isa = PBXFileReference; fileEncoding = 4; lastKnownFileType = sourcecode.swift; path = OptimizelyUserContextTests_Decide.swift; sourceTree = "<group>"; };
		6E34A6162319EBB700BAE302 /* Notifications.swift */ = {isa = PBXFileReference; fileEncoding = 4; lastKnownFileType = sourcecode.swift; path = Notifications.swift; sourceTree = "<group>"; };
		6E34A623231ED04900BAE302 /* empty_datafile_new_project_id.json */ = {isa = PBXFileReference; fileEncoding = 4; lastKnownFileType = text.json; path = empty_datafile_new_project_id.json; sourceTree = "<group>"; };
		6E34A624231ED04900BAE302 /* empty_datafile_new_revision.json */ = {isa = PBXFileReference; fileEncoding = 4; lastKnownFileType = text.json; path = empty_datafile_new_revision.json; sourceTree = "<group>"; };
		6E34A63D231ED28600BAE302 /* empty_datafile_new_account_id.json */ = {isa = PBXFileReference; fileEncoding = 4; lastKnownFileType = text.json; path = empty_datafile_new_account_id.json; sourceTree = "<group>"; };
		6E5AB69123F6130C007A82B1 /* OptimizelyClientTests_Init_Sync.swift */ = {isa = PBXFileReference; fileEncoding = 4; lastKnownFileType = sourcecode.swift; path = OptimizelyClientTests_Init_Sync.swift; sourceTree = "<group>"; };
		6E5AB69223F6130D007A82B1 /* OptimizelyClientTests_Init_Async.swift */ = {isa = PBXFileReference; fileEncoding = 4; lastKnownFileType = sourcecode.swift; path = OptimizelyClientTests_Init_Async.swift; sourceTree = "<group>"; };
		6E614DCD21E3F389005982A1 /* Optimizely.framework */ = {isa = PBXFileReference; explicitFileType = wrapper.framework; includeInIndex = 0; path = Optimizely.framework; sourceTree = BUILT_PRODUCTS_DIR; };
		6E614DD521E3F38A005982A1 /* OptimizelyTests-tvOS.xctest */ = {isa = PBXFileReference; explicitFileType = wrapper.cfbundle; includeInIndex = 0; path = "OptimizelyTests-tvOS.xctest"; sourceTree = BUILT_PRODUCTS_DIR; };
		6E636B8C2236C91F00AF3CEF /* OptimizelyTests-APIs-iOS.xctest */ = {isa = PBXFileReference; explicitFileType = wrapper.cfbundle; includeInIndex = 0; path = "OptimizelyTests-APIs-iOS.xctest"; sourceTree = BUILT_PRODUCTS_DIR; };
		6E636B9B2236C96700AF3CEF /* OptimizelyTests-Legacy-iOS.xctest */ = {isa = PBXFileReference; explicitFileType = wrapper.cfbundle; includeInIndex = 0; path = "OptimizelyTests-Legacy-iOS.xctest"; sourceTree = BUILT_PRODUCTS_DIR; };
		6E6BE009237F547200FE8274 /* optimizely_config_datafile.json */ = {isa = PBXFileReference; fileEncoding = 4; lastKnownFileType = text.json; path = optimizely_config_datafile.json; sourceTree = "<group>"; };
		6E6BE00A237F547200FE8274 /* optimizely_config_expected.json */ = {isa = PBXFileReference; fileEncoding = 4; lastKnownFileType = text.json; path = optimizely_config_expected.json; sourceTree = "<group>"; };
		6E75165F22C520D400B2B157 /* DefaultLogger.swift */ = {isa = PBXFileReference; fileEncoding = 4; lastKnownFileType = sourcecode.swift; path = DefaultLogger.swift; sourceTree = "<group>"; };
		6E75166022C520D400B2B157 /* DefaultUserProfileService.swift */ = {isa = PBXFileReference; fileEncoding = 4; lastKnownFileType = sourcecode.swift; path = DefaultUserProfileService.swift; sourceTree = "<group>"; };
		6E75166122C520D400B2B157 /* DefaultEventDispatcher.swift */ = {isa = PBXFileReference; fileEncoding = 4; lastKnownFileType = sourcecode.swift; path = DefaultEventDispatcher.swift; sourceTree = "<group>"; };
		6E75166322C520D400B2B157 /* OPTLogger.swift */ = {isa = PBXFileReference; fileEncoding = 4; lastKnownFileType = sourcecode.swift; path = OPTLogger.swift; sourceTree = "<group>"; };
		6E75166422C520D400B2B157 /* OPTUserProfileService.swift */ = {isa = PBXFileReference; fileEncoding = 4; lastKnownFileType = sourcecode.swift; path = OPTUserProfileService.swift; sourceTree = "<group>"; };
		6E75166522C520D400B2B157 /* OPTEventDispatcher.swift */ = {isa = PBXFileReference; fileEncoding = 4; lastKnownFileType = sourcecode.swift; path = OPTEventDispatcher.swift; sourceTree = "<group>"; };
		6E75166722C520D400B2B157 /* OptimizelyError.swift */ = {isa = PBXFileReference; fileEncoding = 4; lastKnownFileType = sourcecode.swift; path = OptimizelyError.swift; sourceTree = "<group>"; };
		6E75166822C520D400B2B157 /* OptimizelyLogLevel.swift */ = {isa = PBXFileReference; fileEncoding = 4; lastKnownFileType = sourcecode.swift; path = OptimizelyLogLevel.swift; sourceTree = "<group>"; };
		6E75166922C520D400B2B157 /* OptimizelyClient.swift */ = {isa = PBXFileReference; fileEncoding = 4; lastKnownFileType = sourcecode.swift; path = OptimizelyClient.swift; sourceTree = "<group>"; };
		6E75166A22C520D400B2B157 /* OptimizelyClient+ObjC.swift */ = {isa = PBXFileReference; fileEncoding = 4; lastKnownFileType = sourcecode.swift; path = "OptimizelyClient+ObjC.swift"; sourceTree = "<group>"; };
		6E75166B22C520D400B2B157 /* OptimizelyResult.swift */ = {isa = PBXFileReference; fileEncoding = 4; lastKnownFileType = sourcecode.swift; path = OptimizelyResult.swift; sourceTree = "<group>"; };
		6E75166D22C520D400B2B157 /* Constants.swift */ = {isa = PBXFileReference; fileEncoding = 4; lastKnownFileType = sourcecode.swift; path = Constants.swift; sourceTree = "<group>"; };
		6E75166E22C520D400B2B157 /* MurmurHash3.swift */ = {isa = PBXFileReference; fileEncoding = 4; lastKnownFileType = sourcecode.swift; path = MurmurHash3.swift; sourceTree = "<group>"; };
		6E75166F22C520D400B2B157 /* HandlerRegistryService.swift */ = {isa = PBXFileReference; fileEncoding = 4; lastKnownFileType = sourcecode.swift; path = HandlerRegistryService.swift; sourceTree = "<group>"; };
		6E75167022C520D400B2B157 /* LogMessage.swift */ = {isa = PBXFileReference; fileEncoding = 4; lastKnownFileType = sourcecode.swift; path = LogMessage.swift; sourceTree = "<group>"; };
		6E75167122C520D400B2B157 /* AtomicProperty.swift */ = {isa = PBXFileReference; fileEncoding = 4; lastKnownFileType = sourcecode.swift; path = AtomicProperty.swift; sourceTree = "<group>"; };
		6E75167222C520D400B2B157 /* Utils.swift */ = {isa = PBXFileReference; fileEncoding = 4; lastKnownFileType = sourcecode.swift; path = Utils.swift; sourceTree = "<group>"; };
		6E75167322C520D400B2B157 /* SDKVersion.swift */ = {isa = PBXFileReference; fileEncoding = 4; lastKnownFileType = sourcecode.swift; path = SDKVersion.swift; sourceTree = "<group>"; };
		6E75167522C520D400B2B157 /* ArrayEventForDispatch+Extension.swift */ = {isa = PBXFileReference; fileEncoding = 4; lastKnownFileType = sourcecode.swift; path = "ArrayEventForDispatch+Extension.swift"; sourceTree = "<group>"; };
		6E75167622C520D400B2B157 /* OptimizelyClient+Extension.swift */ = {isa = PBXFileReference; fileEncoding = 4; lastKnownFileType = sourcecode.swift; path = "OptimizelyClient+Extension.swift"; sourceTree = "<group>"; };
		6E75167722C520D400B2B157 /* DataStoreQueueStackImpl+Extension.swift */ = {isa = PBXFileReference; fileEncoding = 4; lastKnownFileType = sourcecode.swift; path = "DataStoreQueueStackImpl+Extension.swift"; sourceTree = "<group>"; };
		6E75167822C520D400B2B157 /* Array+Extension.swift */ = {isa = PBXFileReference; fileEncoding = 4; lastKnownFileType = sourcecode.swift; path = "Array+Extension.swift"; sourceTree = "<group>"; };
		6E75167A22C520D400B2B157 /* Optimizely.h */ = {isa = PBXFileReference; fileEncoding = 4; lastKnownFileType = sourcecode.c.h; path = Optimizely.h; sourceTree = "<group>"; };
		6E75167B22C520D400B2B157 /* Info.plist */ = {isa = PBXFileReference; fileEncoding = 4; lastKnownFileType = text.plist.xml; path = Info.plist; sourceTree = "<group>"; };
		6E75167D22C520D400B2B157 /* DefaultDatafileHandler.swift */ = {isa = PBXFileReference; fileEncoding = 4; lastKnownFileType = sourcecode.swift; path = DefaultDatafileHandler.swift; sourceTree = "<group>"; };
		6E75167E22C520D400B2B157 /* DefaultBucketer.swift */ = {isa = PBXFileReference; fileEncoding = 4; lastKnownFileType = sourcecode.swift; path = DefaultBucketer.swift; sourceTree = "<group>"; };
		6E75167F22C520D400B2B157 /* DefaultNotificationCenter.swift */ = {isa = PBXFileReference; fileEncoding = 4; lastKnownFileType = sourcecode.swift; path = DefaultNotificationCenter.swift; sourceTree = "<group>"; };
		6E75168022C520D400B2B157 /* DefaultDecisionService.swift */ = {isa = PBXFileReference; fileEncoding = 4; lastKnownFileType = sourcecode.swift; path = DefaultDecisionService.swift; sourceTree = "<group>"; };
		6E75168222C520D400B2B157 /* DataStoreMemory.swift */ = {isa = PBXFileReference; fileEncoding = 4; lastKnownFileType = sourcecode.swift; path = DataStoreMemory.swift; sourceTree = "<group>"; };
		6E75168322C520D400B2B157 /* DataStoreUserDefaults.swift */ = {isa = PBXFileReference; fileEncoding = 4; lastKnownFileType = sourcecode.swift; path = DataStoreUserDefaults.swift; sourceTree = "<group>"; };
		6E75168422C520D400B2B157 /* DataStoreFile.swift */ = {isa = PBXFileReference; fileEncoding = 4; lastKnownFileType = sourcecode.swift; path = DataStoreFile.swift; sourceTree = "<group>"; };
		6E75168522C520D400B2B157 /* DataStoreQueueStackImpl.swift */ = {isa = PBXFileReference; fileEncoding = 4; lastKnownFileType = sourcecode.swift; path = DataStoreQueueStackImpl.swift; sourceTree = "<group>"; };
		6E75168722C520D400B2B157 /* BatchEventBuilder.swift */ = {isa = PBXFileReference; fileEncoding = 4; lastKnownFileType = sourcecode.swift; path = BatchEventBuilder.swift; sourceTree = "<group>"; };
		6E75168A22C520D400B2B157 /* BatchEvent.swift */ = {isa = PBXFileReference; fileEncoding = 4; lastKnownFileType = sourcecode.swift; path = BatchEvent.swift; sourceTree = "<group>"; };
		6E75168B22C520D400B2B157 /* EventForDispatch.swift */ = {isa = PBXFileReference; fileEncoding = 4; lastKnownFileType = sourcecode.swift; path = EventForDispatch.swift; sourceTree = "<group>"; };
		6E75168C22C520D400B2B157 /* Event.swift */ = {isa = PBXFileReference; fileEncoding = 4; lastKnownFileType = sourcecode.swift; path = Event.swift; sourceTree = "<group>"; };
		6E75168D22C520D400B2B157 /* ProjectConfig.swift */ = {isa = PBXFileReference; fileEncoding = 4; lastKnownFileType = sourcecode.swift; path = ProjectConfig.swift; sourceTree = "<group>"; };
		6E75168E22C520D400B2B157 /* FeatureVariable.swift */ = {isa = PBXFileReference; fileEncoding = 4; lastKnownFileType = sourcecode.swift; path = FeatureVariable.swift; sourceTree = "<group>"; };
		6E75168F22C520D400B2B157 /* Rollout.swift */ = {isa = PBXFileReference; fileEncoding = 4; lastKnownFileType = sourcecode.swift; path = Rollout.swift; sourceTree = "<group>"; };
		6E75169022C520D400B2B157 /* Variation.swift */ = {isa = PBXFileReference; fileEncoding = 4; lastKnownFileType = sourcecode.swift; path = Variation.swift; sourceTree = "<group>"; };
		6E75169122C520D400B2B157 /* TrafficAllocation.swift */ = {isa = PBXFileReference; fileEncoding = 4; lastKnownFileType = sourcecode.swift; path = TrafficAllocation.swift; sourceTree = "<group>"; };
		6E75169222C520D400B2B157 /* Project.swift */ = {isa = PBXFileReference; fileEncoding = 4; lastKnownFileType = sourcecode.swift; path = Project.swift; sourceTree = "<group>"; };
		6E75169322C520D400B2B157 /* Experiment.swift */ = {isa = PBXFileReference; fileEncoding = 4; lastKnownFileType = sourcecode.swift; path = Experiment.swift; sourceTree = "<group>"; };
		6E75169422C520D400B2B157 /* FeatureFlag.swift */ = {isa = PBXFileReference; fileEncoding = 4; lastKnownFileType = sourcecode.swift; path = FeatureFlag.swift; sourceTree = "<group>"; };
		6E75169522C520D400B2B157 /* Group.swift */ = {isa = PBXFileReference; fileEncoding = 4; lastKnownFileType = sourcecode.swift; path = Group.swift; sourceTree = "<group>"; };
		6E75169622C520D400B2B157 /* Variable.swift */ = {isa = PBXFileReference; fileEncoding = 4; lastKnownFileType = sourcecode.swift; path = Variable.swift; sourceTree = "<group>"; };
		6E75169822C520D400B2B157 /* Audience.swift */ = {isa = PBXFileReference; fileEncoding = 4; lastKnownFileType = sourcecode.swift; path = Audience.swift; sourceTree = "<group>"; };
		6E75169922C520D400B2B157 /* AttributeValue.swift */ = {isa = PBXFileReference; fileEncoding = 4; lastKnownFileType = sourcecode.swift; path = AttributeValue.swift; sourceTree = "<group>"; };
		6E75169A22C520D400B2B157 /* ConditionLeaf.swift */ = {isa = PBXFileReference; fileEncoding = 4; lastKnownFileType = sourcecode.swift; path = ConditionLeaf.swift; sourceTree = "<group>"; };
		6E75169B22C520D400B2B157 /* ConditionHolder.swift */ = {isa = PBXFileReference; fileEncoding = 4; lastKnownFileType = sourcecode.swift; path = ConditionHolder.swift; sourceTree = "<group>"; };
		6E75169C22C520D400B2B157 /* UserAttribute.swift */ = {isa = PBXFileReference; fileEncoding = 4; lastKnownFileType = sourcecode.swift; path = UserAttribute.swift; sourceTree = "<group>"; };
		6E75169D22C520D400B2B157 /* Attribute.swift */ = {isa = PBXFileReference; fileEncoding = 4; lastKnownFileType = sourcecode.swift; path = Attribute.swift; sourceTree = "<group>"; };
		6E75169F22C520D400B2B157 /* BackgroundingCallbacks.swift */ = {isa = PBXFileReference; fileEncoding = 4; lastKnownFileType = sourcecode.swift; path = BackgroundingCallbacks.swift; sourceTree = "<group>"; };
		6E7516A022C520D400B2B157 /* OPTNotificationCenter.swift */ = {isa = PBXFileReference; fileEncoding = 4; lastKnownFileType = sourcecode.swift; path = OPTNotificationCenter.swift; sourceTree = "<group>"; };
		6E7516A122C520D400B2B157 /* DataStoreQueueStack.swift */ = {isa = PBXFileReference; fileEncoding = 4; lastKnownFileType = sourcecode.swift; path = DataStoreQueueStack.swift; sourceTree = "<group>"; };
		6E7516A222C520D400B2B157 /* OPTDataStore.swift */ = {isa = PBXFileReference; fileEncoding = 4; lastKnownFileType = sourcecode.swift; path = OPTDataStore.swift; sourceTree = "<group>"; };
		6E7516A322C520D400B2B157 /* OPTDecisionService.swift */ = {isa = PBXFileReference; fileEncoding = 4; lastKnownFileType = sourcecode.swift; path = OPTDecisionService.swift; sourceTree = "<group>"; };
		6E7516A422C520D400B2B157 /* OPTDatafileHandler.swift */ = {isa = PBXFileReference; fileEncoding = 4; lastKnownFileType = sourcecode.swift; path = OPTDatafileHandler.swift; sourceTree = "<group>"; };
		6E7516A522C520D400B2B157 /* OPTBucketer.swift */ = {isa = PBXFileReference; fileEncoding = 4; lastKnownFileType = sourcecode.swift; path = OPTBucketer.swift; sourceTree = "<group>"; };
		6E75196222C5211100B2B157 /* optimizely_6372300739_v4.json */ = {isa = PBXFileReference; lastKnownFileType = text.json; path = optimizely_6372300739_v4.json; sourceTree = "<group>"; };
		6E75196422C5211100B2B157 /* 10_entities.json */ = {isa = PBXFileReference; lastKnownFileType = text.json; path = 10_entities.json; sourceTree = "<group>"; };
		6E75196522C5211100B2B157 /* 50_entities.json */ = {isa = PBXFileReference; lastKnownFileType = text.json; path = 50_entities.json; sourceTree = "<group>"; };
		6E75196622C5211100B2B157 /* 100_entities.json */ = {isa = PBXFileReference; lastKnownFileType = text.json; path = 100_entities.json; sourceTree = "<group>"; };
		6E75196722C5211100B2B157 /* feature_rollout_toggle_on.json */ = {isa = PBXFileReference; lastKnownFileType = text.json; path = feature_rollout_toggle_on.json; sourceTree = "<group>"; };
		6E75196822C5211100B2B157 /* feature_rollout_toggle_off.json */ = {isa = PBXFileReference; lastKnownFileType = text.json; path = feature_rollout_toggle_off.json; sourceTree = "<group>"; };
		6E75196922C5211100B2B157 /* feature_experiments.json */ = {isa = PBXFileReference; lastKnownFileType = text.json; path = feature_experiments.json; sourceTree = "<group>"; };
		6E75196A22C5211100B2B157 /* forced_variation.json */ = {isa = PBXFileReference; lastKnownFileType = text.json; path = forced_variation.json; sourceTree = "<group>"; };
		6E75196B22C5211100B2B157 /* unsupported_datafile.json */ = {isa = PBXFileReference; lastKnownFileType = text.json; path = unsupported_datafile.json; sourceTree = "<group>"; };
		6E75196C22C5211100B2B157 /* rollout_bucketing.json */ = {isa = PBXFileReference; lastKnownFileType = text.json; path = rollout_bucketing.json; sourceTree = "<group>"; };
		6E75196D22C5211100B2B157 /* feature_management_experiment_bucketing.json */ = {isa = PBXFileReference; lastKnownFileType = text.json; path = feature_management_experiment_bucketing.json; sourceTree = "<group>"; };
		6E75196E22C5211100B2B157 /* bucketing_id.json */ = {isa = PBXFileReference; lastKnownFileType = text.json; path = bucketing_id.json; sourceTree = "<group>"; };
		6E75196F22C5211100B2B157 /* feature_variables.json */ = {isa = PBXFileReference; lastKnownFileType = text.json; path = feature_variables.json; sourceTree = "<group>"; };
		6E75197022C5211100B2B157 /* api_datafile.json */ = {isa = PBXFileReference; lastKnownFileType = text.json; path = api_datafile.json; sourceTree = "<group>"; };
		6E75197122C5211100B2B157 /* feature_flag.json */ = {isa = PBXFileReference; lastKnownFileType = text.json; path = feature_flag.json; sourceTree = "<group>"; };
		6E75197222C5211100B2B157 /* grouped_experiments.json */ = {isa = PBXFileReference; lastKnownFileType = text.json; path = grouped_experiments.json; sourceTree = "<group>"; };
		6E75197322C5211100B2B157 /* feature_rollouts.json */ = {isa = PBXFileReference; lastKnownFileType = text.json; path = feature_rollouts.json; sourceTree = "<group>"; };
		6E75197422C5211100B2B157 /* audience_targeting.json */ = {isa = PBXFileReference; lastKnownFileType = text.json; path = audience_targeting.json; sourceTree = "<group>"; };
		6E75197522C5211100B2B157 /* typed_audience_datafile.json */ = {isa = PBXFileReference; lastKnownFileType = text.json; path = typed_audience_datafile.json; sourceTree = "<group>"; };
		6E75197622C5211100B2B157 /* feature_exp.json */ = {isa = PBXFileReference; lastKnownFileType = text.json; path = feature_exp.json; sourceTree = "<group>"; };
		6E75197722C5211100B2B157 /* empty_datafile.json */ = {isa = PBXFileReference; lastKnownFileType = text.json; path = empty_datafile.json; sourceTree = "<group>"; };
		6E75197822C5211100B2B157 /* BucketerTestsDatafile.json */ = {isa = PBXFileReference; lastKnownFileType = text.json; path = BucketerTestsDatafile.json; sourceTree = "<group>"; };
		6E75197922C5211100B2B157 /* BucketerTestsDatafile2.json */ = {isa = PBXFileReference; lastKnownFileType = text.json; path = BucketerTestsDatafile2.json; sourceTree = "<group>"; };
		6E75197A22C5211100B2B157 /* ab_experiments.json */ = {isa = PBXFileReference; lastKnownFileType = text.json; path = ab_experiments.json; sourceTree = "<group>"; };
		6E75197B22C5211100B2B157 /* bot_filtering_enabled.json */ = {isa = PBXFileReference; lastKnownFileType = text.json; path = bot_filtering_enabled.json; sourceTree = "<group>"; };
		6E75197C22C5211100B2B157 /* simple_datafile.json */ = {isa = PBXFileReference; lastKnownFileType = text.json; path = simple_datafile.json; sourceTree = "<group>"; };
		6E75197D22C5211100B2B157 /* UnsupportedVersionDatafile.json */ = {isa = PBXFileReference; lastKnownFileType = text.json; path = UnsupportedVersionDatafile.json; sourceTree = "<group>"; };
		6E75197F22C5211100B2B157 /* MurmurTests.swift */ = {isa = PBXFileReference; lastKnownFileType = sourcecode.swift; path = MurmurTests.swift; sourceTree = "<group>"; };
		6E75198022C5211100B2B157 /* DecisionServiceTests_Experiments.swift */ = {isa = PBXFileReference; lastKnownFileType = sourcecode.swift; path = DecisionServiceTests_Experiments.swift; sourceTree = "<group>"; };
		6E75198122C5211100B2B157 /* OptimizelyErrorTests.swift */ = {isa = PBXFileReference; lastKnownFileType = sourcecode.swift; path = OptimizelyErrorTests.swift; sourceTree = "<group>"; };
		6E75198222C5211100B2B157 /* OptimizelySwiftSDKiOSTests.swift */ = {isa = PBXFileReference; lastKnownFileType = sourcecode.swift; path = OptimizelySwiftSDKiOSTests.swift; sourceTree = "<group>"; };
		6E75198322C5211100B2B157 /* BucketTests_GroupToExp.swift */ = {isa = PBXFileReference; lastKnownFileType = sourcecode.swift; path = BucketTests_GroupToExp.swift; sourceTree = "<group>"; };
		6E75198422C5211100B2B157 /* BucketTests_Others.swift */ = {isa = PBXFileReference; lastKnownFileType = sourcecode.swift; path = BucketTests_Others.swift; sourceTree = "<group>"; };
		6E75198522C5211100B2B157 /* BatchEventBuilderTest.swift */ = {isa = PBXFileReference; lastKnownFileType = sourcecode.swift; path = BatchEventBuilderTest.swift; sourceTree = "<group>"; };
		6E75198622C5211100B2B157 /* DecisionServiceTests_UserProfiles.swift */ = {isa = PBXFileReference; lastKnownFileType = sourcecode.swift; path = DecisionServiceTests_UserProfiles.swift; sourceTree = "<group>"; };
		6E75198722C5211100B2B157 /* BatchEventBuilderTests_Events.swift */ = {isa = PBXFileReference; lastKnownFileType = sourcecode.swift; path = BatchEventBuilderTests_Events.swift; sourceTree = "<group>"; };
		6E75198822C5211100B2B157 /* DefaultLoggerTests.swift */ = {isa = PBXFileReference; lastKnownFileType = sourcecode.swift; path = DefaultLoggerTests.swift; sourceTree = "<group>"; };
		6E75198922C5211100B2B157 /* DefaultUserProfileServiceTests.swift */ = {isa = PBXFileReference; lastKnownFileType = sourcecode.swift; path = DefaultUserProfileServiceTests.swift; sourceTree = "<group>"; };
		6E75198A22C5211100B2B157 /* BucketTests_Base.swift */ = {isa = PBXFileReference; lastKnownFileType = sourcecode.swift; path = BucketTests_Base.swift; sourceTree = "<group>"; };
		6E75198B22C5211100B2B157 /* NotificationCenterTests.swift */ = {isa = PBXFileReference; lastKnownFileType = sourcecode.swift; path = NotificationCenterTests.swift; sourceTree = "<group>"; };
		6E75198C22C5211100B2B157 /* BucketTests_ExpToVariation.swift */ = {isa = PBXFileReference; lastKnownFileType = sourcecode.swift; path = BucketTests_ExpToVariation.swift; sourceTree = "<group>"; };
		6E75198D22C5211100B2B157 /* EventDispatcherTests_Batch.swift */ = {isa = PBXFileReference; lastKnownFileType = sourcecode.swift; path = EventDispatcherTests_Batch.swift; sourceTree = "<group>"; };
		6E75198E22C5211100B2B157 /* LoggerTests.swift */ = {isa = PBXFileReference; lastKnownFileType = sourcecode.swift; path = LoggerTests.swift; sourceTree = "<group>"; };
		6E75198F22C5211100B2B157 /* BucketTests_BucketVariation.swift */ = {isa = PBXFileReference; lastKnownFileType = sourcecode.swift; path = BucketTests_BucketVariation.swift; sourceTree = "<group>"; };
		6E75199022C5211100B2B157 /* DecisionListenerTests.swift */ = {isa = PBXFileReference; lastKnownFileType = sourcecode.swift; path = DecisionListenerTests.swift; sourceTree = "<group>"; };
		6E75199122C5211100B2B157 /* DecisionServiceTests_Features.swift */ = {isa = PBXFileReference; lastKnownFileType = sourcecode.swift; path = DecisionServiceTests_Features.swift; sourceTree = "<group>"; };
		6E75199222C5211100B2B157 /* EventDispatcherTests.swift */ = {isa = PBXFileReference; lastKnownFileType = sourcecode.swift; path = EventDispatcherTests.swift; sourceTree = "<group>"; };
		6E75199322C5211100B2B157 /* BatchEventBuilderTests_Attributes.swift */ = {isa = PBXFileReference; lastKnownFileType = sourcecode.swift; path = BatchEventBuilderTests_Attributes.swift; sourceTree = "<group>"; };
		6E75199422C5211100B2B157 /* DecisionServiceTests_Others.swift */ = {isa = PBXFileReference; lastKnownFileType = sourcecode.swift; path = DecisionServiceTests_Others.swift; sourceTree = "<group>"; };
		6E75199522C5211100B2B157 /* DecisionServiceTests.swift */ = {isa = PBXFileReference; lastKnownFileType = sourcecode.swift; path = DecisionServiceTests.swift; sourceTree = "<group>"; };
		6E75199622C5211100B2B157 /* DatafileHandlerTests.swift */ = {isa = PBXFileReference; lastKnownFileType = sourcecode.swift; path = DatafileHandlerTests.swift; sourceTree = "<group>"; };
		6E75199722C5211100B2B157 /* BatchEventBuilderTests_EventTags.swift */ = {isa = PBXFileReference; lastKnownFileType = sourcecode.swift; path = BatchEventBuilderTests_EventTags.swift; sourceTree = "<group>"; };
		6E75199822C5211100B2B157 /* DataStoreTests.swift */ = {isa = PBXFileReference; lastKnownFileType = sourcecode.swift; path = DataStoreTests.swift; sourceTree = "<group>"; };
		6E75199A22C5211100B2B157 /* tvOSOnlyTests.swift */ = {isa = PBXFileReference; lastKnownFileType = sourcecode.swift; path = tvOSOnlyTests.swift; sourceTree = "<group>"; };
		6E75199C22C5211100B2B157 /* AttributeValueTests.swift */ = {isa = PBXFileReference; lastKnownFileType = sourcecode.swift; path = AttributeValueTests.swift; sourceTree = "<group>"; };
		6E75199D22C5211100B2B157 /* EventForDispatchTests.swift */ = {isa = PBXFileReference; lastKnownFileType = sourcecode.swift; path = EventForDispatchTests.swift; sourceTree = "<group>"; };
		6E75199E22C5211100B2B157 /* FeatureVariableTests.swift */ = {isa = PBXFileReference; lastKnownFileType = sourcecode.swift; path = FeatureVariableTests.swift; sourceTree = "<group>"; };
		6E75199F22C5211100B2B157 /* AttributeTests.swift */ = {isa = PBXFileReference; lastKnownFileType = sourcecode.swift; path = AttributeTests.swift; sourceTree = "<group>"; };
		6E7519A022C5211100B2B157 /* VariableTests.swift */ = {isa = PBXFileReference; lastKnownFileType = sourcecode.swift; path = VariableTests.swift; sourceTree = "<group>"; };
		6E7519A122C5211100B2B157 /* FeatureFlagTests.swift */ = {isa = PBXFileReference; lastKnownFileType = sourcecode.swift; path = FeatureFlagTests.swift; sourceTree = "<group>"; };
		6E7519A222C5211100B2B157 /* AudienceTests.swift */ = {isa = PBXFileReference; lastKnownFileType = sourcecode.swift; path = AudienceTests.swift; sourceTree = "<group>"; };
		6E7519A322C5211100B2B157 /* ConditionLeafTests.swift */ = {isa = PBXFileReference; lastKnownFileType = sourcecode.swift; path = ConditionLeafTests.swift; sourceTree = "<group>"; };
		6E7519A422C5211100B2B157 /* AudienceTests_Evaluate.swift */ = {isa = PBXFileReference; lastKnownFileType = sourcecode.swift; path = AudienceTests_Evaluate.swift; sourceTree = "<group>"; };
		6E7519A522C5211100B2B157 /* UserAttributeTests_Evaluate.swift */ = {isa = PBXFileReference; lastKnownFileType = sourcecode.swift; path = UserAttributeTests_Evaluate.swift; sourceTree = "<group>"; };
		6E7519A622C5211100B2B157 /* AttributeValueTests_Evaluate.swift */ = {isa = PBXFileReference; lastKnownFileType = sourcecode.swift; path = AttributeValueTests_Evaluate.swift; sourceTree = "<group>"; };
		6E7519A722C5211100B2B157 /* RolloutTests.swift */ = {isa = PBXFileReference; lastKnownFileType = sourcecode.swift; path = RolloutTests.swift; sourceTree = "<group>"; };
		6E7519A822C5211100B2B157 /* ProjectConfigTests.swift */ = {isa = PBXFileReference; lastKnownFileType = sourcecode.swift; path = ProjectConfigTests.swift; sourceTree = "<group>"; };
		6E7519A922C5211100B2B157 /* UserAttributeTests.swift */ = {isa = PBXFileReference; lastKnownFileType = sourcecode.swift; path = UserAttributeTests.swift; sourceTree = "<group>"; };
		6E7519AA22C5211100B2B157 /* GroupTests.swift */ = {isa = PBXFileReference; lastKnownFileType = sourcecode.swift; path = GroupTests.swift; sourceTree = "<group>"; };
		6E7519AB22C5211100B2B157 /* VariationTests.swift */ = {isa = PBXFileReference; lastKnownFileType = sourcecode.swift; path = VariationTests.swift; sourceTree = "<group>"; };
		6E7519AC22C5211100B2B157 /* ExperimentTests.swift */ = {isa = PBXFileReference; lastKnownFileType = sourcecode.swift; path = ExperimentTests.swift; sourceTree = "<group>"; };
		6E7519AD22C5211100B2B157 /* EventTests.swift */ = {isa = PBXFileReference; lastKnownFileType = sourcecode.swift; path = EventTests.swift; sourceTree = "<group>"; };
		6E7519AE22C5211100B2B157 /* ConditionHolderTests.swift */ = {isa = PBXFileReference; lastKnownFileType = sourcecode.swift; path = ConditionHolderTests.swift; sourceTree = "<group>"; };
		6E7519AF22C5211100B2B157 /* TrafficAllocationTests.swift */ = {isa = PBXFileReference; lastKnownFileType = sourcecode.swift; path = TrafficAllocationTests.swift; sourceTree = "<group>"; };
		6E7519B022C5211100B2B157 /* ProjectTests.swift */ = {isa = PBXFileReference; lastKnownFileType = sourcecode.swift; path = ProjectTests.swift; sourceTree = "<group>"; };
		6E7519B122C5211100B2B157 /* ConditionHolderTests_Evaluate.swift */ = {isa = PBXFileReference; lastKnownFileType = sourcecode.swift; path = ConditionHolderTests_Evaluate.swift; sourceTree = "<group>"; };
		6E7519B322C5211100B2B157 /* iOSOnlyTests.swift */ = {isa = PBXFileReference; lastKnownFileType = sourcecode.swift; path = iOSOnlyTests.swift; sourceTree = "<group>"; };
		6E7519B422C5211100B2B157 /* Info.plist */ = {isa = PBXFileReference; lastKnownFileType = text.plist.xml; path = Info.plist; sourceTree = "<group>"; };
		6E7519B722C5211100B2B157 /* MockUrlSession.swift */ = {isa = PBXFileReference; lastKnownFileType = sourcecode.swift; path = MockUrlSession.swift; sourceTree = "<group>"; };
		6E7519B822C5211100B2B157 /* OTUtils.swift */ = {isa = PBXFileReference; lastKnownFileType = sourcecode.swift; path = OTUtils.swift; sourceTree = "<group>"; };
		6E7519BA22C5211100B2B157 /* OptimizelyClientTests_Evaluation.swift */ = {isa = PBXFileReference; lastKnownFileType = sourcecode.swift; path = OptimizelyClientTests_Evaluation.swift; sourceTree = "<group>"; };
		6E7519BB22C5211100B2B157 /* OptimizelyClientTests_DatafileHandler.swift */ = {isa = PBXFileReference; lastKnownFileType = sourcecode.swift; path = OptimizelyClientTests_DatafileHandler.swift; sourceTree = "<group>"; };
		6E7519BC22C5211100B2B157 /* OptimizelyErrorTests.swift */ = {isa = PBXFileReference; lastKnownFileType = sourcecode.swift; path = OptimizelyErrorTests.swift; sourceTree = "<group>"; };
		6E7519BE22C5211100B2B157 /* OptimizelyClientTests_Invalid.swift */ = {isa = PBXFileReference; lastKnownFileType = sourcecode.swift; path = OptimizelyClientTests_Invalid.swift; sourceTree = "<group>"; };
		6E7519BF22C5211100B2B157 /* OptimizelyClientTests_ObjcAPIs.m */ = {isa = PBXFileReference; lastKnownFileType = sourcecode.c.objc; path = OptimizelyClientTests_ObjcAPIs.m; sourceTree = "<group>"; };
		6E7519C022C5211100B2B157 /* OptimizelyClientTests_Variables.swift */ = {isa = PBXFileReference; lastKnownFileType = sourcecode.swift; path = OptimizelyClientTests_Variables.swift; sourceTree = "<group>"; };
		6E7519C122C5211100B2B157 /* OptimizelyClientTests.swift */ = {isa = PBXFileReference; lastKnownFileType = sourcecode.swift; path = OptimizelyClientTests.swift; sourceTree = "<group>"; };
		6E7519C222C5211100B2B157 /* OptimizelyClientTests_Valid.swift */ = {isa = PBXFileReference; lastKnownFileType = sourcecode.swift; path = OptimizelyClientTests_Valid.swift; sourceTree = "<group>"; };
		6E7519C322C5211100B2B157 /* OptimizelyClientTests_Others.swift */ = {isa = PBXFileReference; lastKnownFileType = sourcecode.swift; path = OptimizelyClientTests_Others.swift; sourceTree = "<group>"; };
		6E7519C422C5211100B2B157 /* OptimizelyClientTests_ForcedVariation.swift */ = {isa = PBXFileReference; lastKnownFileType = sourcecode.swift; path = OptimizelyClientTests_ForcedVariation.swift; sourceTree = "<group>"; };
		6E7519C522C5211100B2B157 /* OptimizelyClientTests_Group.swift */ = {isa = PBXFileReference; lastKnownFileType = sourcecode.swift; path = OptimizelyClientTests_Group.swift; sourceTree = "<group>"; };
		6E7519C622C5211100B2B157 /* OptimizelyClientTests_ObjcOthers.m */ = {isa = PBXFileReference; lastKnownFileType = sourcecode.c.objc; path = OptimizelyClientTests_ObjcOthers.m; sourceTree = "<group>"; };
		6E7519C822C5211100B2B157 /* OtherTests.swift */ = {isa = PBXFileReference; lastKnownFileType = sourcecode.swift; path = OtherTests.swift; sourceTree = "<group>"; };
		6E7519C922C5211100B2B157 /* ThrowableConditionListTest.swift */ = {isa = PBXFileReference; lastKnownFileType = sourcecode.swift; path = ThrowableConditionListTest.swift; sourceTree = "<group>"; };
		6E814D0E24C20DFF00191597 /* OptimizelyUserContextTests_Decide_Reasons.swift */ = {isa = PBXFileReference; fileEncoding = 4; lastKnownFileType = sourcecode.swift; path = OptimizelyUserContextTests_Decide_Reasons.swift; sourceTree = "<group>"; };
		6E981FC1232C363300FADDD6 /* DecisionListenerTests_Datafile.swift */ = {isa = PBXFileReference; fileEncoding = 4; lastKnownFileType = sourcecode.swift; path = DecisionListenerTests_Datafile.swift; sourceTree = "<group>"; };
		6EA2CC232345618E001E7531 /* OptimizelyConfig.swift */ = {isa = PBXFileReference; lastKnownFileType = sourcecode.swift; path = OptimizelyConfig.swift; sourceTree = "<group>"; };
		6EA425082218E41500B074B5 /* OptimizelyTests-Common-tvOS.xctest */ = {isa = PBXFileReference; explicitFileType = wrapper.cfbundle; includeInIndex = 0; path = "OptimizelyTests-Common-tvOS.xctest"; sourceTree = BUILT_PRODUCTS_DIR; };
		6EA4255B2218E58400B074B5 /* OptimizelyTests-DataModel-tvOS.xctest */ = {isa = PBXFileReference; explicitFileType = wrapper.cfbundle; includeInIndex = 0; path = "OptimizelyTests-DataModel-tvOS.xctest"; sourceTree = BUILT_PRODUCTS_DIR; };
		6EA4256A2218E60A00B074B5 /* OptimizelyTests-Common-iOS.xctest */ = {isa = PBXFileReference; explicitFileType = wrapper.cfbundle; includeInIndex = 0; path = "OptimizelyTests-Common-iOS.xctest"; sourceTree = BUILT_PRODUCTS_DIR; };
		6EA425792218E61E00B074B5 /* OptimizelyTests-DataModel-iOS.xctest */ = {isa = PBXFileReference; explicitFileType = wrapper.cfbundle; includeInIndex = 0; path = "OptimizelyTests-DataModel-iOS.xctest"; sourceTree = BUILT_PRODUCTS_DIR; };
		6EA4265B2219242100B074B5 /* OptimizelyTests-Others-iOS.xctest */ = {isa = PBXFileReference; explicitFileType = wrapper.cfbundle; includeInIndex = 0; path = "OptimizelyTests-Others-iOS.xctest"; sourceTree = BUILT_PRODUCTS_DIR; };
		6EA4266A2219243D00B074B5 /* OptimizelyTests-Others-tvOS.xctest */ = {isa = PBXFileReference; explicitFileType = wrapper.cfbundle; includeInIndex = 0; path = "OptimizelyTests-Others-tvOS.xctest"; sourceTree = BUILT_PRODUCTS_DIR; };
		6EB97BBD24C7BCA700068883 /* OptimizelyClient+Legacy.swift */ = {isa = PBXFileReference; fileEncoding = 4; lastKnownFileType = sourcecode.swift; path = "OptimizelyClient+Legacy.swift"; sourceTree = "<group>"; };
		6EB97BCC24C89DFB00068883 /* OptimizelyClientTests_Decide_Legacy.swift */ = {isa = PBXFileReference; fileEncoding = 4; lastKnownFileType = sourcecode.swift; path = OptimizelyClientTests_Decide_Legacy.swift; sourceTree = "<group>"; };
		6EBAEB6C21E3FEF800D13AA9 /* Optimizely.framework */ = {isa = PBXFileReference; explicitFileType = wrapper.framework; includeInIndex = 0; path = Optimizely.framework; sourceTree = BUILT_PRODUCTS_DIR; };
		6EBAEB7421E3FEF900D13AA9 /* OptimizelyTests-iOS.xctest */ = {isa = PBXFileReference; explicitFileType = wrapper.cfbundle; includeInIndex = 0; path = "OptimizelyTests-iOS.xctest"; sourceTree = BUILT_PRODUCTS_DIR; };
		6EC6DD3024ABF6990017D296 /* OptimizelyClient+Decide.swift */ = {isa = PBXFileReference; fileEncoding = 4; lastKnownFileType = sourcecode.swift; path = "OptimizelyClient+Decide.swift"; sourceTree = "<group>"; };
		6EC6DD4024ABF89B0017D296 /* OptimizelyUserContext.swift */ = {isa = PBXFileReference; lastKnownFileType = sourcecode.swift; path = OptimizelyUserContext.swift; sourceTree = "<group>"; };
		6EC6DD6824AE94820017D296 /* OptimizelyUserContextTests.swift */ = {isa = PBXFileReference; lastKnownFileType = sourcecode.swift; path = OptimizelyUserContextTests.swift; sourceTree = "<group>"; };
		6ECB60C5234D329500016D41 /* OptimizelyClientTests_OptimizelyConfig.swift */ = {isa = PBXFileReference; lastKnownFileType = sourcecode.swift; path = OptimizelyClientTests_OptimizelyConfig.swift; sourceTree = "<group>"; };
		6ECB60C9234D5D9C00016D41 /* OptimizelyConfig+ObjC.swift */ = {isa = PBXFileReference; fileEncoding = 4; lastKnownFileType = sourcecode.swift; path = "OptimizelyConfig+ObjC.swift"; sourceTree = "<group>"; };
		6ECB60D6234E601A00016D41 /* OptimizelyClientTests_OptimizelyConfig_Objc.m */ = {isa = PBXFileReference; lastKnownFileType = sourcecode.c.objc; path = OptimizelyClientTests_OptimizelyConfig_Objc.m; sourceTree = "<group>"; };
		6EF8DE0524B8DA58008B9488 /* decide_datafile.json */ = {isa = PBXFileReference; fileEncoding = 4; lastKnownFileType = text.json; path = decide_datafile.json; sourceTree = "<group>"; };
		6EF8DE0A24BD1BB1008B9488 /* OptimizelyDecision.swift */ = {isa = PBXFileReference; fileEncoding = 4; lastKnownFileType = sourcecode.swift; path = OptimizelyDecision.swift; sourceTree = "<group>"; };
		6EF8DE0B24BD1BB2008B9488 /* OptimizelyDecideOption.swift */ = {isa = PBXFileReference; fileEncoding = 4; lastKnownFileType = sourcecode.swift; path = OptimizelyDecideOption.swift; sourceTree = "<group>"; };
		6EF8DE3024BF7D69008B9488 /* DecisionReasons.swift */ = {isa = PBXFileReference; fileEncoding = 4; lastKnownFileType = sourcecode.swift; path = DecisionReasons.swift; sourceTree = "<group>"; };
		BD6485812491474500F30986 /* Optimizely.framework */ = {isa = PBXFileReference; explicitFileType = wrapper.framework; includeInIndex = 0; path = Optimizely.framework; sourceTree = BUILT_PRODUCTS_DIR; };
		C78CAF572445AD8D009FE876 /* OptimizelyJSON.swift */ = {isa = PBXFileReference; lastKnownFileType = sourcecode.swift; path = OptimizelyJSON.swift; sourceTree = "<group>"; };
		C78CAF652446DB91009FE876 /* OptimizelyClientTests_OptimizelyJSON.swift */ = {isa = PBXFileReference; lastKnownFileType = sourcecode.swift; path = OptimizelyClientTests_OptimizelyJSON.swift; sourceTree = "<group>"; };
		C78CAF8524485029009FE876 /* OptimizelyClientTests_OptimizelyJSON_Objc.m */ = {isa = PBXFileReference; lastKnownFileType = sourcecode.c.objc; path = OptimizelyClientTests_OptimizelyJSON_Objc.m; sourceTree = "<group>"; };
		C78CAFA324486E0A009FE876 /* OptimizelyJSON+ObjC.swift */ = {isa = PBXFileReference; fileEncoding = 4; lastKnownFileType = sourcecode.swift; path = "OptimizelyJSON+ObjC.swift"; sourceTree = "<group>"; };
/* End PBXFileReference section */

/* Begin PBXFrameworksBuildPhase section */
		0B11272D2242D80A002A9C20 /* Frameworks */ = {
			isa = PBXFrameworksBuildPhase;
			buildActionMask = 2147483647;
			files = (
				0B11272E2242D817002A9C20 /* Optimizely.framework in Frameworks */,
			);
			runOnlyForDeploymentPostprocessing = 0;
		};
		6E14CD602423F80B00010234 /* Frameworks */ = {
			isa = PBXFrameworksBuildPhase;
			buildActionMask = 2147483647;
			files = (
				6E14CD682423F80B00010234 /* Optimizely.framework in Frameworks */,
			);
			runOnlyForDeploymentPostprocessing = 0;
		};
		6E614DCA21E3F389005982A1 /* Frameworks */ = {
			isa = PBXFrameworksBuildPhase;
			buildActionMask = 2147483647;
			files = (
			);
			runOnlyForDeploymentPostprocessing = 0;
		};
		6E614DD221E3F38A005982A1 /* Frameworks */ = {
			isa = PBXFrameworksBuildPhase;
			buildActionMask = 2147483647;
			files = (
				6E614DD621E3F38A005982A1 /* Optimizely.framework in Frameworks */,
			);
			runOnlyForDeploymentPostprocessing = 0;
		};
		6E636B892236C91F00AF3CEF /* Frameworks */ = {
			isa = PBXFrameworksBuildPhase;
			buildActionMask = 2147483647;
			files = (
				6E636B912236C91F00AF3CEF /* Optimizely.framework in Frameworks */,
			);
			runOnlyForDeploymentPostprocessing = 0;
		};
		6E636B982236C96700AF3CEF /* Frameworks */ = {
			isa = PBXFrameworksBuildPhase;
			buildActionMask = 2147483647;
			files = (
				6E636BA02236C96700AF3CEF /* Optimizely.framework in Frameworks */,
			);
			runOnlyForDeploymentPostprocessing = 0;
		};
		6EA425052218E41500B074B5 /* Frameworks */ = {
			isa = PBXFrameworksBuildPhase;
			buildActionMask = 2147483647;
			files = (
				6EA4250D2218E41600B074B5 /* Optimizely.framework in Frameworks */,
			);
			runOnlyForDeploymentPostprocessing = 0;
		};
		6EA425582218E58400B074B5 /* Frameworks */ = {
			isa = PBXFrameworksBuildPhase;
			buildActionMask = 2147483647;
			files = (
				6EA425602218E58400B074B5 /* Optimizely.framework in Frameworks */,
			);
			runOnlyForDeploymentPostprocessing = 0;
		};
		6EA425672218E60A00B074B5 /* Frameworks */ = {
			isa = PBXFrameworksBuildPhase;
			buildActionMask = 2147483647;
			files = (
				6EA4256F2218E60A00B074B5 /* Optimizely.framework in Frameworks */,
			);
			runOnlyForDeploymentPostprocessing = 0;
		};
		6EA425762218E61E00B074B5 /* Frameworks */ = {
			isa = PBXFrameworksBuildPhase;
			buildActionMask = 2147483647;
			files = (
				6EA4257E2218E61F00B074B5 /* Optimizely.framework in Frameworks */,
			);
			runOnlyForDeploymentPostprocessing = 0;
		};
		6EA426582219242100B074B5 /* Frameworks */ = {
			isa = PBXFrameworksBuildPhase;
			buildActionMask = 2147483647;
			files = (
				6EA426602219242100B074B5 /* Optimizely.framework in Frameworks */,
			);
			runOnlyForDeploymentPostprocessing = 0;
		};
		6EA426672219243D00B074B5 /* Frameworks */ = {
			isa = PBXFrameworksBuildPhase;
			buildActionMask = 2147483647;
			files = (
				6EA4266F2219243D00B074B5 /* Optimizely.framework in Frameworks */,
			);
			runOnlyForDeploymentPostprocessing = 0;
		};
		6EBAEB6921E3FEF800D13AA9 /* Frameworks */ = {
			isa = PBXFrameworksBuildPhase;
			buildActionMask = 2147483647;
			files = (
			);
			runOnlyForDeploymentPostprocessing = 0;
		};
		BD64857C2491474500F30986 /* Frameworks */ = {
			isa = PBXFrameworksBuildPhase;
			buildActionMask = 2147483647;
			files = (
			);
			runOnlyForDeploymentPostprocessing = 0;
		};
/* End PBXFrameworksBuildPhase section */

/* Begin PBXGroup section */
		0B7CB0B821AC5FE2007B77E5 = {
			isa = PBXGroup;
			children = (
				6E75165D22C520D400B2B157 /* Sources */,
				6E75196022C5211100B2B157 /* Tests */,
				0B7CB0C321AC5FE2007B77E5 /* Products */,
			);
			sourceTree = "<group>";
		};
		0B7CB0C321AC5FE2007B77E5 /* Products */ = {
			isa = PBXGroup;
			children = (
				6E614DCD21E3F389005982A1 /* Optimizely.framework */,
				6E614DD521E3F38A005982A1 /* OptimizelyTests-tvOS.xctest */,
				6EBAEB6C21E3FEF800D13AA9 /* Optimizely.framework */,
				6EBAEB7421E3FEF900D13AA9 /* OptimizelyTests-iOS.xctest */,
				6EA425082218E41500B074B5 /* OptimizelyTests-Common-tvOS.xctest */,
				6EA4255B2218E58400B074B5 /* OptimizelyTests-DataModel-tvOS.xctest */,
				6EA4256A2218E60A00B074B5 /* OptimizelyTests-Common-iOS.xctest */,
				6EA425792218E61E00B074B5 /* OptimizelyTests-DataModel-iOS.xctest */,
				6EA4265B2219242100B074B5 /* OptimizelyTests-Others-iOS.xctest */,
				6EA4266A2219243D00B074B5 /* OptimizelyTests-Others-tvOS.xctest */,
				6E636B8C2236C91F00AF3CEF /* OptimizelyTests-APIs-iOS.xctest */,
				6E636B9B2236C96700AF3CEF /* OptimizelyTests-Legacy-iOS.xctest */,
				6E14CD632423F80B00010234 /* OptimizelyTests-Batch-iOS.xctest */,
				BD6485812491474500F30986 /* Optimizely.framework */,
			);
			name = Products;
			sourceTree = "<group>";
		};
		6E14CD642423F80B00010234 /* OptimizelyTests-Batch-iOS */ = {
			isa = PBXGroup;
			children = (
				6E75198D22C5211100B2B157 /* EventDispatcherTests_Batch.swift */,
			);
			path = "OptimizelyTests-Batch-iOS";
			sourceTree = "<group>";
		};
		6E6BE008237F547200FE8274 /* optmizelyConfig */ = {
			isa = PBXGroup;
			children = (
				6E6BE009237F547200FE8274 /* optimizely_config_datafile.json */,
				6E6BE00A237F547200FE8274 /* optimizely_config_expected.json */,
			);
			path = optmizelyConfig;
			sourceTree = "<group>";
		};
		6E75165D22C520D400B2B157 /* Sources */ = {
			isa = PBXGroup;
			children = (
				6E75166622C520D400B2B157 /* Optimizely */,
				6EC6DD3F24ABF8180017D296 /* Optimizely+Decide */,
				6E75165E22C520D400B2B157 /* Customization */,
				6E75167C22C520D400B2B157 /* Implementation */,
				6E75168822C520D400B2B157 /* Data Model */,
				6E75169E22C520D400B2B157 /* Protocols */,
				6E75167422C520D400B2B157 /* Extensions */,
				6E75166C22C520D400B2B157 /* Utils */,
				6E75167922C520D400B2B157 /* Supporting Files */,
			);
			path = Sources;
			sourceTree = "<group>";
		};
		6E75165E22C520D400B2B157 /* Customization */ = {
			isa = PBXGroup;
			children = (
				6E75165F22C520D400B2B157 /* DefaultLogger.swift */,
				6E75166022C520D400B2B157 /* DefaultUserProfileService.swift */,
				6E75166122C520D400B2B157 /* DefaultEventDispatcher.swift */,
				6E75166222C520D400B2B157 /* Protocols */,
			);
			path = Customization;
			sourceTree = "<group>";
		};
		6E75166222C520D400B2B157 /* Protocols */ = {
			isa = PBXGroup;
			children = (
				6E75166322C520D400B2B157 /* OPTLogger.swift */,
				6E75166422C520D400B2B157 /* OPTUserProfileService.swift */,
				6E75166522C520D400B2B157 /* OPTEventDispatcher.swift */,
			);
			path = Protocols;
			sourceTree = "<group>";
		};
		6E75166622C520D400B2B157 /* Optimizely */ = {
			isa = PBXGroup;
			children = (
				6E75166722C520D400B2B157 /* OptimizelyError.swift */,
				6E75166822C520D400B2B157 /* OptimizelyLogLevel.swift */,
				6E75166922C520D400B2B157 /* OptimizelyClient.swift */,
				6E75166A22C520D400B2B157 /* OptimizelyClient+ObjC.swift */,
				6E75166B22C520D400B2B157 /* OptimizelyResult.swift */,
				6EA2CC232345618E001E7531 /* OptimizelyConfig.swift */,
				6ECB60C9234D5D9C00016D41 /* OptimizelyConfig+ObjC.swift */,
				C78CAF572445AD8D009FE876 /* OptimizelyJSON.swift */,
				C78CAFA324486E0A009FE876 /* OptimizelyJSON+ObjC.swift */,
			);
			path = Optimizely;
			sourceTree = "<group>";
		};
		6E75166C22C520D400B2B157 /* Utils */ = {
			isa = PBXGroup;
			children = (
				6E75166D22C520D400B2B157 /* Constants.swift */,
				6E34A6162319EBB700BAE302 /* Notifications.swift */,
				6E75166E22C520D400B2B157 /* MurmurHash3.swift */,
				6E75166F22C520D400B2B157 /* HandlerRegistryService.swift */,
				6E75167022C520D400B2B157 /* LogMessage.swift */,
				6E75167122C520D400B2B157 /* AtomicProperty.swift */,
				6E75167222C520D400B2B157 /* Utils.swift */,
				6E75167322C520D400B2B157 /* SDKVersion.swift */,
			);
			path = Utils;
			sourceTree = "<group>";
		};
		6E75167422C520D400B2B157 /* Extensions */ = {
			isa = PBXGroup;
			children = (
				6E75167522C520D400B2B157 /* ArrayEventForDispatch+Extension.swift */,
				6E75167622C520D400B2B157 /* OptimizelyClient+Extension.swift */,
				6E75167722C520D400B2B157 /* DataStoreQueueStackImpl+Extension.swift */,
				6E75167822C520D400B2B157 /* Array+Extension.swift */,
			);
			path = Extensions;
			sourceTree = "<group>";
		};
		6E75167922C520D400B2B157 /* Supporting Files */ = {
			isa = PBXGroup;
			children = (
				6E75167A22C520D400B2B157 /* Optimizely.h */,
				6E75167B22C520D400B2B157 /* Info.plist */,
			);
			path = "Supporting Files";
			sourceTree = "<group>";
		};
		6E75167C22C520D400B2B157 /* Implementation */ = {
			isa = PBXGroup;
			children = (
				6E75167D22C520D400B2B157 /* DefaultDatafileHandler.swift */,
				6E75167E22C520D400B2B157 /* DefaultBucketer.swift */,
				6E75167F22C520D400B2B157 /* DefaultNotificationCenter.swift */,
				6E75168022C520D400B2B157 /* DefaultDecisionService.swift */,
				6EF8DE3024BF7D69008B9488 /* DecisionReasons.swift */,
				6E75168122C520D400B2B157 /* Datastore */,
				6E75168622C520D400B2B157 /* Events */,
			);
			path = Implementation;
			sourceTree = "<group>";
		};
		6E75168122C520D400B2B157 /* Datastore */ = {
			isa = PBXGroup;
			children = (
				6E75168222C520D400B2B157 /* DataStoreMemory.swift */,
				6E75168322C520D400B2B157 /* DataStoreUserDefaults.swift */,
				6E75168422C520D400B2B157 /* DataStoreFile.swift */,
				6E75168522C520D400B2B157 /* DataStoreQueueStackImpl.swift */,
			);
			path = Datastore;
			sourceTree = "<group>";
		};
		6E75168622C520D400B2B157 /* Events */ = {
			isa = PBXGroup;
			children = (
				6E75168722C520D400B2B157 /* BatchEventBuilder.swift */,
			);
			path = Events;
			sourceTree = "<group>";
		};
		6E75168822C520D400B2B157 /* Data Model */ = {
			isa = PBXGroup;
			children = (
				6E75168922C520D400B2B157 /* DispatchEvents */,
				6E75169722C520D400B2B157 /* Audience */,
				6E75168C22C520D400B2B157 /* Event.swift */,
				6E75168D22C520D400B2B157 /* ProjectConfig.swift */,
				6E75168E22C520D400B2B157 /* FeatureVariable.swift */,
				6E75168F22C520D400B2B157 /* Rollout.swift */,
				6E75169022C520D400B2B157 /* Variation.swift */,
				6E75169122C520D400B2B157 /* TrafficAllocation.swift */,
				6E75169222C520D400B2B157 /* Project.swift */,
				6E75169322C520D400B2B157 /* Experiment.swift */,
				6E75169422C520D400B2B157 /* FeatureFlag.swift */,
				6E75169522C520D400B2B157 /* Group.swift */,
				6E75169622C520D400B2B157 /* Variable.swift */,
				6E75169D22C520D400B2B157 /* Attribute.swift */,
			);
			path = "Data Model";
			sourceTree = "<group>";
		};
		6E75168922C520D400B2B157 /* DispatchEvents */ = {
			isa = PBXGroup;
			children = (
				6E75168A22C520D400B2B157 /* BatchEvent.swift */,
				6E75168B22C520D400B2B157 /* EventForDispatch.swift */,
			);
			path = DispatchEvents;
			sourceTree = "<group>";
		};
		6E75169722C520D400B2B157 /* Audience */ = {
			isa = PBXGroup;
			children = (
				0B97DD93249D327F003DE606 /* SemanticVersion.swift */,
				6E75169822C520D400B2B157 /* Audience.swift */,
				6E75169922C520D400B2B157 /* AttributeValue.swift */,
				6E75169A22C520D400B2B157 /* ConditionLeaf.swift */,
				6E75169B22C520D400B2B157 /* ConditionHolder.swift */,
				6E75169C22C520D400B2B157 /* UserAttribute.swift */,
			);
			path = Audience;
			sourceTree = "<group>";
		};
		6E75169E22C520D400B2B157 /* Protocols */ = {
			isa = PBXGroup;
			children = (
				6E75169F22C520D400B2B157 /* BackgroundingCallbacks.swift */,
				6E7516A022C520D400B2B157 /* OPTNotificationCenter.swift */,
				6E7516A122C520D400B2B157 /* DataStoreQueueStack.swift */,
				6E7516A222C520D400B2B157 /* OPTDataStore.swift */,
				6E7516A322C520D400B2B157 /* OPTDecisionService.swift */,
				6E7516A422C520D400B2B157 /* OPTDatafileHandler.swift */,
				6E7516A522C520D400B2B157 /* OPTBucketer.swift */,
			);
			path = Protocols;
			sourceTree = "<group>";
		};
		6E75196022C5211100B2B157 /* Tests */ = {
			isa = PBXGroup;
			children = (
				6E75197E22C5211100B2B157 /* OptimizelyTests-Common */,
				6E14CD642423F80B00010234 /* OptimizelyTests-Batch-iOS */,
				6E75199B22C5211100B2B157 /* OptimizelyTests-DataModel */,
				6E7519B922C5211100B2B157 /* OptimizelyTests-APIs */,
				6E7519C722C5211100B2B157 /* OptimizelyTests-Others */,
				6E7519B522C5211100B2B157 /* OptimizelyTests-Legacy */,
				6E7519B222C5211100B2B157 /* OptimizelyTests-iOS */,
				6E75199922C5211100B2B157 /* OptimizelyTests-tvOS */,
				6E75196122C5211100B2B157 /* TestData */,
				6E7519B622C5211100B2B157 /* TestUtils */,
				6E7519B422C5211100B2B157 /* Info.plist */,
			);
			path = Tests;
			sourceTree = "<group>";
		};
		6E75196122C5211100B2B157 /* TestData */ = {
			isa = PBXGroup;
			children = (
				6E75196322C5211100B2B157 /* benchmark */,
				6E6BE008237F547200FE8274 /* optmizelyConfig */,
				6EF8DE0924B8DA5D008B9488 /* decide */,
				6E75196222C5211100B2B157 /* optimizely_6372300739_v4.json */,
				6E75196722C5211100B2B157 /* feature_rollout_toggle_on.json */,
				6E75196822C5211100B2B157 /* feature_rollout_toggle_off.json */,
				6E75196922C5211100B2B157 /* feature_experiments.json */,
				6E75196A22C5211100B2B157 /* forced_variation.json */,
				6E75196B22C5211100B2B157 /* unsupported_datafile.json */,
				6E75196C22C5211100B2B157 /* rollout_bucketing.json */,
				6E75196D22C5211100B2B157 /* feature_management_experiment_bucketing.json */,
				6E75196E22C5211100B2B157 /* bucketing_id.json */,
				6E75196F22C5211100B2B157 /* feature_variables.json */,
				6E75197022C5211100B2B157 /* api_datafile.json */,
				6E75197122C5211100B2B157 /* feature_flag.json */,
				6E75197222C5211100B2B157 /* grouped_experiments.json */,
				6E75197322C5211100B2B157 /* feature_rollouts.json */,
				6E75197422C5211100B2B157 /* audience_targeting.json */,
				6E75197522C5211100B2B157 /* typed_audience_datafile.json */,
				6E75197622C5211100B2B157 /* feature_exp.json */,
				6E75197722C5211100B2B157 /* empty_datafile.json */,
				6E34A623231ED04900BAE302 /* empty_datafile_new_project_id.json */,
				6E34A624231ED04900BAE302 /* empty_datafile_new_revision.json */,
				6E34A63D231ED28600BAE302 /* empty_datafile_new_account_id.json */,
				6E75197822C5211100B2B157 /* BucketerTestsDatafile.json */,
				6E75197922C5211100B2B157 /* BucketerTestsDatafile2.json */,
				6E75197A22C5211100B2B157 /* ab_experiments.json */,
				6E75197B22C5211100B2B157 /* bot_filtering_enabled.json */,
				6E75197C22C5211100B2B157 /* simple_datafile.json */,
				6E75197D22C5211100B2B157 /* UnsupportedVersionDatafile.json */,
			);
			path = TestData;
			sourceTree = "<group>";
		};
		6E75196322C5211100B2B157 /* benchmark */ = {
			isa = PBXGroup;
			children = (
				6E75196422C5211100B2B157 /* 10_entities.json */,
				6E75196522C5211100B2B157 /* 50_entities.json */,
				6E75196622C5211100B2B157 /* 100_entities.json */,
			);
			path = benchmark;
			sourceTree = "<group>";
		};
		6E75197E22C5211100B2B157 /* OptimizelyTests-Common */ = {
			isa = PBXGroup;
			children = (
				6E75197F22C5211100B2B157 /* MurmurTests.swift */,
				6E75198022C5211100B2B157 /* DecisionServiceTests_Experiments.swift */,
				6E75198122C5211100B2B157 /* OptimizelyErrorTests.swift */,
				6E75198222C5211100B2B157 /* OptimizelySwiftSDKiOSTests.swift */,
				6E75198322C5211100B2B157 /* BucketTests_GroupToExp.swift */,
				6E75198422C5211100B2B157 /* BucketTests_Others.swift */,
				6E75198522C5211100B2B157 /* BatchEventBuilderTest.swift */,
				6E75198622C5211100B2B157 /* DecisionServiceTests_UserProfiles.swift */,
				6E75198722C5211100B2B157 /* BatchEventBuilderTests_Events.swift */,
				6E75198822C5211100B2B157 /* DefaultLoggerTests.swift */,
				6E75198922C5211100B2B157 /* DefaultUserProfileServiceTests.swift */,
				6E75198A22C5211100B2B157 /* BucketTests_Base.swift */,
				6E75198B22C5211100B2B157 /* NotificationCenterTests.swift */,
				6E75198C22C5211100B2B157 /* BucketTests_ExpToVariation.swift */,
				6E75198E22C5211100B2B157 /* LoggerTests.swift */,
				6E75198F22C5211100B2B157 /* BucketTests_BucketVariation.swift */,
				6E75199022C5211100B2B157 /* DecisionListenerTests.swift */,
				6E981FC1232C363300FADDD6 /* DecisionListenerTests_Datafile.swift */,
				6E75199122C5211100B2B157 /* DecisionServiceTests_Features.swift */,
				6E75199222C5211100B2B157 /* EventDispatcherTests.swift */,
				6E75199322C5211100B2B157 /* BatchEventBuilderTests_Attributes.swift */,
				6E75199422C5211100B2B157 /* DecisionServiceTests_Others.swift */,
				6E75199522C5211100B2B157 /* DecisionServiceTests.swift */,
				6E75199622C5211100B2B157 /* DatafileHandlerTests.swift */,
				6E75199722C5211100B2B157 /* BatchEventBuilderTests_EventTags.swift */,
				6E75199822C5211100B2B157 /* DataStoreTests.swift */,
				6EC6DD6824AE94820017D296 /* OptimizelyUserContextTests.swift */,
				6E2D34B8250AD14000A0CDFE /* OptimizelyUserContextTests_Decide.swift */,
				6E814D0E24C20DFF00191597 /* OptimizelyUserContextTests_Decide_Reasons.swift */,
			);
			path = "OptimizelyTests-Common";
			sourceTree = "<group>";
		};
		6E75199922C5211100B2B157 /* OptimizelyTests-tvOS */ = {
			isa = PBXGroup;
			children = (
				6E75199A22C5211100B2B157 /* tvOSOnlyTests.swift */,
			);
			path = "OptimizelyTests-tvOS";
			sourceTree = "<group>";
		};
		6E75199B22C5211100B2B157 /* OptimizelyTests-DataModel */ = {
			isa = PBXGroup;
			children = (
				6E75199C22C5211100B2B157 /* AttributeValueTests.swift */,
				6E75199D22C5211100B2B157 /* EventForDispatchTests.swift */,
				6E75199E22C5211100B2B157 /* FeatureVariableTests.swift */,
				6E75199F22C5211100B2B157 /* AttributeTests.swift */,
				6E7519A022C5211100B2B157 /* VariableTests.swift */,
				6E7519A122C5211100B2B157 /* FeatureFlagTests.swift */,
				6E7519A222C5211100B2B157 /* AudienceTests.swift */,
				6E7519A322C5211100B2B157 /* ConditionLeafTests.swift */,
				6E7519A422C5211100B2B157 /* AudienceTests_Evaluate.swift */,
				6E7519A522C5211100B2B157 /* UserAttributeTests_Evaluate.swift */,
				6E7519A622C5211100B2B157 /* AttributeValueTests_Evaluate.swift */,
				6E7519A722C5211100B2B157 /* RolloutTests.swift */,
				6E7519A822C5211100B2B157 /* ProjectConfigTests.swift */,
				6E7519A922C5211100B2B157 /* UserAttributeTests.swift */,
				6E7519AA22C5211100B2B157 /* GroupTests.swift */,
				6E7519AB22C5211100B2B157 /* VariationTests.swift */,
				6E7519AC22C5211100B2B157 /* ExperimentTests.swift */,
				6E7519AD22C5211100B2B157 /* EventTests.swift */,
				6E7519AE22C5211100B2B157 /* ConditionHolderTests.swift */,
				6E7519AF22C5211100B2B157 /* TrafficAllocationTests.swift */,
				6E7519B022C5211100B2B157 /* ProjectTests.swift */,
				6E7519B122C5211100B2B157 /* ConditionHolderTests_Evaluate.swift */,
				0B97DD96249D332C003DE606 /* SemanticVersionTests.swift */,
			);
			path = "OptimizelyTests-DataModel";
			sourceTree = "<group>";
		};
		6E7519B222C5211100B2B157 /* OptimizelyTests-iOS */ = {
			isa = PBXGroup;
			children = (
				6E7519B322C5211100B2B157 /* iOSOnlyTests.swift */,
			);
			path = "OptimizelyTests-iOS";
			sourceTree = "<group>";
		};
		6E7519B522C5211100B2B157 /* OptimizelyTests-Legacy */ = {
			isa = PBXGroup;
			children = (
			);
			path = "OptimizelyTests-Legacy";
			sourceTree = "<group>";
		};
		6E7519B622C5211100B2B157 /* TestUtils */ = {
			isa = PBXGroup;
			children = (
				6E7519B722C5211100B2B157 /* MockUrlSession.swift */,
				6E7519B822C5211100B2B157 /* OTUtils.swift */,
			);
			path = TestUtils;
			sourceTree = "<group>";
		};
		6E7519B922C5211100B2B157 /* OptimizelyTests-APIs */ = {
			isa = PBXGroup;
			children = (
				6E5AB69223F6130D007A82B1 /* OptimizelyClientTests_Init_Async.swift */,
				6E5AB69123F6130C007A82B1 /* OptimizelyClientTests_Init_Sync.swift */,
				6E7519BA22C5211100B2B157 /* OptimizelyClientTests_Evaluation.swift */,
				6E7519BB22C5211100B2B157 /* OptimizelyClientTests_DatafileHandler.swift */,
				6E7519BC22C5211100B2B157 /* OptimizelyErrorTests.swift */,
				6E7519BE22C5211100B2B157 /* OptimizelyClientTests_Invalid.swift */,
				6E7519BF22C5211100B2B157 /* OptimizelyClientTests_ObjcAPIs.m */,
				6E7519C022C5211100B2B157 /* OptimizelyClientTests_Variables.swift */,
				6E7519C122C5211100B2B157 /* OptimizelyClientTests.swift */,
				6E7519C222C5211100B2B157 /* OptimizelyClientTests_Valid.swift */,
				6E7519C322C5211100B2B157 /* OptimizelyClientTests_Others.swift */,
				6E7519C422C5211100B2B157 /* OptimizelyClientTests_ForcedVariation.swift */,
				6E7519C522C5211100B2B157 /* OptimizelyClientTests_Group.swift */,
				6ECB60C5234D329500016D41 /* OptimizelyClientTests_OptimizelyConfig.swift */,
				6ECB60D6234E601A00016D41 /* OptimizelyClientTests_OptimizelyConfig_Objc.m */,
				6E7519C622C5211100B2B157 /* OptimizelyClientTests_ObjcOthers.m */,
				C78CAF652446DB91009FE876 /* OptimizelyClientTests_OptimizelyJSON.swift */,
				C78CAF8524485029009FE876 /* OptimizelyClientTests_OptimizelyJSON_Objc.m */,
<<<<<<< HEAD
				6EF8DDF424B7ED7E008B9488 /* OptimizelyClientTests_Decide.swift */,
				6E814D0E24C20DFF00191597 /* OptimizelyClientTests_Decide_Reasons.swift */,
				6EB97BCC24C89DFB00068883 /* OptimizelyClientTests_Decide_Legacy.swift */,
=======
>>>>>>> e97cac72
			);
			path = "OptimizelyTests-APIs";
			sourceTree = "<group>";
		};
		6E7519C722C5211100B2B157 /* OptimizelyTests-Others */ = {
			isa = PBXGroup;
			children = (
				6E7519C822C5211100B2B157 /* OtherTests.swift */,
				6E7519C922C5211100B2B157 /* ThrowableConditionListTest.swift */,
			);
			path = "OptimizelyTests-Others";
			sourceTree = "<group>";
		};
		6EC6DD3F24ABF8180017D296 /* Optimizely+Decide */ = {
			isa = PBXGroup;
			children = (
				6EC6DD3024ABF6990017D296 /* OptimizelyClient+Decide.swift */,
				6EB97BBD24C7BCA700068883 /* OptimizelyClient+Legacy.swift */,
				6EC6DD4024ABF89B0017D296 /* OptimizelyUserContext.swift */,
				6EF8DE0B24BD1BB2008B9488 /* OptimizelyDecideOption.swift */,
				6EF8DE0A24BD1BB1008B9488 /* OptimizelyDecision.swift */,
			);
			path = "Optimizely+Decide";
			sourceTree = "<group>";
		};
		6EF8DE0924B8DA5D008B9488 /* decide */ = {
			isa = PBXGroup;
			children = (
				6EF8DE0524B8DA58008B9488 /* decide_datafile.json */,
			);
			path = decide;
			sourceTree = "<group>";
		};
/* End PBXGroup section */

/* Begin PBXHeadersBuildPhase section */
		6E614DC821E3F389005982A1 /* Headers */ = {
			isa = PBXHeadersBuildPhase;
			buildActionMask = 2147483647;
			files = (
				6E7517AF22C520D400B2B157 /* Optimizely.h in Headers */,
			);
			runOnlyForDeploymentPostprocessing = 0;
		};
		6EBAEB6721E3FEF800D13AA9 /* Headers */ = {
			isa = PBXHeadersBuildPhase;
			buildActionMask = 2147483647;
			files = (
				6ECB270222C526A7005D52DC /* Optimizely.h in Headers */,
			);
			runOnlyForDeploymentPostprocessing = 0;
		};
		BD64853B2491474500F30986 /* Headers */ = {
			isa = PBXHeadersBuildPhase;
			buildActionMask = 2147483647;
			files = (
				BD64853C2491474500F30986 /* Optimizely.h in Headers */,
			);
			runOnlyForDeploymentPostprocessing = 0;
		};
/* End PBXHeadersBuildPhase section */

/* Begin PBXNativeTarget section */
		6E14CD622423F80B00010234 /* OptimizelyTests-Batch-iOS */ = {
			isa = PBXNativeTarget;
			buildConfigurationList = 6E14CD6D2423F80B00010234 /* Build configuration list for PBXNativeTarget "OptimizelyTests-Batch-iOS" */;
			buildPhases = (
				6E14CD5F2423F80B00010234 /* Sources */,
				6E14CD602423F80B00010234 /* Frameworks */,
				6E14CD612423F80B00010234 /* Resources */,
			);
			buildRules = (
			);
			dependencies = (
				6E14CD6A2423F80B00010234 /* PBXTargetDependency */,
			);
			name = "OptimizelyTests-Batch-iOS";
			productName = "OptimizelyTests-Batch-iOS";
			productReference = 6E14CD632423F80B00010234 /* OptimizelyTests-Batch-iOS.xctest */;
			productType = "com.apple.product-type.bundle.unit-test";
		};
		6E614DCC21E3F389005982A1 /* OptimizelySwiftSDK-tvOS */ = {
			isa = PBXNativeTarget;
			buildConfigurationList = 6E614DE221E3F38A005982A1 /* Build configuration list for PBXNativeTarget "OptimizelySwiftSDK-tvOS" */;
			buildPhases = (
				6E614DC821E3F389005982A1 /* Headers */,
				6E614DC921E3F389005982A1 /* Sources */,
				6E614DCA21E3F389005982A1 /* Frameworks */,
				6E614DCB21E3F389005982A1 /* Resources */,
			);
			buildRules = (
			);
			dependencies = (
			);
			name = "OptimizelySwiftSDK-tvOS";
			productName = OptimizelySwiftSDKtvOS;
			productReference = 6E614DCD21E3F389005982A1 /* Optimizely.framework */;
			productType = "com.apple.product-type.framework";
		};
		6E614DD421E3F38A005982A1 /* OptimizelyTests-tvOS */ = {
			isa = PBXNativeTarget;
			buildConfigurationList = 6E614DE321E3F38A005982A1 /* Build configuration list for PBXNativeTarget "OptimizelyTests-tvOS" */;
			buildPhases = (
				6E614DD121E3F38A005982A1 /* Sources */,
				6E614DD221E3F38A005982A1 /* Frameworks */,
				6E614DD321E3F38A005982A1 /* Resources */,
			);
			buildRules = (
			);
			dependencies = (
				6E614DD821E3F38A005982A1 /* PBXTargetDependency */,
			);
			name = "OptimizelyTests-tvOS";
			productName = OptimizelySwiftSDKtvOSTests;
			productReference = 6E614DD521E3F38A005982A1 /* OptimizelyTests-tvOS.xctest */;
			productType = "com.apple.product-type.bundle.unit-test";
		};
		6E636B8B2236C91F00AF3CEF /* OptimizelyTests-APIs-iOS */ = {
			isa = PBXNativeTarget;
			buildConfigurationList = 6E636B942236C91F00AF3CEF /* Build configuration list for PBXNativeTarget "OptimizelyTests-APIs-iOS" */;
			buildPhases = (
				6E636B882236C91F00AF3CEF /* Sources */,
				6E636B892236C91F00AF3CEF /* Frameworks */,
				6E636B8A2236C91F00AF3CEF /* Resources */,
			);
			buildRules = (
			);
			dependencies = (
				6E636B932236C91F00AF3CEF /* PBXTargetDependency */,
			);
			name = "OptimizelyTests-APIs-iOS";
			productName = "OptimizelyTests-APIs-iOS";
			productReference = 6E636B8C2236C91F00AF3CEF /* OptimizelyTests-APIs-iOS.xctest */;
			productType = "com.apple.product-type.bundle.unit-test";
		};
		6E636B9A2236C96700AF3CEF /* OptimizelyTests-Legacy-iOS */ = {
			isa = PBXNativeTarget;
			buildConfigurationList = 6E636BA32236C96700AF3CEF /* Build configuration list for PBXNativeTarget "OptimizelyTests-Legacy-iOS" */;
			buildPhases = (
				6E636B972236C96700AF3CEF /* Sources */,
				6E636B982236C96700AF3CEF /* Frameworks */,
				6E636B992236C96700AF3CEF /* Resources */,
			);
			buildRules = (
			);
			dependencies = (
				6E636BA22236C96700AF3CEF /* PBXTargetDependency */,
			);
			name = "OptimizelyTests-Legacy-iOS";
			productName = "OptimizelyTests-Legacy-iOS";
			productReference = 6E636B9B2236C96700AF3CEF /* OptimizelyTests-Legacy-iOS.xctest */;
			productType = "com.apple.product-type.bundle.unit-test";
		};
		6EA425072218E41500B074B5 /* OptimizelyTests-Common-tvOS */ = {
			isa = PBXNativeTarget;
			buildConfigurationList = 6EA425102218E41600B074B5 /* Build configuration list for PBXNativeTarget "OptimizelyTests-Common-tvOS" */;
			buildPhases = (
				6EA425042218E41500B074B5 /* Sources */,
				6EA425052218E41500B074B5 /* Frameworks */,
				6EA425062218E41500B074B5 /* Resources */,
			);
			buildRules = (
			);
			dependencies = (
				6EA4250F2218E41600B074B5 /* PBXTargetDependency */,
			);
			name = "OptimizelyTests-Common-tvOS";
			productName = "OptimizelySwiftSDKTests-Common-tvOS";
			productReference = 6EA425082218E41500B074B5 /* OptimizelyTests-Common-tvOS.xctest */;
			productType = "com.apple.product-type.bundle.unit-test";
		};
		6EA4255A2218E58400B074B5 /* OptimizelyTests-DataModel-tvOS */ = {
			isa = PBXNativeTarget;
			buildConfigurationList = 6EA425632218E58400B074B5 /* Build configuration list for PBXNativeTarget "OptimizelyTests-DataModel-tvOS" */;
			buildPhases = (
				6EA425572218E58400B074B5 /* Sources */,
				6EA425582218E58400B074B5 /* Frameworks */,
				6EA425592218E58400B074B5 /* Resources */,
			);
			buildRules = (
			);
			dependencies = (
				6EA425622218E58400B074B5 /* PBXTargetDependency */,
			);
			name = "OptimizelyTests-DataModel-tvOS";
			productName = "OptimizelyTests-DataModel-tvOS";
			productReference = 6EA4255B2218E58400B074B5 /* OptimizelyTests-DataModel-tvOS.xctest */;
			productType = "com.apple.product-type.bundle.unit-test";
		};
		6EA425692218E60A00B074B5 /* OptimizelyTests-Common-iOS */ = {
			isa = PBXNativeTarget;
			buildConfigurationList = 6EA425722218E60A00B074B5 /* Build configuration list for PBXNativeTarget "OptimizelyTests-Common-iOS" */;
			buildPhases = (
				6EA425662218E60A00B074B5 /* Sources */,
				6EA425672218E60A00B074B5 /* Frameworks */,
				6EA425682218E60A00B074B5 /* Resources */,
			);
			buildRules = (
			);
			dependencies = (
				6EA425712218E60A00B074B5 /* PBXTargetDependency */,
			);
			name = "OptimizelyTests-Common-iOS";
			productName = "OptimizelyTests-Commons-iOS";
			productReference = 6EA4256A2218E60A00B074B5 /* OptimizelyTests-Common-iOS.xctest */;
			productType = "com.apple.product-type.bundle.unit-test";
		};
		6EA425782218E61E00B074B5 /* OptimizelyTests-DataModel-iOS */ = {
			isa = PBXNativeTarget;
			buildConfigurationList = 6EA425812218E61F00B074B5 /* Build configuration list for PBXNativeTarget "OptimizelyTests-DataModel-iOS" */;
			buildPhases = (
				6EA425752218E61E00B074B5 /* Sources */,
				6EA425762218E61E00B074B5 /* Frameworks */,
				6EA425772218E61E00B074B5 /* Resources */,
			);
			buildRules = (
			);
			dependencies = (
				6EA425802218E61F00B074B5 /* PBXTargetDependency */,
			);
			name = "OptimizelyTests-DataModel-iOS";
			productName = "OptimizelyTests-DataModels-iOS";
			productReference = 6EA425792218E61E00B074B5 /* OptimizelyTests-DataModel-iOS.xctest */;
			productType = "com.apple.product-type.bundle.unit-test";
		};
		6EA4265A2219242100B074B5 /* OptimizelyTests-Others-iOS */ = {
			isa = PBXNativeTarget;
			buildConfigurationList = 6EA426632219242100B074B5 /* Build configuration list for PBXNativeTarget "OptimizelyTests-Others-iOS" */;
			buildPhases = (
				6EA426572219242100B074B5 /* Sources */,
				6EA426582219242100B074B5 /* Frameworks */,
				6EA426592219242100B074B5 /* Resources */,
			);
			buildRules = (
			);
			dependencies = (
				6EA426622219242100B074B5 /* PBXTargetDependency */,
			);
			name = "OptimizelyTests-Others-iOS";
			productName = "OptimizelyTests-Others-iOS";
			productReference = 6EA4265B2219242100B074B5 /* OptimizelyTests-Others-iOS.xctest */;
			productType = "com.apple.product-type.bundle.unit-test";
		};
		6EA426692219243D00B074B5 /* OptimizelyTests-Others-tvOS */ = {
			isa = PBXNativeTarget;
			buildConfigurationList = 6EA426722219243D00B074B5 /* Build configuration list for PBXNativeTarget "OptimizelyTests-Others-tvOS" */;
			buildPhases = (
				6EA426662219243D00B074B5 /* Sources */,
				6EA426672219243D00B074B5 /* Frameworks */,
				6EA426682219243D00B074B5 /* Resources */,
			);
			buildRules = (
			);
			dependencies = (
				6EA426712219243D00B074B5 /* PBXTargetDependency */,
			);
			name = "OptimizelyTests-Others-tvOS";
			productName = "OptimizelyTests-Others-tvOS";
			productReference = 6EA4266A2219243D00B074B5 /* OptimizelyTests-Others-tvOS.xctest */;
			productType = "com.apple.product-type.bundle.unit-test";
		};
		6EBAEB6B21E3FEF800D13AA9 /* OptimizelySwiftSDK-iOS */ = {
			isa = PBXNativeTarget;
			buildConfigurationList = 6EBAEB8121E3FEF900D13AA9 /* Build configuration list for PBXNativeTarget "OptimizelySwiftSDK-iOS" */;
			buildPhases = (
				6EBAEB6721E3FEF800D13AA9 /* Headers */,
				6EBAEB6821E3FEF800D13AA9 /* Sources */,
				6EBAEB6921E3FEF800D13AA9 /* Frameworks */,
				6EBAEB6A21E3FEF800D13AA9 /* Resources */,
			);
			buildRules = (
			);
			dependencies = (
			);
			name = "OptimizelySwiftSDK-iOS";
			productName = OptimizelySwiftSDKiOS;
			productReference = 6EBAEB6C21E3FEF800D13AA9 /* Optimizely.framework */;
			productType = "com.apple.product-type.framework";
		};
		6EBAEB7321E3FEF900D13AA9 /* OptimizelyTests-iOS */ = {
			isa = PBXNativeTarget;
			buildConfigurationList = 6EBAEB8221E3FEF900D13AA9 /* Build configuration list for PBXNativeTarget "OptimizelyTests-iOS" */;
			buildPhases = (
				6EBAEB7021E3FEF900D13AA9 /* Sources */,
				6EBAEB7221E3FEF900D13AA9 /* Resources */,
				0B11272D2242D80A002A9C20 /* Frameworks */,
			);
			buildRules = (
			);
			dependencies = (
				6EBAEB7721E3FEF900D13AA9 /* PBXTargetDependency */,
			);
			name = "OptimizelyTests-iOS";
			productName = OptimizelySwiftSDKiOSTests;
			productReference = 6EBAEB7421E3FEF900D13AA9 /* OptimizelyTests-iOS.xctest */;
			productType = "com.apple.product-type.bundle.unit-test";
		};
		BD64853A2491474500F30986 /* OptimizelySwiftSDK-macOS */ = {
			isa = PBXNativeTarget;
			buildConfigurationList = BD64857E2491474500F30986 /* Build configuration list for PBXNativeTarget "OptimizelySwiftSDK-macOS" */;
			buildPhases = (
				BD64853B2491474500F30986 /* Headers */,
				BD64853D2491474500F30986 /* Sources */,
				BD64857C2491474500F30986 /* Frameworks */,
				BD64857D2491474500F30986 /* Resources */,
			);
			buildRules = (
			);
			dependencies = (
			);
			name = "OptimizelySwiftSDK-macOS";
			productName = OptimizelySwiftSDKiOS;
			productReference = BD6485812491474500F30986 /* Optimizely.framework */;
			productType = "com.apple.product-type.framework";
		};
/* End PBXNativeTarget section */

/* Begin PBXProject section */
		0B7CB0B921AC5FE2007B77E5 /* Project object */ = {
			isa = PBXProject;
			attributes = {
				LastSwiftUpdateCheck = 1130;
				LastUpgradeCheck = 1200;
				ORGANIZATIONNAME = Optimizely;
				TargetAttributes = {
					6E14CD622423F80B00010234 = {
						CreatedOnToolsVersion = 11.3.1;
					};
					6E614DCC21E3F389005982A1 = {
						CreatedOnToolsVersion = 10.1;
					};
					6E614DD421E3F38A005982A1 = {
						CreatedOnToolsVersion = 10.1;
					};
					6E636B8B2236C91F00AF3CEF = {
						CreatedOnToolsVersion = 10.1;
						LastSwiftMigration = 1010;
					};
					6E636B9A2236C96700AF3CEF = {
						CreatedOnToolsVersion = 10.1;
					};
					6EA425072218E41500B074B5 = {
						CreatedOnToolsVersion = 10.1;
					};
					6EA4255A2218E58400B074B5 = {
						CreatedOnToolsVersion = 10.1;
					};
					6EA425692218E60A00B074B5 = {
						CreatedOnToolsVersion = 10.1;
					};
					6EA425782218E61E00B074B5 = {
						CreatedOnToolsVersion = 10.1;
					};
					6EA4265A2219242100B074B5 = {
						CreatedOnToolsVersion = 10.1;
					};
					6EA426692219243D00B074B5 = {
						CreatedOnToolsVersion = 10.1;
					};
					6EBAEB6B21E3FEF800D13AA9 = {
						CreatedOnToolsVersion = 10.1;
					};
					6EBAEB7321E3FEF900D13AA9 = {
						CreatedOnToolsVersion = 10.1;
					};
				};
			};
			buildConfigurationList = 0B7CB0BC21AC5FE2007B77E5 /* Build configuration list for PBXProject "OptimizelySwiftSDK" */;
			compatibilityVersion = "Xcode 9.3";
			developmentRegion = en;
			hasScannedForEncodings = 0;
			knownRegions = (
				en,
				Base,
			);
			mainGroup = 0B7CB0B821AC5FE2007B77E5;
			productRefGroup = 0B7CB0C321AC5FE2007B77E5 /* Products */;
			projectDirPath = "";
			projectRoot = "";
			targets = (
				6EBAEB6B21E3FEF800D13AA9 /* OptimizelySwiftSDK-iOS */,
				6E614DCC21E3F389005982A1 /* OptimizelySwiftSDK-tvOS */,
				BD64853A2491474500F30986 /* OptimizelySwiftSDK-macOS */,
				6EBAEB7321E3FEF900D13AA9 /* OptimizelyTests-iOS */,
				6EA425692218E60A00B074B5 /* OptimizelyTests-Common-iOS */,
				6E14CD622423F80B00010234 /* OptimizelyTests-Batch-iOS */,
				6E636B8B2236C91F00AF3CEF /* OptimizelyTests-APIs-iOS */,
				6EA425782218E61E00B074B5 /* OptimizelyTests-DataModel-iOS */,
				6EA4265A2219242100B074B5 /* OptimizelyTests-Others-iOS */,
				6E636B9A2236C96700AF3CEF /* OptimizelyTests-Legacy-iOS */,
				6E614DD421E3F38A005982A1 /* OptimizelyTests-tvOS */,
				6EA425072218E41500B074B5 /* OptimizelyTests-Common-tvOS */,
				6EA4255A2218E58400B074B5 /* OptimizelyTests-DataModel-tvOS */,
				6EA426692219243D00B074B5 /* OptimizelyTests-Others-tvOS */,
			);
		};
/* End PBXProject section */

/* Begin PBXResourcesBuildPhase section */
		6E14CD612423F80B00010234 /* Resources */ = {
			isa = PBXResourcesBuildPhase;
			buildActionMask = 2147483647;
			files = (
				6E14CDBD2423FA0800010234 /* feature_rollouts.json in Resources */,
				6E14CDC72423FA0800010234 /* ab_experiments.json in Resources */,
				6E14CDC92423FA0800010234 /* simple_datafile.json in Resources */,
				6E14CDB32423FA0800010234 /* feature_experiments.json in Resources */,
				6E14CDBB2423FA0800010234 /* feature_flag.json in Resources */,
				6E14CDB82423FA0800010234 /* bucketing_id.json in Resources */,
				6E14CDC02423FA0800010234 /* feature_exp.json in Resources */,
				6E14CDB12423FA0800010234 /* feature_rollout_toggle_on.json in Resources */,
				6E14CDAF2423F9FC00010234 /* 100_entities.json in Resources */,
				6E14CDB92423FA0800010234 /* feature_variables.json in Resources */,
				6E14CDB22423FA0800010234 /* feature_rollout_toggle_off.json in Resources */,
				6E14CDC32423FA0800010234 /* empty_datafile_new_revision.json in Resources */,
				6E14CDB42423FA0800010234 /* forced_variation.json in Resources */,
				6E14CDAD2423F9FC00010234 /* 10_entities.json in Resources */,
				6E14CDC22423FA0800010234 /* empty_datafile_new_project_id.json in Resources */,
				6E14CDBC2423FA0800010234 /* grouped_experiments.json in Resources */,
				6E14CDBE2423FA0800010234 /* audience_targeting.json in Resources */,
				6E14CDC82423FA0800010234 /* bot_filtering_enabled.json in Resources */,
				6E14CDCA2423FA0800010234 /* UnsupportedVersionDatafile.json in Resources */,
				6E14CDC42423FA0800010234 /* empty_datafile_new_account_id.json in Resources */,
				6E14CDC12423FA0800010234 /* empty_datafile.json in Resources */,
				6E14CDB62423FA0800010234 /* rollout_bucketing.json in Resources */,
				6E14CDB72423FA0800010234 /* feature_management_experiment_bucketing.json in Resources */,
				6E14CDBA2423FA0800010234 /* api_datafile.json in Resources */,
				6E14CDC52423FA0800010234 /* BucketerTestsDatafile.json in Resources */,
				6E14CDC62423FA0800010234 /* BucketerTestsDatafile2.json in Resources */,
				6E14CDBF2423FA0800010234 /* typed_audience_datafile.json in Resources */,
				6E14CDAE2423F9FC00010234 /* 50_entities.json in Resources */,
				6E14CDB02423FA0800010234 /* optimizely_6372300739_v4.json in Resources */,
				6E14CDB52423FA0800010234 /* unsupported_datafile.json in Resources */,
			);
			runOnlyForDeploymentPostprocessing = 0;
		};
		6E614DCB21E3F389005982A1 /* Resources */ = {
			isa = PBXResourcesBuildPhase;
			buildActionMask = 2147483647;
			files = (
			);
			runOnlyForDeploymentPostprocessing = 0;
		};
		6E614DD321E3F38A005982A1 /* Resources */ = {
			isa = PBXResourcesBuildPhase;
			buildActionMask = 2147483647;
			files = (
				6E12B27122C55A290005E9E6 /* UnsupportedVersionDatafile.json in Resources */,
				6E34A639231ED04900BAE302 /* empty_datafile_new_revision.json in Resources */,
				6E12B26922C55A290005E9E6 /* typed_audience_datafile.json in Resources */,
				6E12B26722C55A290005E9E6 /* feature_rollouts.json in Resources */,
				6E12B26022C55A290005E9E6 /* rollout_bucketing.json in Resources */,
				6E12B26222C55A290005E9E6 /* bucketing_id.json in Resources */,
				6E12B2CC22C55A370005E9E6 /* 10_entities.json in Resources */,
				6E12B25E22C55A290005E9E6 /* forced_variation.json in Resources */,
				6E12B26422C55A290005E9E6 /* api_datafile.json in Resources */,
				6E12B27022C55A290005E9E6 /* simple_datafile.json in Resources */,
				6E12B2CE22C55A370005E9E6 /* 100_entities.json in Resources */,
				6E12B25A22C55A290005E9E6 /* optimizely_6372300739_v4.json in Resources */,
				6E12B26E22C55A290005E9E6 /* ab_experiments.json in Resources */,
				6E12B26622C55A290005E9E6 /* grouped_experiments.json in Resources */,
				6E34A62D231ED04900BAE302 /* empty_datafile_new_project_id.json in Resources */,
				6E12B26322C55A290005E9E6 /* feature_variables.json in Resources */,
				6E12B26822C55A290005E9E6 /* audience_targeting.json in Resources */,
				6E12B25B22C55A290005E9E6 /* feature_rollout_toggle_on.json in Resources */,
				6E12B25C22C55A290005E9E6 /* feature_rollout_toggle_off.json in Resources */,
				6E12B25D22C55A290005E9E6 /* feature_experiments.json in Resources */,
				6E12B26F22C55A290005E9E6 /* bot_filtering_enabled.json in Resources */,
				6E12B26C22C55A290005E9E6 /* BucketerTestsDatafile.json in Resources */,
				6E12B26B22C55A290005E9E6 /* empty_datafile.json in Resources */,
				6E12B26D22C55A290005E9E6 /* BucketerTestsDatafile2.json in Resources */,
				6E12B26A22C55A290005E9E6 /* feature_exp.json in Resources */,
				6E12B25F22C55A290005E9E6 /* unsupported_datafile.json in Resources */,
				6E12B26522C55A290005E9E6 /* feature_flag.json in Resources */,
				6E12B26122C55A290005E9E6 /* feature_management_experiment_bucketing.json in Resources */,
				6E12B2CD22C55A370005E9E6 /* 50_entities.json in Resources */,
				6E34A646231ED28600BAE302 /* empty_datafile_new_account_id.json in Resources */,
			);
			runOnlyForDeploymentPostprocessing = 0;
		};
		6E636B8A2236C91F00AF3CEF /* Resources */ = {
			isa = PBXResourcesBuildPhase;
			buildActionMask = 2147483647;
			files = (
				6E12B21122C55A270005E9E6 /* UnsupportedVersionDatafile.json in Resources */,
				6E34A635231ED04900BAE302 /* empty_datafile_new_revision.json in Resources */,
				6E12B20922C55A270005E9E6 /* typed_audience_datafile.json in Resources */,
				6E12B20722C55A270005E9E6 /* feature_rollouts.json in Resources */,
				6E12B20022C55A270005E9E6 /* rollout_bucketing.json in Resources */,
				6E12B20222C55A270005E9E6 /* bucketing_id.json in Resources */,
				6E12B2C022C55A340005E9E6 /* 10_entities.json in Resources */,
				6E12B1FE22C55A270005E9E6 /* forced_variation.json in Resources */,
				6E12B20422C55A270005E9E6 /* api_datafile.json in Resources */,
				6E12B21022C55A270005E9E6 /* simple_datafile.json in Resources */,
				6E12B2C222C55A340005E9E6 /* 100_entities.json in Resources */,
				6E6BE00B237F547200FE8274 /* optimizely_config_datafile.json in Resources */,
				6E12B1FA22C55A270005E9E6 /* optimizely_6372300739_v4.json in Resources */,
				6EF8DE0724B8DA58008B9488 /* decide_datafile.json in Resources */,
				6E6BE00C237F547200FE8274 /* optimizely_config_expected.json in Resources */,
				6E12B20E22C55A270005E9E6 /* ab_experiments.json in Resources */,
				6E12B20622C55A270005E9E6 /* grouped_experiments.json in Resources */,
				6E34A629231ED04900BAE302 /* empty_datafile_new_project_id.json in Resources */,
				6E12B20322C55A270005E9E6 /* feature_variables.json in Resources */,
				6E12B20822C55A270005E9E6 /* audience_targeting.json in Resources */,
				6E12B1FB22C55A270005E9E6 /* feature_rollout_toggle_on.json in Resources */,
				6E12B1FC22C55A270005E9E6 /* feature_rollout_toggle_off.json in Resources */,
				6E12B1FD22C55A270005E9E6 /* feature_experiments.json in Resources */,
				6E12B20F22C55A270005E9E6 /* bot_filtering_enabled.json in Resources */,
				6E12B20C22C55A270005E9E6 /* BucketerTestsDatafile.json in Resources */,
				6E12B20B22C55A270005E9E6 /* empty_datafile.json in Resources */,
				6E12B20D22C55A270005E9E6 /* BucketerTestsDatafile2.json in Resources */,
				6E12B20A22C55A270005E9E6 /* feature_exp.json in Resources */,
				6E12B1FF22C55A270005E9E6 /* unsupported_datafile.json in Resources */,
				6E12B20522C55A270005E9E6 /* feature_flag.json in Resources */,
				6E12B20122C55A270005E9E6 /* feature_management_experiment_bucketing.json in Resources */,
				6E12B2C122C55A340005E9E6 /* 50_entities.json in Resources */,
				6E34A642231ED28600BAE302 /* empty_datafile_new_account_id.json in Resources */,
			);
			runOnlyForDeploymentPostprocessing = 0;
		};
		6E636B992236C96700AF3CEF /* Resources */ = {
			isa = PBXResourcesBuildPhase;
			buildActionMask = 2147483647;
			files = (
				6E12B25922C55A280005E9E6 /* UnsupportedVersionDatafile.json in Resources */,
				6E34A638231ED04900BAE302 /* empty_datafile_new_revision.json in Resources */,
				6E12B25122C55A280005E9E6 /* typed_audience_datafile.json in Resources */,
				6E12B24F22C55A280005E9E6 /* feature_rollouts.json in Resources */,
				6E12B24822C55A280005E9E6 /* rollout_bucketing.json in Resources */,
				6E12B24A22C55A280005E9E6 /* bucketing_id.json in Resources */,
				6E12B2C922C55A360005E9E6 /* 10_entities.json in Resources */,
				6E12B24622C55A280005E9E6 /* forced_variation.json in Resources */,
				6E12B24C22C55A280005E9E6 /* api_datafile.json in Resources */,
				6E12B25822C55A280005E9E6 /* simple_datafile.json in Resources */,
				6E12B2CB22C55A360005E9E6 /* 100_entities.json in Resources */,
				6E12B24222C55A280005E9E6 /* optimizely_6372300739_v4.json in Resources */,
				6E12B25622C55A280005E9E6 /* ab_experiments.json in Resources */,
				6E12B24E22C55A280005E9E6 /* grouped_experiments.json in Resources */,
				6E34A62C231ED04900BAE302 /* empty_datafile_new_project_id.json in Resources */,
				6E12B24B22C55A280005E9E6 /* feature_variables.json in Resources */,
				6E12B25022C55A280005E9E6 /* audience_targeting.json in Resources */,
				6E12B24322C55A280005E9E6 /* feature_rollout_toggle_on.json in Resources */,
				6E12B24422C55A280005E9E6 /* feature_rollout_toggle_off.json in Resources */,
				6E12B24522C55A280005E9E6 /* feature_experiments.json in Resources */,
				6E12B25722C55A280005E9E6 /* bot_filtering_enabled.json in Resources */,
				6E12B25422C55A280005E9E6 /* BucketerTestsDatafile.json in Resources */,
				6E12B25322C55A280005E9E6 /* empty_datafile.json in Resources */,
				6E12B25522C55A280005E9E6 /* BucketerTestsDatafile2.json in Resources */,
				6E12B25222C55A280005E9E6 /* feature_exp.json in Resources */,
				6E12B24722C55A280005E9E6 /* unsupported_datafile.json in Resources */,
				6E12B24D22C55A280005E9E6 /* feature_flag.json in Resources */,
				6E12B24922C55A280005E9E6 /* feature_management_experiment_bucketing.json in Resources */,
				6E12B2CA22C55A360005E9E6 /* 50_entities.json in Resources */,
				6E34A645231ED28600BAE302 /* empty_datafile_new_account_id.json in Resources */,
			);
			runOnlyForDeploymentPostprocessing = 0;
		};
		6EA425062218E41500B074B5 /* Resources */ = {
			isa = PBXResourcesBuildPhase;
			buildActionMask = 2147483647;
			files = (
				6E12B28922C55A290005E9E6 /* UnsupportedVersionDatafile.json in Resources */,
				6E34A63A231ED04900BAE302 /* empty_datafile_new_revision.json in Resources */,
				6E12B28122C55A290005E9E6 /* typed_audience_datafile.json in Resources */,
				6E12B27F22C55A290005E9E6 /* feature_rollouts.json in Resources */,
				6E12B27822C55A290005E9E6 /* rollout_bucketing.json in Resources */,
				6E12B27A22C55A290005E9E6 /* bucketing_id.json in Resources */,
				6E12B2CF22C55A370005E9E6 /* 10_entities.json in Resources */,
				6E12B27622C55A290005E9E6 /* forced_variation.json in Resources */,
				6E12B27C22C55A290005E9E6 /* api_datafile.json in Resources */,
				6E12B28822C55A290005E9E6 /* simple_datafile.json in Resources */,
				6E12B2D122C55A370005E9E6 /* 100_entities.json in Resources */,
				6E12B27222C55A290005E9E6 /* optimizely_6372300739_v4.json in Resources */,
				6E12B28622C55A290005E9E6 /* ab_experiments.json in Resources */,
				6EF8DE0824B8DA58008B9488 /* decide_datafile.json in Resources */,
				6E12B27E22C55A290005E9E6 /* grouped_experiments.json in Resources */,
				6E34A62E231ED04900BAE302 /* empty_datafile_new_project_id.json in Resources */,
				6E12B27B22C55A290005E9E6 /* feature_variables.json in Resources */,
				6E12B28022C55A290005E9E6 /* audience_targeting.json in Resources */,
				6E12B27322C55A290005E9E6 /* feature_rollout_toggle_on.json in Resources */,
				6E12B27422C55A290005E9E6 /* feature_rollout_toggle_off.json in Resources */,
				6E12B27522C55A290005E9E6 /* feature_experiments.json in Resources */,
				6E12B28722C55A290005E9E6 /* bot_filtering_enabled.json in Resources */,
				6E12B28422C55A290005E9E6 /* BucketerTestsDatafile.json in Resources */,
				6E12B28322C55A290005E9E6 /* empty_datafile.json in Resources */,
				6E12B28522C55A290005E9E6 /* BucketerTestsDatafile2.json in Resources */,
				6E12B28222C55A290005E9E6 /* feature_exp.json in Resources */,
				6E12B27722C55A290005E9E6 /* unsupported_datafile.json in Resources */,
				6E12B27D22C55A290005E9E6 /* feature_flag.json in Resources */,
				6E12B27922C55A290005E9E6 /* feature_management_experiment_bucketing.json in Resources */,
				6E12B2D022C55A370005E9E6 /* 50_entities.json in Resources */,
				6E34A647231ED28600BAE302 /* empty_datafile_new_account_id.json in Resources */,
			);
			runOnlyForDeploymentPostprocessing = 0;
		};
		6EA425592218E58400B074B5 /* Resources */ = {
			isa = PBXResourcesBuildPhase;
			buildActionMask = 2147483647;
			files = (
				6E12B2A122C55A2A0005E9E6 /* UnsupportedVersionDatafile.json in Resources */,
				6E34A63B231ED04900BAE302 /* empty_datafile_new_revision.json in Resources */,
				6E12B29922C55A2A0005E9E6 /* typed_audience_datafile.json in Resources */,
				6E12B29722C55A2A0005E9E6 /* feature_rollouts.json in Resources */,
				6E12B29022C55A2A0005E9E6 /* rollout_bucketing.json in Resources */,
				6E12B29222C55A2A0005E9E6 /* bucketing_id.json in Resources */,
				6E12B2D222C55A380005E9E6 /* 10_entities.json in Resources */,
				6E12B28E22C55A2A0005E9E6 /* forced_variation.json in Resources */,
				6E12B29422C55A2A0005E9E6 /* api_datafile.json in Resources */,
				6E12B2A022C55A2A0005E9E6 /* simple_datafile.json in Resources */,
				6E12B2D422C55A380005E9E6 /* 100_entities.json in Resources */,
				6E12B28A22C55A2A0005E9E6 /* optimizely_6372300739_v4.json in Resources */,
				6E12B29E22C55A2A0005E9E6 /* ab_experiments.json in Resources */,
				6E12B29622C55A2A0005E9E6 /* grouped_experiments.json in Resources */,
				6E34A62F231ED04900BAE302 /* empty_datafile_new_project_id.json in Resources */,
				6E12B29322C55A2A0005E9E6 /* feature_variables.json in Resources */,
				6E12B29822C55A2A0005E9E6 /* audience_targeting.json in Resources */,
				6E12B28B22C55A2A0005E9E6 /* feature_rollout_toggle_on.json in Resources */,
				6E12B28C22C55A2A0005E9E6 /* feature_rollout_toggle_off.json in Resources */,
				6E12B28D22C55A2A0005E9E6 /* feature_experiments.json in Resources */,
				6E12B29F22C55A2A0005E9E6 /* bot_filtering_enabled.json in Resources */,
				6E12B29C22C55A2A0005E9E6 /* BucketerTestsDatafile.json in Resources */,
				6E12B29B22C55A2A0005E9E6 /* empty_datafile.json in Resources */,
				6E12B29D22C55A2A0005E9E6 /* BucketerTestsDatafile2.json in Resources */,
				6E12B29A22C55A2A0005E9E6 /* feature_exp.json in Resources */,
				6E12B28F22C55A2A0005E9E6 /* unsupported_datafile.json in Resources */,
				6E12B29522C55A2A0005E9E6 /* feature_flag.json in Resources */,
				6E12B29122C55A2A0005E9E6 /* feature_management_experiment_bucketing.json in Resources */,
				6E12B2D322C55A380005E9E6 /* 50_entities.json in Resources */,
				6E34A648231ED28600BAE302 /* empty_datafile_new_account_id.json in Resources */,
			);
			runOnlyForDeploymentPostprocessing = 0;
		};
		6EA425682218E60A00B074B5 /* Resources */ = {
			isa = PBXResourcesBuildPhase;
			buildActionMask = 2147483647;
			files = (
				6E12B1F922C55A260005E9E6 /* UnsupportedVersionDatafile.json in Resources */,
				6E34A634231ED04900BAE302 /* empty_datafile_new_revision.json in Resources */,
				6E12B1F122C55A260005E9E6 /* typed_audience_datafile.json in Resources */,
				6E12B1EF22C55A260005E9E6 /* feature_rollouts.json in Resources */,
				6E12B1E822C55A260005E9E6 /* rollout_bucketing.json in Resources */,
				6E12B1EA22C55A260005E9E6 /* bucketing_id.json in Resources */,
				6E12B2BD22C55A330005E9E6 /* 10_entities.json in Resources */,
				6E12B1E622C55A260005E9E6 /* forced_variation.json in Resources */,
				6E12B1EC22C55A260005E9E6 /* api_datafile.json in Resources */,
				6E12B1F822C55A260005E9E6 /* simple_datafile.json in Resources */,
				6E12B2BF22C55A330005E9E6 /* 100_entities.json in Resources */,
				6E12B1E222C55A260005E9E6 /* optimizely_6372300739_v4.json in Resources */,
				6E12B1F622C55A260005E9E6 /* ab_experiments.json in Resources */,
				6EF8DE0624B8DA58008B9488 /* decide_datafile.json in Resources */,
				6E12B1EE22C55A260005E9E6 /* grouped_experiments.json in Resources */,
				6E34A628231ED04900BAE302 /* empty_datafile_new_project_id.json in Resources */,
				6E12B1EB22C55A260005E9E6 /* feature_variables.json in Resources */,
				6E12B1F022C55A260005E9E6 /* audience_targeting.json in Resources */,
				6E12B1E322C55A260005E9E6 /* feature_rollout_toggle_on.json in Resources */,
				6E12B1E422C55A260005E9E6 /* feature_rollout_toggle_off.json in Resources */,
				6E12B1E522C55A260005E9E6 /* feature_experiments.json in Resources */,
				6E12B1F722C55A260005E9E6 /* bot_filtering_enabled.json in Resources */,
				6E12B1F422C55A260005E9E6 /* BucketerTestsDatafile.json in Resources */,
				6E12B1F322C55A260005E9E6 /* empty_datafile.json in Resources */,
				6E12B1F522C55A260005E9E6 /* BucketerTestsDatafile2.json in Resources */,
				6E12B1F222C55A260005E9E6 /* feature_exp.json in Resources */,
				6E12B1E722C55A260005E9E6 /* unsupported_datafile.json in Resources */,
				6E12B1ED22C55A260005E9E6 /* feature_flag.json in Resources */,
				6E12B1E922C55A260005E9E6 /* feature_management_experiment_bucketing.json in Resources */,
				6E12B2BE22C55A330005E9E6 /* 50_entities.json in Resources */,
				6E34A641231ED28600BAE302 /* empty_datafile_new_account_id.json in Resources */,
			);
			runOnlyForDeploymentPostprocessing = 0;
		};
		6EA425772218E61E00B074B5 /* Resources */ = {
			isa = PBXResourcesBuildPhase;
			buildActionMask = 2147483647;
			files = (
				6E12B22922C55A270005E9E6 /* UnsupportedVersionDatafile.json in Resources */,
				6E34A636231ED04900BAE302 /* empty_datafile_new_revision.json in Resources */,
				6E12B22122C55A270005E9E6 /* typed_audience_datafile.json in Resources */,
				6E12B21F22C55A270005E9E6 /* feature_rollouts.json in Resources */,
				6E12B21822C55A270005E9E6 /* rollout_bucketing.json in Resources */,
				6E12B21A22C55A270005E9E6 /* bucketing_id.json in Resources */,
				6E12B2C322C55A350005E9E6 /* 10_entities.json in Resources */,
				6E12B21622C55A270005E9E6 /* forced_variation.json in Resources */,
				6E12B21C22C55A270005E9E6 /* api_datafile.json in Resources */,
				6E12B22822C55A270005E9E6 /* simple_datafile.json in Resources */,
				6E12B2C522C55A350005E9E6 /* 100_entities.json in Resources */,
				6E12B21222C55A270005E9E6 /* optimizely_6372300739_v4.json in Resources */,
				6E12B22622C55A270005E9E6 /* ab_experiments.json in Resources */,
				6E12B21E22C55A270005E9E6 /* grouped_experiments.json in Resources */,
				6E34A62A231ED04900BAE302 /* empty_datafile_new_project_id.json in Resources */,
				6E12B21B22C55A270005E9E6 /* feature_variables.json in Resources */,
				6E12B22022C55A270005E9E6 /* audience_targeting.json in Resources */,
				6E12B21322C55A270005E9E6 /* feature_rollout_toggle_on.json in Resources */,
				6E12B21422C55A270005E9E6 /* feature_rollout_toggle_off.json in Resources */,
				6E12B21522C55A270005E9E6 /* feature_experiments.json in Resources */,
				6E12B22722C55A270005E9E6 /* bot_filtering_enabled.json in Resources */,
				6E12B22422C55A270005E9E6 /* BucketerTestsDatafile.json in Resources */,
				6E12B22322C55A270005E9E6 /* empty_datafile.json in Resources */,
				6E12B22522C55A270005E9E6 /* BucketerTestsDatafile2.json in Resources */,
				6E12B22222C55A270005E9E6 /* feature_exp.json in Resources */,
				6E12B21722C55A270005E9E6 /* unsupported_datafile.json in Resources */,
				6E12B21D22C55A270005E9E6 /* feature_flag.json in Resources */,
				6E12B21922C55A270005E9E6 /* feature_management_experiment_bucketing.json in Resources */,
				6E12B2C422C55A350005E9E6 /* 50_entities.json in Resources */,
				6E34A643231ED28600BAE302 /* empty_datafile_new_account_id.json in Resources */,
			);
			runOnlyForDeploymentPostprocessing = 0;
		};
		6EA426592219242100B074B5 /* Resources */ = {
			isa = PBXResourcesBuildPhase;
			buildActionMask = 2147483647;
			files = (
				6E12B24122C55A280005E9E6 /* UnsupportedVersionDatafile.json in Resources */,
				6E34A637231ED04900BAE302 /* empty_datafile_new_revision.json in Resources */,
				6E12B23922C55A280005E9E6 /* typed_audience_datafile.json in Resources */,
				6E12B23722C55A280005E9E6 /* feature_rollouts.json in Resources */,
				6E12B23022C55A280005E9E6 /* rollout_bucketing.json in Resources */,
				6E12B23222C55A280005E9E6 /* bucketing_id.json in Resources */,
				6E12B2C622C55A350005E9E6 /* 10_entities.json in Resources */,
				6E12B22E22C55A280005E9E6 /* forced_variation.json in Resources */,
				6E12B23422C55A280005E9E6 /* api_datafile.json in Resources */,
				6E12B24022C55A280005E9E6 /* simple_datafile.json in Resources */,
				6E12B2C822C55A350005E9E6 /* 100_entities.json in Resources */,
				6E12B22A22C55A280005E9E6 /* optimizely_6372300739_v4.json in Resources */,
				6E12B23E22C55A280005E9E6 /* ab_experiments.json in Resources */,
				6E12B23622C55A280005E9E6 /* grouped_experiments.json in Resources */,
				6E34A62B231ED04900BAE302 /* empty_datafile_new_project_id.json in Resources */,
				6E12B23322C55A280005E9E6 /* feature_variables.json in Resources */,
				6E12B23822C55A280005E9E6 /* audience_targeting.json in Resources */,
				6E12B22B22C55A280005E9E6 /* feature_rollout_toggle_on.json in Resources */,
				6E12B22C22C55A280005E9E6 /* feature_rollout_toggle_off.json in Resources */,
				6E12B22D22C55A280005E9E6 /* feature_experiments.json in Resources */,
				6E12B23F22C55A280005E9E6 /* bot_filtering_enabled.json in Resources */,
				6E12B23C22C55A280005E9E6 /* BucketerTestsDatafile.json in Resources */,
				6E12B23B22C55A280005E9E6 /* empty_datafile.json in Resources */,
				6E12B23D22C55A280005E9E6 /* BucketerTestsDatafile2.json in Resources */,
				6E12B23A22C55A280005E9E6 /* feature_exp.json in Resources */,
				6E12B22F22C55A280005E9E6 /* unsupported_datafile.json in Resources */,
				6E12B23522C55A280005E9E6 /* feature_flag.json in Resources */,
				6E12B23122C55A280005E9E6 /* feature_management_experiment_bucketing.json in Resources */,
				6E12B2C722C55A350005E9E6 /* 50_entities.json in Resources */,
				6E34A644231ED28600BAE302 /* empty_datafile_new_account_id.json in Resources */,
			);
			runOnlyForDeploymentPostprocessing = 0;
		};
		6EA426682219243D00B074B5 /* Resources */ = {
			isa = PBXResourcesBuildPhase;
			buildActionMask = 2147483647;
			files = (
				6E12B2B922C55A2B0005E9E6 /* UnsupportedVersionDatafile.json in Resources */,
				6E34A63C231ED04900BAE302 /* empty_datafile_new_revision.json in Resources */,
				6E12B2B122C55A2A0005E9E6 /* typed_audience_datafile.json in Resources */,
				6E12B2AF22C55A2A0005E9E6 /* feature_rollouts.json in Resources */,
				6E12B2A822C55A2A0005E9E6 /* rollout_bucketing.json in Resources */,
				6E12B2AA22C55A2A0005E9E6 /* bucketing_id.json in Resources */,
				6E12B2D522C55A380005E9E6 /* 10_entities.json in Resources */,
				6E12B2A622C55A2A0005E9E6 /* forced_variation.json in Resources */,
				6E12B2AC22C55A2A0005E9E6 /* api_datafile.json in Resources */,
				6E12B2B822C55A2B0005E9E6 /* simple_datafile.json in Resources */,
				6E12B2D722C55A380005E9E6 /* 100_entities.json in Resources */,
				6E12B2A222C55A2A0005E9E6 /* optimizely_6372300739_v4.json in Resources */,
				6E12B2B622C55A2B0005E9E6 /* ab_experiments.json in Resources */,
				6E12B2AE22C55A2A0005E9E6 /* grouped_experiments.json in Resources */,
				6E34A630231ED04900BAE302 /* empty_datafile_new_project_id.json in Resources */,
				6E12B2AB22C55A2A0005E9E6 /* feature_variables.json in Resources */,
				6E12B2B022C55A2A0005E9E6 /* audience_targeting.json in Resources */,
				6E12B2A322C55A2A0005E9E6 /* feature_rollout_toggle_on.json in Resources */,
				6E12B2A422C55A2A0005E9E6 /* feature_rollout_toggle_off.json in Resources */,
				6E12B2A522C55A2A0005E9E6 /* feature_experiments.json in Resources */,
				6E12B2B722C55A2B0005E9E6 /* bot_filtering_enabled.json in Resources */,
				6E12B2B422C55A2A0005E9E6 /* BucketerTestsDatafile.json in Resources */,
				6E12B2B322C55A2A0005E9E6 /* empty_datafile.json in Resources */,
				6E12B2B522C55A2B0005E9E6 /* BucketerTestsDatafile2.json in Resources */,
				6E12B2B222C55A2A0005E9E6 /* feature_exp.json in Resources */,
				6E12B2A722C55A2A0005E9E6 /* unsupported_datafile.json in Resources */,
				6E12B2AD22C55A2A0005E9E6 /* feature_flag.json in Resources */,
				6E12B2A922C55A2A0005E9E6 /* feature_management_experiment_bucketing.json in Resources */,
				6E12B2D622C55A380005E9E6 /* 50_entities.json in Resources */,
				6E34A649231ED28600BAE302 /* empty_datafile_new_account_id.json in Resources */,
			);
			runOnlyForDeploymentPostprocessing = 0;
		};
		6EBAEB6A21E3FEF800D13AA9 /* Resources */ = {
			isa = PBXResourcesBuildPhase;
			buildActionMask = 2147483647;
			files = (
			);
			runOnlyForDeploymentPostprocessing = 0;
		};
		6EBAEB7221E3FEF900D13AA9 /* Resources */ = {
			isa = PBXResourcesBuildPhase;
			buildActionMask = 2147483647;
			files = (
				6E12B1E122C55A250005E9E6 /* UnsupportedVersionDatafile.json in Resources */,
				6E34A633231ED04900BAE302 /* empty_datafile_new_revision.json in Resources */,
				6E12B1D922C55A250005E9E6 /* typed_audience_datafile.json in Resources */,
				6E12B1D722C55A250005E9E6 /* feature_rollouts.json in Resources */,
				6E12B1D022C55A250005E9E6 /* rollout_bucketing.json in Resources */,
				6E12B1D222C55A250005E9E6 /* bucketing_id.json in Resources */,
				6E12B2BA22C55A330005E9E6 /* 10_entities.json in Resources */,
				6E12B1CE22C55A250005E9E6 /* forced_variation.json in Resources */,
				6E12B1D422C55A250005E9E6 /* api_datafile.json in Resources */,
				6E12B1E022C55A250005E9E6 /* simple_datafile.json in Resources */,
				6E12B2BC22C55A330005E9E6 /* 100_entities.json in Resources */,
				6E12B1CA22C55A250005E9E6 /* optimizely_6372300739_v4.json in Resources */,
				6E12B1DE22C55A250005E9E6 /* ab_experiments.json in Resources */,
				6E12B1D622C55A250005E9E6 /* grouped_experiments.json in Resources */,
				6E34A627231ED04900BAE302 /* empty_datafile_new_project_id.json in Resources */,
				6E12B1D322C55A250005E9E6 /* feature_variables.json in Resources */,
				6E12B1D822C55A250005E9E6 /* audience_targeting.json in Resources */,
				6E12B1CB22C55A250005E9E6 /* feature_rollout_toggle_on.json in Resources */,
				6E12B1CC22C55A250005E9E6 /* feature_rollout_toggle_off.json in Resources */,
				6E12B1CD22C55A250005E9E6 /* feature_experiments.json in Resources */,
				6E12B1DF22C55A250005E9E6 /* bot_filtering_enabled.json in Resources */,
				6E12B1DC22C55A250005E9E6 /* BucketerTestsDatafile.json in Resources */,
				6E12B1DB22C55A250005E9E6 /* empty_datafile.json in Resources */,
				6E12B1DD22C55A250005E9E6 /* BucketerTestsDatafile2.json in Resources */,
				6E12B1DA22C55A250005E9E6 /* feature_exp.json in Resources */,
				6E12B1CF22C55A250005E9E6 /* unsupported_datafile.json in Resources */,
				6E12B1D522C55A250005E9E6 /* feature_flag.json in Resources */,
				6E12B1D122C55A250005E9E6 /* feature_management_experiment_bucketing.json in Resources */,
				6E12B2BB22C55A330005E9E6 /* 50_entities.json in Resources */,
				6E34A640231ED28600BAE302 /* empty_datafile_new_account_id.json in Resources */,
			);
			runOnlyForDeploymentPostprocessing = 0;
		};
		BD64857D2491474500F30986 /* Resources */ = {
			isa = PBXResourcesBuildPhase;
			buildActionMask = 2147483647;
			files = (
			);
			runOnlyForDeploymentPostprocessing = 0;
		};
/* End PBXResourcesBuildPhase section */

/* Begin PBXSourcesBuildPhase section */
		6E14CD5F2423F80B00010234 /* Sources */ = {
			isa = PBXSourcesBuildPhase;
			buildActionMask = 2147483647;
			files = (
				6E14CDAB2423F9EB00010234 /* MockUrlSession.swift in Sources */,
				6E14CDAA2423F9C300010234 /* SDKVersion.swift in Sources */,
				6E14CD832423F9A100010234 /* DataStoreQueueStackImpl.swift in Sources */,
				6E14CD812423F9A100010234 /* DataStoreUserDefaults.swift in Sources */,
				6E14CD802423F9A100010234 /* DataStoreMemory.swift in Sources */,
				6E14CDA02423F9C300010234 /* OptimizelyClient+Extension.swift in Sources */,
				6E14CDA22423F9C300010234 /* Array+Extension.swift in Sources */,
				6E14CD952423F9A700010234 /* Group.swift in Sources */,
				6E14CD9A2423F9C300010234 /* DataStoreQueueStack.swift in Sources */,
				6E14CD732423F96F00010234 /* OptimizelyResult.swift in Sources */,
				6E14CD7E2423F98D00010234 /* DefaultNotificationCenter.swift in Sources */,
				6E14CD8B2423F9A100010234 /* UserAttribute.swift in Sources */,
				6E14CD702423F94800010234 /* OptimizelyLogLevel.swift in Sources */,
				6E14CD782423F97E00010234 /* DefaultEventDispatcher.swift in Sources */,
				6E14CD852423F9A100010234 /* BatchEvent.swift in Sources */,
				6E14CD772423F97E00010234 /* DefaultUserProfileService.swift in Sources */,
				6E14CD962423F9A700010234 /* Variable.swift in Sources */,
				6E14CD942423F9A700010234 /* FeatureFlag.swift in Sources */,
				6E14CD9D2423F9C300010234 /* OPTDatafileHandler.swift in Sources */,
				6EF8DE3624BF7D69008B9488 /* DecisionReasons.swift in Sources */,
				6E14CD7C2423F98D00010234 /* DefaultDatafileHandler.swift in Sources */,
				6E14CD9B2423F9C300010234 /* OPTDataStore.swift in Sources */,
				6E14CD862423F9A100010234 /* EventForDispatch.swift in Sources */,
				6EC6DD4624ABF89B0017D296 /* OptimizelyUserContext.swift in Sources */,
				6E14CD762423F97900010234 /* DefaultLogger.swift in Sources */,
				6E14CD922423F9A700010234 /* Project.swift in Sources */,
				6E14CDA72423F9C300010234 /* LogMessage.swift in Sources */,
				6E14CD8C2423F9A700010234 /* Event.swift in Sources */,
				6E14CDAC2423F9EB00010234 /* OTUtils.swift in Sources */,
				6E14CD972423F9A700010234 /* Attribute.swift in Sources */,
				6E14CD7F2423F98D00010234 /* DefaultDecisionService.swift in Sources */,
				C78CAFA824486E0A009FE876 /* OptimizelyJSON+ObjC.swift in Sources */,
				6E14CD932423F9A700010234 /* Experiment.swift in Sources */,
				6E14CD982423F9C300010234 /* BackgroundingCallbacks.swift in Sources */,
				C78CAF5C2445AD8D009FE876 /* OptimizelyJSON.swift in Sources */,
				6E14CDA52423F9C300010234 /* MurmurHash3.swift in Sources */,
				6E14CD912423F9A700010234 /* TrafficAllocation.swift in Sources */,
				6E14CD6F2423F93E00010234 /* OptimizelyError.swift in Sources */,
				6EC6DD3624ABF6990017D296 /* OptimizelyClient+Decide.swift in Sources */,
				6E14CD752423F97600010234 /* OptimizelyConfig+ObjC.swift in Sources */,
				6E14CD712423F96800010234 /* OptimizelyClient.swift in Sources */,
				6E14CD842423F9A100010234 /* BatchEventBuilder.swift in Sources */,
				6E14CD6E2423F85E00010234 /* EventDispatcherTests_Batch.swift in Sources */,
				6E14CDA92423F9C300010234 /* Utils.swift in Sources */,
				6EF8DE1F24BD1BB2008B9488 /* OptimizelyDecideOption.swift in Sources */,
				6E14CD882423F9A100010234 /* AttributeValue.swift in Sources */,
				6E14CD822423F9A100010234 /* DataStoreFile.swift in Sources */,
				6E14CDA42423F9C300010234 /* Notifications.swift in Sources */,
				6E14CD872423F9A100010234 /* Audience.swift in Sources */,
				6E14CD7D2423F98D00010234 /* DefaultBucketer.swift in Sources */,
				6EB97BC324C7BCA700068883 /* OptimizelyClient+Legacy.swift in Sources */,
				6E14CD792423F98D00010234 /* OPTLogger.swift in Sources */,
				6E14CD992423F9C300010234 /* OPTNotificationCenter.swift in Sources */,
				6E14CD722423F96B00010234 /* OptimizelyClient+ObjC.swift in Sources */,
				6E14CDA62423F9C300010234 /* HandlerRegistryService.swift in Sources */,
				6E14CD7B2423F98D00010234 /* OPTEventDispatcher.swift in Sources */,
				6E14CD902423F9A700010234 /* Variation.swift in Sources */,
				6E14CD8E2423F9A700010234 /* FeatureVariable.swift in Sources */,
				6E14CD8D2423F9A700010234 /* ProjectConfig.swift in Sources */,
				0B97DD9F249D4A23003DE606 /* SemanticVersion.swift in Sources */,
				6E14CD8F2423F9A700010234 /* Rollout.swift in Sources */,
				6E14CD892423F9A100010234 /* ConditionLeaf.swift in Sources */,
				6E14CD9F2423F9C300010234 /* ArrayEventForDispatch+Extension.swift in Sources */,
				6E14CD9C2423F9C300010234 /* OPTDecisionService.swift in Sources */,
				6E14CD8A2423F9A100010234 /* ConditionHolder.swift in Sources */,
				6E14CD9E2423F9C300010234 /* OPTBucketer.swift in Sources */,
				6E14CD742423F97200010234 /* OptimizelyConfig.swift in Sources */,
				6EF8DE1124BD1BB2008B9488 /* OptimizelyDecision.swift in Sources */,
				6E14CDA12423F9C300010234 /* DataStoreQueueStackImpl+Extension.swift in Sources */,
				6E14CDA82423F9C300010234 /* AtomicProperty.swift in Sources */,
				6E14CD7A2423F98D00010234 /* OPTUserProfileService.swift in Sources */,
				6E14CDA32423F9C300010234 /* Constants.swift in Sources */,
			);
			runOnlyForDeploymentPostprocessing = 0;
		};
		6E614DC921E3F389005982A1 /* Sources */ = {
			isa = PBXSourcesBuildPhase;
			buildActionMask = 2147483647;
			files = (
				6E7518AD22C520D400B2B157 /* Group.swift in Sources */,
				6E75175B22C520D400B2B157 /* AtomicProperty.swift in Sources */,
				6E7518C522C520D400B2B157 /* Audience.swift in Sources */,
				6E7517BD22C520D400B2B157 /* DefaultDatafileHandler.swift in Sources */,
				6E7518F522C520D500B2B157 /* UserAttribute.swift in Sources */,
				6EF8DE0D24BD1BB2008B9488 /* OptimizelyDecision.swift in Sources */,
				6EF8DE3224BF7D69008B9488 /* DecisionReasons.swift in Sources */,
				6E75192522C520D500B2B157 /* DataStoreQueueStack.swift in Sources */,
				6E7516FB22C520D400B2B157 /* OptimizelyLogLevel.swift in Sources */,
				6E75184D22C520D400B2B157 /* ProjectConfig.swift in Sources */,
				6E75171322C520D400B2B157 /* OptimizelyClient+ObjC.swift in Sources */,
				6E75191922C520D500B2B157 /* OPTNotificationCenter.swift in Sources */,
				6E7518A122C520D400B2B157 /* FeatureFlag.swift in Sources */,
				6E7516D722C520D400B2B157 /* OPTUserProfileService.swift in Sources */,
				6E75195522C520D500B2B157 /* OPTBucketer.swift in Sources */,
				6E75176722C520D400B2B157 /* Utils.swift in Sources */,
				6E75180522C520D400B2B157 /* DataStoreFile.swift in Sources */,
				6EC6DD3224ABF6990017D296 /* OptimizelyClient+Decide.swift in Sources */,
				6E75193D22C520D500B2B157 /* OPTDecisionService.swift in Sources */,
				6E7516E322C520D400B2B157 /* OPTEventDispatcher.swift in Sources */,
				6E75186522C520D400B2B157 /* Rollout.swift in Sources */,
				6E75190122C520D500B2B157 /* Attribute.swift in Sources */,
				6E7516B322C520D400B2B157 /* DefaultUserProfileService.swift in Sources */,
				6E75183522C520D400B2B157 /* EventForDispatch.swift in Sources */,
				6E7517D522C520D400B2B157 /* DefaultNotificationCenter.swift in Sources */,
				6E75187122C520D400B2B157 /* Variation.swift in Sources */,
				6ECB60CB234D5D9C00016D41 /* OptimizelyConfig+ObjC.swift in Sources */,
				6E7516A722C520D400B2B157 /* DefaultLogger.swift in Sources */,
				6E75177322C520D400B2B157 /* SDKVersion.swift in Sources */,
				6E75179722C520D400B2B157 /* DataStoreQueueStackImpl+Extension.swift in Sources */,
				6E7518DD22C520D400B2B157 /* ConditionLeaf.swift in Sources */,
				6E75187D22C520D400B2B157 /* TrafficAllocation.swift in Sources */,
				C78CAFA524486E0A009FE876 /* OptimizelyJSON+ObjC.swift in Sources */,
				6E75185922C520D400B2B157 /* FeatureVariable.swift in Sources */,
				6E7517ED22C520D400B2B157 /* DataStoreMemory.swift in Sources */,
				6E75172B22C520D400B2B157 /* Constants.swift in Sources */,
				6E7516BF22C520D400B2B157 /* DefaultEventDispatcher.swift in Sources */,
				6E7517E122C520D400B2B157 /* DefaultDecisionService.swift in Sources */,
				6E75178B22C520D400B2B157 /* OptimizelyClient+Extension.swift in Sources */,
				6E75177F22C520D400B2B157 /* ArrayEventForDispatch+Extension.swift in Sources */,
				6E75181122C520D400B2B157 /* DataStoreQueueStackImpl.swift in Sources */,
				6EF8DE1B24BD1BB2008B9488 /* OptimizelyDecideOption.swift in Sources */,
				6E75173722C520D400B2B157 /* MurmurHash3.swift in Sources */,
				6E7517F922C520D400B2B157 /* DataStoreUserDefaults.swift in Sources */,
				C78CAF592445AD8D009FE876 /* OptimizelyJSON.swift in Sources */,
				6E7518E922C520D400B2B157 /* ConditionHolder.swift in Sources */,
				6E75184122C520D400B2B157 /* Event.swift in Sources */,
				6E7517C922C520D400B2B157 /* DefaultBucketer.swift in Sources */,
				6E75181D22C520D400B2B157 /* BatchEventBuilder.swift in Sources */,
				6E7516CB22C520D400B2B157 /* OPTLogger.swift in Sources */,
				6E7517A322C520D400B2B157 /* Array+Extension.swift in Sources */,
				6EC6DD4224ABF89B0017D296 /* OptimizelyUserContext.swift in Sources */,
				6E75193122C520D500B2B157 /* OPTDataStore.swift in Sources */,
				6E75190D22C520D500B2B157 /* BackgroundingCallbacks.swift in Sources */,
				6E75194922C520D500B2B157 /* OPTDatafileHandler.swift in Sources */,
				6E7516EF22C520D400B2B157 /* OptimizelyError.swift in Sources */,
				6E75174F22C520D400B2B157 /* LogMessage.swift in Sources */,
				6EB97BBF24C7BCA700068883 /* OptimizelyClient+Legacy.swift in Sources */,
				6E75189522C520D400B2B157 /* Experiment.swift in Sources */,
				6EA2CC252345618E001E7531 /* OptimizelyConfig.swift in Sources */,
				6E7518D122C520D400B2B157 /* AttributeValue.swift in Sources */,
				6E75182922C520D400B2B157 /* BatchEvent.swift in Sources */,
				6E75171F22C520D400B2B157 /* OptimizelyResult.swift in Sources */,
				6E75170722C520D400B2B157 /* OptimizelyClient.swift in Sources */,
				6E75174322C520D400B2B157 /* HandlerRegistryService.swift in Sources */,
				6E75188922C520D400B2B157 /* Project.swift in Sources */,
				0B97DD95249D327F003DE606 /* SemanticVersion.swift in Sources */,
				6E7518B922C520D400B2B157 /* Variable.swift in Sources */,
				6E34A6182319EBB800BAE302 /* Notifications.swift in Sources */,
			);
			runOnlyForDeploymentPostprocessing = 0;
		};
		6E614DD121E3F38A005982A1 /* Sources */ = {
			isa = PBXSourcesBuildPhase;
			buildActionMask = 2147483647;
			files = (
				6E75170222C520D400B2B157 /* OptimizelyLogLevel.swift in Sources */,
				6E7516BA22C520D400B2B157 /* DefaultUserProfileService.swift in Sources */,
				6E75175622C520D400B2B157 /* LogMessage.swift in Sources */,
				6E75193822C520D500B2B157 /* OPTDataStore.swift in Sources */,
				6E75191422C520D500B2B157 /* BackgroundingCallbacks.swift in Sources */,
				6E75172622C520D400B2B157 /* OptimizelyResult.swift in Sources */,
				6E75173222C520D400B2B157 /* Constants.swift in Sources */,
				6E75184822C520D400B2B157 /* Event.swift in Sources */,
				6E75170E22C520D400B2B157 /* OptimizelyClient.swift in Sources */,
				6E75177A22C520D400B2B157 /* SDKVersion.swift in Sources */,
				6E7516C622C520D400B2B157 /* DefaultEventDispatcher.swift in Sources */,
				6E75189C22C520D400B2B157 /* Experiment.swift in Sources */,
				6E75176222C520D400B2B157 /* AtomicProperty.swift in Sources */,
				6E75180C22C520D400B2B157 /* DataStoreFile.swift in Sources */,
				6E7517C422C520D400B2B157 /* DefaultDatafileHandler.swift in Sources */,
				6E75190822C520D500B2B157 /* Attribute.swift in Sources */,
				6E75179E22C520D400B2B157 /* DataStoreQueueStackImpl+Extension.swift in Sources */,
				6E7518C022C520D400B2B157 /* Variable.swift in Sources */,
				6E75181822C520D400B2B157 /* DataStoreQueueStackImpl.swift in Sources */,
				6EF8DE3B24BF7D69008B9488 /* DecisionReasons.swift in Sources */,
				6E75185422C520D400B2B157 /* ProjectConfig.swift in Sources */,
				6E9B11B422C5489500C22D81 /* OTUtils.swift in Sources */,
				6E75173E22C520D400B2B157 /* MurmurHash3.swift in Sources */,
				6EC6DD4B24ABF89B0017D296 /* OptimizelyUserContext.swift in Sources */,
				6E7516EA22C520D400B2B157 /* OPTEventDispatcher.swift in Sources */,
				6E7518A822C520D400B2B157 /* FeatureFlag.swift in Sources */,
				6E75187822C520D400B2B157 /* Variation.swift in Sources */,
				6E7517F422C520D400B2B157 /* DataStoreMemory.swift in Sources */,
				6E7518FC22C520D500B2B157 /* UserAttribute.swift in Sources */,
				6E34A61F2319EBB800BAE302 /* Notifications.swift in Sources */,
				6E7518D822C520D400B2B157 /* AttributeValue.swift in Sources */,
				C78CAFAD24486E0A009FE876 /* OptimizelyJSON+ObjC.swift in Sources */,
				6E7516AE22C520D400B2B157 /* DefaultLogger.swift in Sources */,
				6E75195022C520D500B2B157 /* OPTDatafileHandler.swift in Sources */,
				C78CAF612445AD8D009FE876 /* OptimizelyJSON.swift in Sources */,
				6E7516D222C520D400B2B157 /* OPTLogger.swift in Sources */,
				6E75186022C520D400B2B157 /* FeatureVariable.swift in Sources */,
				6E7517E822C520D400B2B157 /* DefaultDecisionService.swift in Sources */,
				6EC6DD3B24ABF6990017D296 /* OptimizelyClient+Decide.swift in Sources */,
				6E7516DE22C520D400B2B157 /* OPTUserProfileService.swift in Sources */,
				6E75189022C520D400B2B157 /* Project.swift in Sources */,
				6E75195C22C520D500B2B157 /* OPTBucketer.swift in Sources */,
				6E7518E422C520D400B2B157 /* ConditionLeaf.swift in Sources */,
				6E7518F022C520D500B2B157 /* ConditionHolder.swift in Sources */,
				6EF8DE2424BD1BB2008B9488 /* OptimizelyDecideOption.swift in Sources */,
				6E75183022C520D400B2B157 /* BatchEvent.swift in Sources */,
				6E75192022C520D500B2B157 /* OPTNotificationCenter.swift in Sources */,
				6E9B117922C5487A00C22D81 /* tvOSOnlyTests.swift in Sources */,
				6E7518B422C520D400B2B157 /* Group.swift in Sources */,
				6E7518CC22C520D400B2B157 /* Audience.swift in Sources */,
				6EB97BC824C7BCA700068883 /* OptimizelyClient+Legacy.swift in Sources */,
				6E75176E22C520D400B2B157 /* Utils.swift in Sources */,
				6E75182422C520D400B2B157 /* BatchEventBuilder.swift in Sources */,
				6E75174A22C520D400B2B157 /* HandlerRegistryService.swift in Sources */,
				6E7516F622C520D400B2B157 /* OptimizelyError.swift in Sources */,
				6E75188422C520D400B2B157 /* TrafficAllocation.swift in Sources */,
				6EA2CC2C2345618E001E7531 /* OptimizelyConfig.swift in Sources */,
				6E7517D022C520D400B2B157 /* DefaultBucketer.swift in Sources */,
				6E75180022C520D400B2B157 /* DataStoreUserDefaults.swift in Sources */,
				0B97DDA3249D4A26003DE606 /* SemanticVersion.swift in Sources */,
				6E9B11B322C5489500C22D81 /* MockUrlSession.swift in Sources */,
				6E7517DC22C520D400B2B157 /* DefaultNotificationCenter.swift in Sources */,
				6E75178622C520D400B2B157 /* ArrayEventForDispatch+Extension.swift in Sources */,
				6E75171A22C520D400B2B157 /* OptimizelyClient+ObjC.swift in Sources */,
				6ECB60D2234D5D9C00016D41 /* OptimizelyConfig+ObjC.swift in Sources */,
				6E75192C22C520D500B2B157 /* DataStoreQueueStack.swift in Sources */,
				6E7517AA22C520D400B2B157 /* Array+Extension.swift in Sources */,
				6EF8DE1624BD1BB2008B9488 /* OptimizelyDecision.swift in Sources */,
				6E75186C22C520D400B2B157 /* Rollout.swift in Sources */,
				6E75183C22C520D400B2B157 /* EventForDispatch.swift in Sources */,
				6E75194422C520D500B2B157 /* OPTDecisionService.swift in Sources */,
				6E75179222C520D400B2B157 /* OptimizelyClient+Extension.swift in Sources */,
			);
			runOnlyForDeploymentPostprocessing = 0;
		};
		6E636B882236C91F00AF3CEF /* Sources */ = {
			isa = PBXSourcesBuildPhase;
			buildActionMask = 2147483647;
			files = (
				0BAB9B0122567E34000DC388 /* (null) in Sources */,
				6EF8DE2024BD1BB2008B9488 /* OptimizelyDecideOption.swift in Sources */,
				6E7517D822C520D400B2B157 /* DefaultNotificationCenter.swift in Sources */,
				6E75177622C520D400B2B157 /* SDKVersion.swift in Sources */,
				6E7516FE22C520D400B2B157 /* OptimizelyLogLevel.swift in Sources */,
				6E75173A22C520D400B2B157 /* MurmurHash3.swift in Sources */,
				6E7517CC22C520D400B2B157 /* DefaultBucketer.swift in Sources */,
				6E75178E22C520D400B2B157 /* OptimizelyClient+Extension.swift in Sources */,
				6E75172E22C520D400B2B157 /* Constants.swift in Sources */,
				6E9B11E022C548A200C22D81 /* OptimizelyClientTests_Group.swift in Sources */,
				6E75187422C520D400B2B157 /* Variation.swift in Sources */,
				C78CAFA924486E0A009FE876 /* OptimizelyJSON+ObjC.swift in Sources */,
				6E9B11D622C548A200C22D81 /* OptimizelyClientTests_DatafileHandler.swift in Sources */,
				6E7518C822C520D400B2B157 /* Audience.swift in Sources */,
				6E75174622C520D400B2B157 /* HandlerRegistryService.swift in Sources */,
				6E75181422C520D400B2B157 /* DataStoreQueueStackImpl.swift in Sources */,
				6E7516C222C520D400B2B157 /* DefaultEventDispatcher.swift in Sources */,
				6EB97BCD24C89DFC00068883 /* OptimizelyClientTests_Decide_Legacy.swift in Sources */,
				6E75188022C520D400B2B157 /* TrafficAllocation.swift in Sources */,
				6E9B11DD22C548A200C22D81 /* OptimizelyClientTests_Valid.swift in Sources */,
				0B97DDA0249D4A24003DE606 /* SemanticVersion.swift in Sources */,
				6E7518D422C520D400B2B157 /* AttributeValue.swift in Sources */,
				6E7518BC22C520D400B2B157 /* Variable.swift in Sources */,
				6E75192822C520D500B2B157 /* DataStoreQueueStack.swift in Sources */,
				6E7516B622C520D400B2B157 /* DefaultUserProfileService.swift in Sources */,
				6ECB60D7234E601A00016D41 /* OptimizelyClientTests_OptimizelyConfig_Objc.m in Sources */,
				6EB97BC424C7BCA700068883 /* OptimizelyClient+Legacy.swift in Sources */,
				6E75195822C520D500B2B157 /* OPTBucketer.swift in Sources */,
				6E75170A22C520D400B2B157 /* OptimizelyClient.swift in Sources */,
				6E9B11AC22C5489300C22D81 /* OTUtils.swift in Sources */,
				6E75191C22C520D500B2B157 /* OPTNotificationCenter.swift in Sources */,
				6E75180822C520D400B2B157 /* DataStoreFile.swift in Sources */,
				6E7518EC22C520D400B2B157 /* ConditionHolder.swift in Sources */,
				6E7516AA22C520D400B2B157 /* DefaultLogger.swift in Sources */,
				6E75186822C520D400B2B157 /* Rollout.swift in Sources */,
				6E9B11E122C548A200C22D81 /* OptimizelyClientTests_ObjcOthers.m in Sources */,
				6E75188C22C520D400B2B157 /* Project.swift in Sources */,
				6ECB60CE234D5D9C00016D41 /* OptimizelyConfig+ObjC.swift in Sources */,
				6E75172222C520D400B2B157 /* OptimizelyResult.swift in Sources */,
				6E7517E422C520D400B2B157 /* DefaultDecisionService.swift in Sources */,
				6E9B11D722C548A200C22D81 /* OptimizelyErrorTests.swift in Sources */,
				C78CAF8624485029009FE876 /* OptimizelyClientTests_OptimizelyJSON_Objc.m in Sources */,
				6E75194C22C520D500B2B157 /* OPTDatafileHandler.swift in Sources */,
				6E7517C022C520D400B2B157 /* DefaultDatafileHandler.swift in Sources */,
				6E75183822C520D400B2B157 /* EventForDispatch.swift in Sources */,
				6E75175222C520D400B2B157 /* LogMessage.swift in Sources */,
				6E9B11DB22C548A200C22D81 /* OptimizelyClientTests_Variables.swift in Sources */,
				6ECB60C6234D329500016D41 /* OptimizelyClientTests_OptimizelyConfig.swift in Sources */,
				6EA2CC282345618E001E7531 /* OptimizelyConfig.swift in Sources */,
				6E75189822C520D400B2B157 /* Experiment.swift in Sources */,
				6E9B11DF22C548A200C22D81 /* OptimizelyClientTests_ForcedVariation.swift in Sources */,
				6E7516DA22C520D400B2B157 /* OPTUserProfileService.swift in Sources */,
				6E34A61B2319EBB800BAE302 /* Notifications.swift in Sources */,
				C78CAF5D2445AD8D009FE876 /* OptimizelyJSON.swift in Sources */,
				6E9B11DC22C548A200C22D81 /* OptimizelyClientTests.swift in Sources */,
				6E7517FC22C520D400B2B157 /* DataStoreUserDefaults.swift in Sources */,
				6E75178222C520D400B2B157 /* ArrayEventForDispatch+Extension.swift in Sources */,
				6E7518A422C520D400B2B157 /* FeatureFlag.swift in Sources */,
				6E75185C22C520D400B2B157 /* FeatureVariable.swift in Sources */,
				6E75176A22C520D400B2B157 /* Utils.swift in Sources */,
				6E75171622C520D400B2B157 /* OptimizelyClient+ObjC.swift in Sources */,
				6E7517F022C520D400B2B157 /* DataStoreMemory.swift in Sources */,
				6E9B11D922C548A200C22D81 /* OptimizelyClientTests_Invalid.swift in Sources */,
				6E9B11D522C548A200C22D81 /* OptimizelyClientTests_Evaluation.swift in Sources */,
				6E5AB69423F6130D007A82B1 /* OptimizelyClientTests_Init_Async.swift in Sources */,
				6EF8DE1224BD1BB2008B9488 /* OptimizelyDecision.swift in Sources */,
				6E9B11DA22C548A200C22D81 /* OptimizelyClientTests_ObjcAPIs.m in Sources */,
				6E75179A22C520D400B2B157 /* DataStoreQueueStackImpl+Extension.swift in Sources */,
				6E75182022C520D400B2B157 /* BatchEventBuilder.swift in Sources */,
				6E5AB69323F6130D007A82B1 /* OptimizelyClientTests_Init_Sync.swift in Sources */,
				6E75184422C520D400B2B157 /* Event.swift in Sources */,
				6E75194022C520D500B2B157 /* OPTDecisionService.swift in Sources */,
				6E7518E022C520D400B2B157 /* ConditionLeaf.swift in Sources */,
				6E7518B022C520D400B2B157 /* Group.swift in Sources */,
				6E75185022C520D400B2B157 /* ProjectConfig.swift in Sources */,
				6E7516CE22C520D400B2B157 /* OPTLogger.swift in Sources */,
				6E9B11AB22C5489300C22D81 /* MockUrlSession.swift in Sources */,
				6E75190422C520D500B2B157 /* Attribute.swift in Sources */,
				6E75193422C520D500B2B157 /* OPTDataStore.swift in Sources */,
				6E75182C22C520D400B2B157 /* BatchEvent.swift in Sources */,
				6E75175E22C520D400B2B157 /* AtomicProperty.swift in Sources */,
				6E9B11DE22C548A200C22D81 /* OptimizelyClientTests_Others.swift in Sources */,
				C78CAF7424482C86009FE876 /* OptimizelyClientTests_OptimizelyJSON.swift in Sources */,
				6EC6DD3724ABF6990017D296 /* OptimizelyClient+Decide.swift in Sources */,
				6E7516E622C520D400B2B157 /* OPTEventDispatcher.swift in Sources */,
				6EF8DE3724BF7D69008B9488 /* DecisionReasons.swift in Sources */,
				6EC6DD4724ABF89B0017D296 /* OptimizelyUserContext.swift in Sources */,
				6E7518F822C520D500B2B157 /* UserAttribute.swift in Sources */,
				6E7517A622C520D400B2B157 /* Array+Extension.swift in Sources */,
				6E75191022C520D500B2B157 /* BackgroundingCallbacks.swift in Sources */,
				6E7516F222C520D400B2B157 /* OptimizelyError.swift in Sources */,
			);
			runOnlyForDeploymentPostprocessing = 0;
		};
		6E636B972236C96700AF3CEF /* Sources */ = {
			isa = PBXSourcesBuildPhase;
			buildActionMask = 2147483647;
			files = (
				6EC6DD4A24ABF89B0017D296 /* OptimizelyUserContext.swift in Sources */,
				6E75170122C520D400B2B157 /* OptimizelyLogLevel.swift in Sources */,
				6EF8DE3A24BF7D69008B9488 /* DecisionReasons.swift in Sources */,
				6EB97BC724C7BCA700068883 /* OptimizelyClient+Legacy.swift in Sources */,
				6E7516B922C520D400B2B157 /* DefaultUserProfileService.swift in Sources */,
				6E75175522C520D400B2B157 /* LogMessage.swift in Sources */,
				C78CAF602445AD8D009FE876 /* OptimizelyJSON.swift in Sources */,
				6E75193722C520D500B2B157 /* OPTDataStore.swift in Sources */,
				6E75191322C520D500B2B157 /* BackgroundingCallbacks.swift in Sources */,
				6E75172522C520D400B2B157 /* OptimizelyResult.swift in Sources */,
				6E75173122C520D400B2B157 /* Constants.swift in Sources */,
				6E75184722C520D400B2B157 /* Event.swift in Sources */,
				6E75170D22C520D400B2B157 /* OptimizelyClient.swift in Sources */,
				6E75177922C520D400B2B157 /* SDKVersion.swift in Sources */,
				0B97DDA2249D4A25003DE606 /* SemanticVersion.swift in Sources */,
				6E7516C522C520D400B2B157 /* DefaultEventDispatcher.swift in Sources */,
				6E75189B22C520D400B2B157 /* Experiment.swift in Sources */,
				6E75176122C520D400B2B157 /* AtomicProperty.swift in Sources */,
				6E75180B22C520D400B2B157 /* DataStoreFile.swift in Sources */,
				6EF8DE2324BD1BB2008B9488 /* OptimizelyDecideOption.swift in Sources */,
				6E7517C322C520D400B2B157 /* DefaultDatafileHandler.swift in Sources */,
				6E75190722C520D500B2B157 /* Attribute.swift in Sources */,
				6E75179D22C520D400B2B157 /* DataStoreQueueStackImpl+Extension.swift in Sources */,
				6E7518BF22C520D400B2B157 /* Variable.swift in Sources */,
				6E75181722C520D400B2B157 /* DataStoreQueueStackImpl.swift in Sources */,
				6E75185322C520D400B2B157 /* ProjectConfig.swift in Sources */,
				6E75173D22C520D400B2B157 /* MurmurHash3.swift in Sources */,
				6E7516E922C520D400B2B157 /* OPTEventDispatcher.swift in Sources */,
				6E7518A722C520D400B2B157 /* FeatureFlag.swift in Sources */,
				6E75187722C520D400B2B157 /* Variation.swift in Sources */,
				6E7517F322C520D400B2B157 /* DataStoreMemory.swift in Sources */,
				6E7518FB22C520D500B2B157 /* UserAttribute.swift in Sources */,
				6E9B11B222C5489400C22D81 /* OTUtils.swift in Sources */,
				6E7518D722C520D400B2B157 /* AttributeValue.swift in Sources */,
				6E7516AD22C520D400B2B157 /* DefaultLogger.swift in Sources */,
				6E75194F22C520D500B2B157 /* OPTDatafileHandler.swift in Sources */,
				6E7516D122C520D400B2B157 /* OPTLogger.swift in Sources */,
				6E75185F22C520D400B2B157 /* FeatureVariable.swift in Sources */,
				6E7517E722C520D400B2B157 /* DefaultDecisionService.swift in Sources */,
				6E7516DD22C520D400B2B157 /* OPTUserProfileService.swift in Sources */,
				6E75188F22C520D400B2B157 /* Project.swift in Sources */,
				6E75195B22C520D500B2B157 /* OPTBucketer.swift in Sources */,
				6E7518E322C520D400B2B157 /* ConditionLeaf.swift in Sources */,
				6E7518EF22C520D400B2B157 /* ConditionHolder.swift in Sources */,
				6E75182F22C520D400B2B157 /* BatchEvent.swift in Sources */,
				6E75191F22C520D500B2B157 /* OPTNotificationCenter.swift in Sources */,
				6E7518B322C520D400B2B157 /* Group.swift in Sources */,
				6EC6DD3A24ABF6990017D296 /* OptimizelyClient+Decide.swift in Sources */,
				6E9B11B122C5489400C22D81 /* MockUrlSession.swift in Sources */,
				6E7518CB22C520D400B2B157 /* Audience.swift in Sources */,
				6ECB60D1234D5D9C00016D41 /* OptimizelyConfig+ObjC.swift in Sources */,
				C78CAFAC24486E0A009FE876 /* OptimizelyJSON+ObjC.swift in Sources */,
				6E75176D22C520D400B2B157 /* Utils.swift in Sources */,
				6EA2CC2B2345618E001E7531 /* OptimizelyConfig.swift in Sources */,
				6E75182322C520D400B2B157 /* BatchEventBuilder.swift in Sources */,
				6EF8DE1524BD1BB2008B9488 /* OptimizelyDecision.swift in Sources */,
				6E75174922C520D400B2B157 /* HandlerRegistryService.swift in Sources */,
				6E7516F522C520D400B2B157 /* OptimizelyError.swift in Sources */,
				6E75188322C520D400B2B157 /* TrafficAllocation.swift in Sources */,
				6E7517CF22C520D400B2B157 /* DefaultBucketer.swift in Sources */,
				6E7517FF22C520D400B2B157 /* DataStoreUserDefaults.swift in Sources */,
				6E34A61E2319EBB800BAE302 /* Notifications.swift in Sources */,
				6E7517DB22C520D400B2B157 /* DefaultNotificationCenter.swift in Sources */,
				6E75178522C520D400B2B157 /* ArrayEventForDispatch+Extension.swift in Sources */,
				6E75171922C520D400B2B157 /* OptimizelyClient+ObjC.swift in Sources */,
				6E75192B22C520D500B2B157 /* DataStoreQueueStack.swift in Sources */,
				6E7517A922C520D400B2B157 /* Array+Extension.swift in Sources */,
				6E75186B22C520D400B2B157 /* Rollout.swift in Sources */,
				6E75183B22C520D400B2B157 /* EventForDispatch.swift in Sources */,
				6E75194322C520D500B2B157 /* OPTDecisionService.swift in Sources */,
				6E75179122C520D400B2B157 /* OptimizelyClient+Extension.swift in Sources */,
			);
			runOnlyForDeploymentPostprocessing = 0;
		};
		6EA425042218E41500B074B5 /* Sources */ = {
			isa = PBXSourcesBuildPhase;
			buildActionMask = 2147483647;
			files = (
				6E9B117022C5487100C22D81 /* DecisionListenerTests.swift in Sources */,
				6E9B116122C5487100C22D81 /* OptimizelyErrorTests.swift in Sources */,
				6E9B116522C5487100C22D81 /* BatchEventBuilderTest.swift in Sources */,
				6E9B117422C5487100C22D81 /* DecisionServiceTests_Others.swift in Sources */,
				6E9B116E22C5487100C22D81 /* LoggerTests.swift in Sources */,
				6E75180D22C520D400B2B157 /* DataStoreFile.swift in Sources */,
				6E75178722C520D400B2B157 /* ArrayEventForDispatch+Extension.swift in Sources */,
				6E9B117522C5487100C22D81 /* DecisionServiceTests.swift in Sources */,
				6E75179F22C520D400B2B157 /* DataStoreQueueStackImpl+Extension.swift in Sources */,
				6E3E4BAA2523E48500AE01EC /* OptimizelyUserContextTests_Decide_Reasons.swift in Sources */,
				6E7516BB22C520D400B2B157 /* DefaultUserProfileService.swift in Sources */,
				6E75184922C520D400B2B157 /* Event.swift in Sources */,
				0B97DDA4249D4A27003DE606 /* SemanticVersion.swift in Sources */,
				6ECB60D3234D5D9C00016D41 /* OptimizelyConfig+ObjC.swift in Sources */,
				6E9B116C22C5487100C22D81 /* BucketTests_ExpToVariation.swift in Sources */,
				6E75193922C520D500B2B157 /* OPTDataStore.swift in Sources */,
				6E7518C122C520D400B2B157 /* Variable.swift in Sources */,
				6E75170F22C520D400B2B157 /* OptimizelyClient.swift in Sources */,
				6EC6DD4C24ABF89B0017D296 /* OptimizelyUserContext.swift in Sources */,
				6E7517E922C520D400B2B157 /* DefaultDecisionService.swift in Sources */,
				6E9B116A22C5487100C22D81 /* BucketTests_Base.swift in Sources */,
				6E9B115F22C5487100C22D81 /* MurmurTests.swift in Sources */,
				6E9B116022C5487100C22D81 /* DecisionServiceTests_Experiments.swift in Sources */,
				6E9B116322C5487100C22D81 /* BucketTests_GroupToExp.swift in Sources */,
				6E7516AF22C520D400B2B157 /* DefaultLogger.swift in Sources */,
				6EF8DE2524BD1BB2008B9488 /* OptimizelyDecideOption.swift in Sources */,
				6E75194522C520D500B2B157 /* OPTDecisionService.swift in Sources */,
				6E75185522C520D400B2B157 /* ProjectConfig.swift in Sources */,
				6E7516C722C520D400B2B157 /* DefaultEventDispatcher.swift in Sources */,
				6E9B11B522C5489600C22D81 /* MockUrlSession.swift in Sources */,
				6EF8DE1724BD1BB2008B9488 /* OptimizelyDecision.swift in Sources */,
				6E7517C522C520D400B2B157 /* DefaultDatafileHandler.swift in Sources */,
				6E75190922C520D500B2B157 /* Attribute.swift in Sources */,
				6E75177B22C520D400B2B157 /* SDKVersion.swift in Sources */,
				6EC6DD3C24ABF6990017D296 /* OptimizelyClient+Decide.swift in Sources */,
				6E75192D22C520D500B2B157 /* DataStoreQueueStack.swift in Sources */,
				6E7516D322C520D400B2B157 /* OPTLogger.swift in Sources */,
				6E75180122C520D400B2B157 /* DataStoreUserDefaults.swift in Sources */,
				6E75175722C520D400B2B157 /* LogMessage.swift in Sources */,
				6E7516EB22C520D400B2B157 /* OPTEventDispatcher.swift in Sources */,
				6E75188522C520D400B2B157 /* TrafficAllocation.swift in Sources */,
				6E75176F22C520D400B2B157 /* Utils.swift in Sources */,
				6E75182522C520D400B2B157 /* BatchEventBuilder.swift in Sources */,
				6EC6DD6A24AE94820017D296 /* OptimizelyUserContextTests.swift in Sources */,
				6E7517D122C520D400B2B157 /* DefaultBucketer.swift in Sources */,
				6EA2CC2D2345618E001E7531 /* OptimizelyConfig.swift in Sources */,
				C78CAFAE24486E0A009FE876 /* OptimizelyJSON+ObjC.swift in Sources */,
				6E7517AB22C520D400B2B157 /* Array+Extension.swift in Sources */,
				6E75186122C520D400B2B157 /* FeatureVariable.swift in Sources */,
				6E75172722C520D400B2B157 /* OptimizelyResult.swift in Sources */,
				6E9B116222C5487100C22D81 /* OptimizelySwiftSDKiOSTests.swift in Sources */,
				6E7518FD22C520D500B2B157 /* UserAttribute.swift in Sources */,
				6E7518E522C520D400B2B157 /* ConditionLeaf.swift in Sources */,
				6E9B117222C5487100C22D81 /* EventDispatcherTests.swift in Sources */,
				6E9B116922C5487100C22D81 /* DefaultUserProfileServiceTests.swift in Sources */,
				6E75192122C520D500B2B157 /* OPTNotificationCenter.swift in Sources */,
				6E75170322C520D400B2B157 /* OptimizelyLogLevel.swift in Sources */,
				6E981FC3232C363300FADDD6 /* DecisionListenerTests_Datafile.swift in Sources */,
				6E9B116422C5487100C22D81 /* BucketTests_Others.swift in Sources */,
				6E7518CD22C520D400B2B157 /* Audience.swift in Sources */,
				6E9B117322C5487100C22D81 /* BatchEventBuilderTests_Attributes.swift in Sources */,
				6E9B11B622C5489600C22D81 /* OTUtils.swift in Sources */,
				6E75183122C520D400B2B157 /* BatchEvent.swift in Sources */,
				6EF41A422522BE2100EAADF1 /* OptimizelyUserContextTests_Decide.swift in Sources */,
				6E9B117822C5487100C22D81 /* DataStoreTests.swift in Sources */,
				6E75171B22C520D400B2B157 /* OptimizelyClient+ObjC.swift in Sources */,
				6E75195122C520D500B2B157 /* OPTDatafileHandler.swift in Sources */,
				6E75176322C520D400B2B157 /* AtomicProperty.swift in Sources */,
				6E9B117722C5487100C22D81 /* BatchEventBuilderTests_EventTags.swift in Sources */,
				6E7517DD22C520D400B2B157 /* DefaultNotificationCenter.swift in Sources */,
				6E9B116622C5487100C22D81 /* DecisionServiceTests_UserProfiles.swift in Sources */,
				6E34A6202319EBB800BAE302 /* Notifications.swift in Sources */,
				6E75173322C520D400B2B157 /* Constants.swift in Sources */,
				6E7518A922C520D400B2B157 /* FeatureFlag.swift in Sources */,
				6E75173F22C520D400B2B157 /* MurmurHash3.swift in Sources */,
				6E75189D22C520D400B2B157 /* Experiment.swift in Sources */,
				6E7518D922C520D400B2B157 /* AttributeValue.swift in Sources */,
				6E9B116822C5487100C22D81 /* DefaultLoggerTests.swift in Sources */,
				C78CAF622445AD8D009FE876 /* OptimizelyJSON.swift in Sources */,
				6E75179322C520D400B2B157 /* OptimizelyClient+Extension.swift in Sources */,
				6E9B117122C5487100C22D81 /* DecisionServiceTests_Features.swift in Sources */,
				6E9B116F22C5487100C22D81 /* BucketTests_BucketVariation.swift in Sources */,
				6E75174B22C520D400B2B157 /* HandlerRegistryService.swift in Sources */,
				6E75187922C520D400B2B157 /* Variation.swift in Sources */,
				6E75191522C520D500B2B157 /* BackgroundingCallbacks.swift in Sources */,
				6E75195D22C520D500B2B157 /* OPTBucketer.swift in Sources */,
				6E9B117622C5487100C22D81 /* DatafileHandlerTests.swift in Sources */,
				6E9B116722C5487100C22D81 /* BatchEventBuilderTests_Events.swift in Sources */,
				6E75181922C520D400B2B157 /* DataStoreQueueStackImpl.swift in Sources */,
				6E75186D22C520D400B2B157 /* Rollout.swift in Sources */,
				6E7518F122C520D500B2B157 /* ConditionHolder.swift in Sources */,
				6EB97BC924C7BCA700068883 /* OptimizelyClient+Legacy.swift in Sources */,
				6E7516DF22C520D400B2B157 /* OPTUserProfileService.swift in Sources */,
				6EF8DE3C24BF7D69008B9488 /* DecisionReasons.swift in Sources */,
				6E7518B522C520D400B2B157 /* Group.swift in Sources */,
				6E9B116B22C5487100C22D81 /* NotificationCenterTests.swift in Sources */,
				6E7516F722C520D400B2B157 /* OptimizelyError.swift in Sources */,
				6E75189122C520D400B2B157 /* Project.swift in Sources */,
				6E7517F522C520D400B2B157 /* DataStoreMemory.swift in Sources */,
				6E75183D22C520D400B2B157 /* EventForDispatch.swift in Sources */,
			);
			runOnlyForDeploymentPostprocessing = 0;
		};
		6EA425572218E58400B074B5 /* Sources */ = {
			isa = PBXSourcesBuildPhase;
			buildActionMask = 2147483647;
			files = (
				6E9B119A22C5488300C22D81 /* AttributeValueTests_Evaluate.swift in Sources */,
				6E9B11A322C5488300C22D81 /* TrafficAllocationTests.swift in Sources */,
				6E9B119B22C5488300C22D81 /* RolloutTests.swift in Sources */,
				C78CAFAF24486E0A009FE876 /* OptimizelyJSON+ObjC.swift in Sources */,
				6E75186222C520D400B2B157 /* FeatureVariable.swift in Sources */,
				6EF8DE1824BD1BB2008B9488 /* OptimizelyDecision.swift in Sources */,
				6EB97BCA24C7BCA700068883 /* OptimizelyClient+Legacy.swift in Sources */,
				6E7518C222C520D400B2B157 /* Variable.swift in Sources */,
				6E75192E22C520D500B2B157 /* DataStoreQueueStack.swift in Sources */,
				6E75172822C520D400B2B157 /* OptimizelyResult.swift in Sources */,
				6E75170422C520D400B2B157 /* OptimizelyLogLevel.swift in Sources */,
				6E75187A22C520D400B2B157 /* Variation.swift in Sources */,
				0B97DD9A249D332C003DE606 /* SemanticVersionTests.swift in Sources */,
				6E9B119C22C5488300C22D81 /* ProjectConfigTests.swift in Sources */,
				6E7518FE22C520D500B2B157 /* UserAttribute.swift in Sources */,
				6E7517F622C520D400B2B157 /* DataStoreMemory.swift in Sources */,
				6E9B119322C5488300C22D81 /* AttributeTests.swift in Sources */,
				6EC6DD3D24ABF6990017D296 /* OptimizelyClient+Decide.swift in Sources */,
				6E9B11A122C5488300C22D81 /* EventTests.swift in Sources */,
				6E75188622C520D400B2B157 /* TrafficAllocation.swift in Sources */,
				6E9B119522C5488300C22D81 /* FeatureFlagTests.swift in Sources */,
				6E75190A22C520D500B2B157 /* Attribute.swift in Sources */,
				6E75171022C520D400B2B157 /* OptimizelyClient.swift in Sources */,
				6E7516C822C520D400B2B157 /* DefaultEventDispatcher.swift in Sources */,
				6E75194622C520D500B2B157 /* OPTDecisionService.swift in Sources */,
				6E75185622C520D400B2B157 /* ProjectConfig.swift in Sources */,
				6E75180222C520D400B2B157 /* DataStoreUserDefaults.swift in Sources */,
				6EF8DE3D24BF7D69008B9488 /* DecisionReasons.swift in Sources */,
				6E7517C622C520D400B2B157 /* DefaultDatafileHandler.swift in Sources */,
				6ECB60D4234D5D9C00016D41 /* OptimizelyConfig+ObjC.swift in Sources */,
				6E75193A22C520D500B2B157 /* OPTDataStore.swift in Sources */,
				6EC6DD4D24ABF89B0017D296 /* OptimizelyUserContext.swift in Sources */,
				6E75182622C520D400B2B157 /* BatchEventBuilder.swift in Sources */,
				6E9B119922C5488300C22D81 /* UserAttributeTests_Evaluate.swift in Sources */,
				6E9B11A422C5488300C22D81 /* ProjectTests.swift in Sources */,
				6E9B119622C5488300C22D81 /* AudienceTests.swift in Sources */,
				6E7518B622C520D400B2B157 /* Group.swift in Sources */,
				6E7516D422C520D400B2B157 /* OPTLogger.swift in Sources */,
				6E75183222C520D400B2B157 /* BatchEvent.swift in Sources */,
				6E7518DA22C520D400B2B157 /* AttributeValue.swift in Sources */,
				6E9B119822C5488300C22D81 /* AudienceTests_Evaluate.swift in Sources */,
				6E75192222C520D500B2B157 /* OPTNotificationCenter.swift in Sources */,
				6E75177022C520D400B2B157 /* Utils.swift in Sources */,
				6E7516E022C520D400B2B157 /* OPTUserProfileService.swift in Sources */,
				6E34A6212319EBB800BAE302 /* Notifications.swift in Sources */,
				6E9B119D22C5488300C22D81 /* UserAttributeTests.swift in Sources */,
				6E75183E22C520D400B2B157 /* EventForDispatch.swift in Sources */,
				6E9B11A022C5488300C22D81 /* ExperimentTests.swift in Sources */,
				6E7516EC22C520D400B2B157 /* OPTEventDispatcher.swift in Sources */,
				6E75181A22C520D400B2B157 /* DataStoreQueueStackImpl.swift in Sources */,
				6EF8DE2624BD1BB2008B9488 /* OptimizelyDecideOption.swift in Sources */,
				6E9B119722C5488300C22D81 /* ConditionLeafTests.swift in Sources */,
				6E75184A22C520D400B2B157 /* Event.swift in Sources */,
				6E75191622C520D500B2B157 /* BackgroundingCallbacks.swift in Sources */,
				6E9B11A522C5488300C22D81 /* ConditionHolderTests_Evaluate.swift in Sources */,
				6E9B119122C5488300C22D81 /* EventForDispatchTests.swift in Sources */,
				6E7517EA22C520D400B2B157 /* DefaultDecisionService.swift in Sources */,
				6E75171C22C520D400B2B157 /* OptimizelyClient+ObjC.swift in Sources */,
				6E7516B022C520D400B2B157 /* DefaultLogger.swift in Sources */,
				0B97DD9C249D3735003DE606 /* SemanticVersion.swift in Sources */,
				6E7517DE22C520D400B2B157 /* DefaultNotificationCenter.swift in Sources */,
				6E75195E22C520D500B2B157 /* OPTBucketer.swift in Sources */,
				6E75186E22C520D400B2B157 /* Rollout.swift in Sources */,
				6E7518E622C520D400B2B157 /* ConditionLeaf.swift in Sources */,
				6E75179422C520D400B2B157 /* OptimizelyClient+Extension.swift in Sources */,
				6E9B11B722C5489600C22D81 /* MockUrlSession.swift in Sources */,
				6E9B119222C5488300C22D81 /* FeatureVariableTests.swift in Sources */,
				6E75176422C520D400B2B157 /* AtomicProperty.swift in Sources */,
				C78CAF632445AD8D009FE876 /* OptimizelyJSON.swift in Sources */,
				6E7516BC22C520D400B2B157 /* DefaultUserProfileService.swift in Sources */,
				6E7517A022C520D400B2B157 /* DataStoreQueueStackImpl+Extension.swift in Sources */,
				6E7517AC22C520D400B2B157 /* Array+Extension.swift in Sources */,
				6EA425A52218E6AE00B074B5 /* (null) in Sources */,
				6E75180E22C520D400B2B157 /* DataStoreFile.swift in Sources */,
				6E9B11B822C5489600C22D81 /* OTUtils.swift in Sources */,
				6E9B119022C5488300C22D81 /* AttributeValueTests.swift in Sources */,
				6E75175822C520D400B2B157 /* LogMessage.swift in Sources */,
				6E9B119422C5488300C22D81 /* VariableTests.swift in Sources */,
				6E9B11A222C5488300C22D81 /* ConditionHolderTests.swift in Sources */,
				6E75174C22C520D400B2B157 /* HandlerRegistryService.swift in Sources */,
				6EA2CC2E2345618E001E7531 /* OptimizelyConfig.swift in Sources */,
				6E75174022C520D400B2B157 /* MurmurHash3.swift in Sources */,
				6E9B119F22C5488300C22D81 /* VariationTests.swift in Sources */,
				6E7518F222C520D500B2B157 /* ConditionHolder.swift in Sources */,
				6E9B119E22C5488300C22D81 /* GroupTests.swift in Sources */,
				6E75173422C520D400B2B157 /* Constants.swift in Sources */,
				6E75195222C520D500B2B157 /* OPTDatafileHandler.swift in Sources */,
				6E75177C22C520D400B2B157 /* SDKVersion.swift in Sources */,
				6E7517D222C520D400B2B157 /* DefaultBucketer.swift in Sources */,
				6E7518CE22C520D400B2B157 /* Audience.swift in Sources */,
				6E75189222C520D400B2B157 /* Project.swift in Sources */,
				6E7516F822C520D400B2B157 /* OptimizelyError.swift in Sources */,
				6E75189E22C520D400B2B157 /* Experiment.swift in Sources */,
				6E75178822C520D400B2B157 /* ArrayEventForDispatch+Extension.swift in Sources */,
				6E7518AA22C520D400B2B157 /* FeatureFlag.swift in Sources */,
			);
			runOnlyForDeploymentPostprocessing = 0;
		};
		6EA425662218E60A00B074B5 /* Sources */ = {
			isa = PBXSourcesBuildPhase;
			buildActionMask = 2147483647;
			files = (
				6E9B115622C5486E00C22D81 /* DecisionListenerTests.swift in Sources */,
				6E9B114722C5486E00C22D81 /* OptimizelyErrorTests.swift in Sources */,
				6E9B114B22C5486E00C22D81 /* BatchEventBuilderTest.swift in Sources */,
				6E9B115A22C5486E00C22D81 /* DecisionServiceTests_Others.swift in Sources */,
				6E9B115422C5486E00C22D81 /* LoggerTests.swift in Sources */,
				6E7518DF22C520D400B2B157 /* ConditionLeaf.swift in Sources */,
				6E75172D22C520D400B2B157 /* Constants.swift in Sources */,
				6E9B115B22C5486E00C22D81 /* DecisionServiceTests.swift in Sources */,
				6E75172122C520D400B2B157 /* OptimizelyResult.swift in Sources */,
				6E3E4B8D2523E48300AE01EC /* OptimizelyUserContextTests_Decide_Reasons.swift in Sources */,
				6E75186722C520D400B2B157 /* Rollout.swift in Sources */,
				6E7518A322C520D400B2B157 /* FeatureFlag.swift in Sources */,
				0B97DD9E249D4A22003DE606 /* SemanticVersion.swift in Sources */,
				6ECB60CD234D5D9C00016D41 /* OptimizelyConfig+ObjC.swift in Sources */,
				6E9B115222C5486E00C22D81 /* BucketTests_ExpToVariation.swift in Sources */,
				6E75189722C520D400B2B157 /* Experiment.swift in Sources */,
				6E7516C122C520D400B2B157 /* DefaultEventDispatcher.swift in Sources */,
				6E75178122C520D400B2B157 /* ArrayEventForDispatch+Extension.swift in Sources */,
				6EC6DD4524ABF89B0017D296 /* OptimizelyUserContext.swift in Sources */,
				6E7517CB22C520D400B2B157 /* DefaultBucketer.swift in Sources */,
				6E9B115022C5486E00C22D81 /* BucketTests_Base.swift in Sources */,
				6E9B114522C5486E00C22D81 /* MurmurTests.swift in Sources */,
				6E9B114622C5486E00C22D81 /* DecisionServiceTests_Experiments.swift in Sources */,
				6E9B114922C5486E00C22D81 /* BucketTests_GroupToExp.swift in Sources */,
				6E75182B22C520D400B2B157 /* BatchEvent.swift in Sources */,
				6EF8DE1E24BD1BB2008B9488 /* OptimizelyDecideOption.swift in Sources */,
				6E75190322C520D500B2B157 /* Attribute.swift in Sources */,
				6E75192722C520D500B2B157 /* DataStoreQueueStack.swift in Sources */,
				6E7516F122C520D400B2B157 /* OptimizelyError.swift in Sources */,
				6E9B11A922C5489200C22D81 /* MockUrlSession.swift in Sources */,
				6EF8DE1024BD1BB2008B9488 /* OptimizelyDecision.swift in Sources */,
				6E75175D22C520D400B2B157 /* AtomicProperty.swift in Sources */,
				6E7516D922C520D400B2B157 /* OPTUserProfileService.swift in Sources */,
				6E7516E522C520D400B2B157 /* OPTEventDispatcher.swift in Sources */,
				6EC6DD3524ABF6990017D296 /* OptimizelyClient+Decide.swift in Sources */,
				6E75175122C520D400B2B157 /* LogMessage.swift in Sources */,
				6E75184F22C520D400B2B157 /* ProjectConfig.swift in Sources */,
				6E75190F22C520D500B2B157 /* BackgroundingCallbacks.swift in Sources */,
				6E75193322C520D500B2B157 /* OPTDataStore.swift in Sources */,
				6E7517EF22C520D400B2B157 /* DataStoreMemory.swift in Sources */,
				6E75194B22C520D500B2B157 /* OPTDatafileHandler.swift in Sources */,
				6E75195722C520D500B2B157 /* OPTBucketer.swift in Sources */,
				6E75181322C520D400B2B157 /* DataStoreQueueStackImpl.swift in Sources */,
				6EC6DD6924AE94820017D296 /* OptimizelyUserContextTests.swift in Sources */,
				6E75171522C520D400B2B157 /* OptimizelyClient+ObjC.swift in Sources */,
				6EA2CC272345618E001E7531 /* OptimizelyConfig.swift in Sources */,
				C78CAFA724486E0A009FE876 /* OptimizelyJSON+ObjC.swift in Sources */,
				6E75185B22C520D400B2B157 /* FeatureVariable.swift in Sources */,
				6E7516B522C520D400B2B157 /* DefaultUserProfileService.swift in Sources */,
				6E7516A922C520D400B2B157 /* DefaultLogger.swift in Sources */,
				6E9B114822C5486E00C22D81 /* OptimizelySwiftSDKiOSTests.swift in Sources */,
				6E7517D722C520D400B2B157 /* DefaultNotificationCenter.swift in Sources */,
				6E75181F22C520D400B2B157 /* BatchEventBuilder.swift in Sources */,
				6E9B115822C5486E00C22D81 /* EventDispatcherTests.swift in Sources */,
				6E9B114F22C5486E00C22D81 /* DefaultUserProfileServiceTests.swift in Sources */,
				6E7518F722C520D500B2B157 /* UserAttribute.swift in Sources */,
				6E75174522C520D400B2B157 /* HandlerRegistryService.swift in Sources */,
				6E981FC2232C363300FADDD6 /* DecisionListenerTests_Datafile.swift in Sources */,
				6E9B114A22C5486E00C22D81 /* BucketTests_Others.swift in Sources */,
				6E7517BF22C520D400B2B157 /* DefaultDatafileHandler.swift in Sources */,
				6E9B115922C5486E00C22D81 /* BatchEventBuilderTests_Attributes.swift in Sources */,
				6E9B11AA22C5489200C22D81 /* OTUtils.swift in Sources */,
				6E7518D322C520D400B2B157 /* AttributeValue.swift in Sources */,
				6EF41A332522BE1900EAADF1 /* OptimizelyUserContextTests_Decide.swift in Sources */,
				6E9B115E22C5486E00C22D81 /* DataStoreTests.swift in Sources */,
				6E75177522C520D400B2B157 /* SDKVersion.swift in Sources */,
				6E75180722C520D400B2B157 /* DataStoreFile.swift in Sources */,
				6E75183722C520D400B2B157 /* EventForDispatch.swift in Sources */,
				6E9B115D22C5486E00C22D81 /* BatchEventBuilderTests_EventTags.swift in Sources */,
				6E75173922C520D400B2B157 /* MurmurHash3.swift in Sources */,
				6E9B114C22C5486E00C22D81 /* DecisionServiceTests_UserProfiles.swift in Sources */,
				6E34A61A2319EBB800BAE302 /* Notifications.swift in Sources */,
				6E75191B22C520D500B2B157 /* OPTNotificationCenter.swift in Sources */,
				6E75170922C520D400B2B157 /* OptimizelyClient.swift in Sources */,
				6E75178D22C520D400B2B157 /* OptimizelyClient+Extension.swift in Sources */,
				6E7518EB22C520D400B2B157 /* ConditionHolder.swift in Sources */,
				6E75176922C520D400B2B157 /* Utils.swift in Sources */,
				6E9B114E22C5486E00C22D81 /* DefaultLoggerTests.swift in Sources */,
				C78CAF5B2445AD8D009FE876 /* OptimizelyJSON.swift in Sources */,
				6E7518C722C520D400B2B157 /* Audience.swift in Sources */,
				6E9B115722C5486E00C22D81 /* DecisionServiceTests_Features.swift in Sources */,
				6E9B115522C5486E00C22D81 /* BucketTests_BucketVariation.swift in Sources */,
				6E7516FD22C520D400B2B157 /* OptimizelyLogLevel.swift in Sources */,
				6E75187322C520D400B2B157 /* Variation.swift in Sources */,
				6E7517E322C520D400B2B157 /* DefaultDecisionService.swift in Sources */,
				6E75179922C520D400B2B157 /* DataStoreQueueStackImpl+Extension.swift in Sources */,
				6E9B115C22C5486E00C22D81 /* DatafileHandlerTests.swift in Sources */,
				6E9B114D22C5486E00C22D81 /* BatchEventBuilderTests_Events.swift in Sources */,
				6E75188B22C520D400B2B157 /* Project.swift in Sources */,
				6E75187F22C520D400B2B157 /* TrafficAllocation.swift in Sources */,
				6E7518BB22C520D400B2B157 /* Variable.swift in Sources */,
				6EB97BC224C7BCA700068883 /* OptimizelyClient+Legacy.swift in Sources */,
				6E7518AF22C520D400B2B157 /* Group.swift in Sources */,
				6EF8DE3524BF7D69008B9488 /* DecisionReasons.swift in Sources */,
				6E7517A522C520D400B2B157 /* Array+Extension.swift in Sources */,
				6E9B115122C5486E00C22D81 /* NotificationCenterTests.swift in Sources */,
				6E75184322C520D400B2B157 /* Event.swift in Sources */,
				6E75193F22C520D500B2B157 /* OPTDecisionService.swift in Sources */,
				6E7516CD22C520D400B2B157 /* OPTLogger.swift in Sources */,
				6E7517FB22C520D400B2B157 /* DataStoreUserDefaults.swift in Sources */,
			);
			runOnlyForDeploymentPostprocessing = 0;
		};
		6EA425752218E61E00B074B5 /* Sources */ = {
			isa = PBXSourcesBuildPhase;
			buildActionMask = 2147483647;
			files = (
				6E9B118422C5488100C22D81 /* AttributeValueTests_Evaluate.swift in Sources */,
				6E9B118D22C5488100C22D81 /* TrafficAllocationTests.swift in Sources */,
				6E9B118522C5488100C22D81 /* RolloutTests.swift in Sources */,
				C78CAFAA24486E0A009FE876 /* OptimizelyJSON+ObjC.swift in Sources */,
				6E75185D22C520D400B2B157 /* FeatureVariable.swift in Sources */,
				6EF8DE1324BD1BB2008B9488 /* OptimizelyDecision.swift in Sources */,
				6EB97BC524C7BCA700068883 /* OptimizelyClient+Legacy.swift in Sources */,
				6E7518BD22C520D400B2B157 /* Variable.swift in Sources */,
				6E75192922C520D500B2B157 /* DataStoreQueueStack.swift in Sources */,
				6E75172322C520D400B2B157 /* OptimizelyResult.swift in Sources */,
				6E7516FF22C520D400B2B157 /* OptimizelyLogLevel.swift in Sources */,
				6E75187522C520D400B2B157 /* Variation.swift in Sources */,
				0B97DD99249D332C003DE606 /* SemanticVersionTests.swift in Sources */,
				6E9B118622C5488100C22D81 /* ProjectConfigTests.swift in Sources */,
				6E7518F922C520D500B2B157 /* UserAttribute.swift in Sources */,
				6E7517F122C520D400B2B157 /* DataStoreMemory.swift in Sources */,
				6E9B117D22C5488100C22D81 /* AttributeTests.swift in Sources */,
				6EC6DD3824ABF6990017D296 /* OptimizelyClient+Decide.swift in Sources */,
				6E9B118B22C5488100C22D81 /* EventTests.swift in Sources */,
				6E75188122C520D400B2B157 /* TrafficAllocation.swift in Sources */,
				6E9B117F22C5488100C22D81 /* FeatureFlagTests.swift in Sources */,
				6E75190522C520D500B2B157 /* Attribute.swift in Sources */,
				6E75170B22C520D400B2B157 /* OptimizelyClient.swift in Sources */,
				6E7516C322C520D400B2B157 /* DefaultEventDispatcher.swift in Sources */,
				6E75194122C520D500B2B157 /* OPTDecisionService.swift in Sources */,
				6E75185122C520D400B2B157 /* ProjectConfig.swift in Sources */,
				6E7517FD22C520D400B2B157 /* DataStoreUserDefaults.swift in Sources */,
				6EF8DE3824BF7D69008B9488 /* DecisionReasons.swift in Sources */,
				6E7517C122C520D400B2B157 /* DefaultDatafileHandler.swift in Sources */,
				6ECB60CF234D5D9C00016D41 /* OptimizelyConfig+ObjC.swift in Sources */,
				6E75193522C520D500B2B157 /* OPTDataStore.swift in Sources */,
				6EC6DD4824ABF89B0017D296 /* OptimizelyUserContext.swift in Sources */,
				6E75182122C520D400B2B157 /* BatchEventBuilder.swift in Sources */,
				6E9B118322C5488100C22D81 /* UserAttributeTests_Evaluate.swift in Sources */,
				6E9B118E22C5488100C22D81 /* ProjectTests.swift in Sources */,
				6E9B118022C5488100C22D81 /* AudienceTests.swift in Sources */,
				6E7518B122C520D400B2B157 /* Group.swift in Sources */,
				6E7516CF22C520D400B2B157 /* OPTLogger.swift in Sources */,
				6E75182D22C520D400B2B157 /* BatchEvent.swift in Sources */,
				6E7518D522C520D400B2B157 /* AttributeValue.swift in Sources */,
				6E9B118222C5488100C22D81 /* AudienceTests_Evaluate.swift in Sources */,
				6E75191D22C520D500B2B157 /* OPTNotificationCenter.swift in Sources */,
				6E75176B22C520D400B2B157 /* Utils.swift in Sources */,
				6E7516DB22C520D400B2B157 /* OPTUserProfileService.swift in Sources */,
				6E34A61C2319EBB800BAE302 /* Notifications.swift in Sources */,
				6E9B118722C5488100C22D81 /* UserAttributeTests.swift in Sources */,
				6E75183922C520D400B2B157 /* EventForDispatch.swift in Sources */,
				6E9B118A22C5488100C22D81 /* ExperimentTests.swift in Sources */,
				6E7516E722C520D400B2B157 /* OPTEventDispatcher.swift in Sources */,
				6E75181522C520D400B2B157 /* DataStoreQueueStackImpl.swift in Sources */,
				6EF8DE2124BD1BB2008B9488 /* OptimizelyDecideOption.swift in Sources */,
				6E9B118122C5488100C22D81 /* ConditionLeafTests.swift in Sources */,
				6E75184522C520D400B2B157 /* Event.swift in Sources */,
				6E75191122C520D500B2B157 /* BackgroundingCallbacks.swift in Sources */,
				6E9B118F22C5488100C22D81 /* ConditionHolderTests_Evaluate.swift in Sources */,
				6E9B117B22C5488100C22D81 /* EventForDispatchTests.swift in Sources */,
				6E7517E522C520D400B2B157 /* DefaultDecisionService.swift in Sources */,
				6E75171722C520D400B2B157 /* OptimizelyClient+ObjC.swift in Sources */,
				6E7516AB22C520D400B2B157 /* DefaultLogger.swift in Sources */,
				0B97DD9B249D3733003DE606 /* SemanticVersion.swift in Sources */,
				6E7517D922C520D400B2B157 /* DefaultNotificationCenter.swift in Sources */,
				6E75195922C520D500B2B157 /* OPTBucketer.swift in Sources */,
				6E75186922C520D400B2B157 /* Rollout.swift in Sources */,
				6E7518E122C520D400B2B157 /* ConditionLeaf.swift in Sources */,
				6E75178F22C520D400B2B157 /* OptimizelyClient+Extension.swift in Sources */,
				6E9B11AD22C5489300C22D81 /* MockUrlSession.swift in Sources */,
				6E9B117C22C5488100C22D81 /* FeatureVariableTests.swift in Sources */,
				6E75175F22C520D400B2B157 /* AtomicProperty.swift in Sources */,
				C78CAF5E2445AD8D009FE876 /* OptimizelyJSON.swift in Sources */,
				6E7516B722C520D400B2B157 /* DefaultUserProfileService.swift in Sources */,
				6E75179B22C520D400B2B157 /* DataStoreQueueStackImpl+Extension.swift in Sources */,
				6E7517A722C520D400B2B157 /* Array+Extension.swift in Sources */,
				6EA425962218E6AD00B074B5 /* (null) in Sources */,
				6E75180922C520D400B2B157 /* DataStoreFile.swift in Sources */,
				6E9B11AE22C5489300C22D81 /* OTUtils.swift in Sources */,
				6E9B117A22C5488100C22D81 /* AttributeValueTests.swift in Sources */,
				6E75175322C520D400B2B157 /* LogMessage.swift in Sources */,
				6E9B117E22C5488100C22D81 /* VariableTests.swift in Sources */,
				6E9B118C22C5488100C22D81 /* ConditionHolderTests.swift in Sources */,
				6E75174722C520D400B2B157 /* HandlerRegistryService.swift in Sources */,
				6EA2CC292345618E001E7531 /* OptimizelyConfig.swift in Sources */,
				6E75173B22C520D400B2B157 /* MurmurHash3.swift in Sources */,
				6E9B118922C5488100C22D81 /* VariationTests.swift in Sources */,
				6E7518ED22C520D400B2B157 /* ConditionHolder.swift in Sources */,
				6E9B118822C5488100C22D81 /* GroupTests.swift in Sources */,
				6E75172F22C520D400B2B157 /* Constants.swift in Sources */,
				6E75194D22C520D500B2B157 /* OPTDatafileHandler.swift in Sources */,
				6E75177722C520D400B2B157 /* SDKVersion.swift in Sources */,
				6E7517CD22C520D400B2B157 /* DefaultBucketer.swift in Sources */,
				6E7518C922C520D400B2B157 /* Audience.swift in Sources */,
				6E75188D22C520D400B2B157 /* Project.swift in Sources */,
				6E7516F322C520D400B2B157 /* OptimizelyError.swift in Sources */,
				6E75189922C520D400B2B157 /* Experiment.swift in Sources */,
				6E75178322C520D400B2B157 /* ArrayEventForDispatch+Extension.swift in Sources */,
				6E7518A522C520D400B2B157 /* FeatureFlag.swift in Sources */,
			);
			runOnlyForDeploymentPostprocessing = 0;
		};
		6EA426572219242100B074B5 /* Sources */ = {
			isa = PBXSourcesBuildPhase;
			buildActionMask = 2147483647;
			files = (
				0B97DDA1249D4A24003DE606 /* SemanticVersion.swift in Sources */,
				6E7516AC22C520D400B2B157 /* DefaultLogger.swift in Sources */,
				6E75176C22C520D400B2B157 /* Utils.swift in Sources */,
				6E7516C422C520D400B2B157 /* DefaultEventDispatcher.swift in Sources */,
				C78CAFAB24486E0A009FE876 /* OptimizelyJSON+ObjC.swift in Sources */,
				6E75173022C520D400B2B157 /* Constants.swift in Sources */,
				6E75181622C520D400B2B157 /* DataStoreQueueStackImpl.swift in Sources */,
				6E75188E22C520D400B2B157 /* Project.swift in Sources */,
				6E75189A22C520D400B2B157 /* Experiment.swift in Sources */,
				6EC6DD3924ABF6990017D296 /* OptimizelyClient+Decide.swift in Sources */,
				6E75179C22C520D400B2B157 /* DataStoreQueueStackImpl+Extension.swift in Sources */,
				6E7516D022C520D400B2B157 /* OPTLogger.swift in Sources */,
				6E7518B222C520D400B2B157 /* Group.swift in Sources */,
				6EF8DE3924BF7D69008B9488 /* DecisionReasons.swift in Sources */,
				6EC6DD4924ABF89B0017D296 /* OptimizelyUserContext.swift in Sources */,
				6E75188222C520D400B2B157 /* TrafficAllocation.swift in Sources */,
				6ECB60D0234D5D9C00016D41 /* OptimizelyConfig+ObjC.swift in Sources */,
				6E9B11E322C548AF00C22D81 /* ThrowableConditionListTest.swift in Sources */,
				6E75176022C520D400B2B157 /* AtomicProperty.swift in Sources */,
				6E75192A22C520D500B2B157 /* DataStoreQueueStack.swift in Sources */,
				6E7517DA22C520D400B2B157 /* DefaultNotificationCenter.swift in Sources */,
				6E7517E622C520D400B2B157 /* DefaultDecisionService.swift in Sources */,
				6E75171822C520D400B2B157 /* OptimizelyClient+ObjC.swift in Sources */,
				6E75174822C520D400B2B157 /* HandlerRegistryService.swift in Sources */,
				6E7518FA22C520D500B2B157 /* UserAttribute.swift in Sources */,
				6E7516E822C520D400B2B157 /* OPTEventDispatcher.swift in Sources */,
				6E75191222C520D500B2B157 /* BackgroundingCallbacks.swift in Sources */,
				6E7518E222C520D400B2B157 /* ConditionLeaf.swift in Sources */,
				6E75182E22C520D400B2B157 /* BatchEvent.swift in Sources */,
				6E7516DC22C520D400B2B157 /* OPTUserProfileService.swift in Sources */,
				6E75182222C520D400B2B157 /* BatchEventBuilder.swift in Sources */,
				6E75190622C520D500B2B157 /* Attribute.swift in Sources */,
				6E75183A22C520D400B2B157 /* EventForDispatch.swift in Sources */,
				6EA2CC2A2345618E001E7531 /* OptimizelyConfig.swift in Sources */,
				6E9B11B022C5489400C22D81 /* OTUtils.swift in Sources */,
				6E75172422C520D400B2B157 /* OptimizelyResult.swift in Sources */,
				6E75184622C520D400B2B157 /* Event.swift in Sources */,
				6E7517CE22C520D400B2B157 /* DefaultBucketer.swift in Sources */,
				6E75180A22C520D400B2B157 /* DataStoreFile.swift in Sources */,
				6E7516B822C520D400B2B157 /* DefaultUserProfileService.swift in Sources */,
				6E7517C222C520D400B2B157 /* DefaultDatafileHandler.swift in Sources */,
				6E75191E22C520D500B2B157 /* OPTNotificationCenter.swift in Sources */,
				6E75193622C520D500B2B157 /* OPTDataStore.swift in Sources */,
				6E75170022C520D400B2B157 /* OptimizelyLogLevel.swift in Sources */,
				6E9B11E222C548AF00C22D81 /* OtherTests.swift in Sources */,
				6E75185E22C520D400B2B157 /* FeatureVariable.swift in Sources */,
				6EB97BC624C7BCA700068883 /* OptimizelyClient+Legacy.swift in Sources */,
				6E7518BE22C520D400B2B157 /* Variable.swift in Sources */,
				6E7518CA22C520D400B2B157 /* Audience.swift in Sources */,
				6E75187622C520D400B2B157 /* Variation.swift in Sources */,
				6E7517F222C520D400B2B157 /* DataStoreMemory.swift in Sources */,
				6E9B11AF22C5489400C22D81 /* MockUrlSession.swift in Sources */,
				6E7516F422C520D400B2B157 /* OptimizelyError.swift in Sources */,
				6E75195A22C520D500B2B157 /* OPTBucketer.swift in Sources */,
				6E75177822C520D400B2B157 /* SDKVersion.swift in Sources */,
				6E75194E22C520D500B2B157 /* OPTDatafileHandler.swift in Sources */,
				6E75173C22C520D400B2B157 /* MurmurHash3.swift in Sources */,
				6E75170C22C520D400B2B157 /* OptimizelyClient.swift in Sources */,
				6E7518D622C520D400B2B157 /* AttributeValue.swift in Sources */,
				6E7518A622C520D400B2B157 /* FeatureFlag.swift in Sources */,
				6E75186A22C520D400B2B157 /* Rollout.swift in Sources */,
				6E75178422C520D400B2B157 /* ArrayEventForDispatch+Extension.swift in Sources */,
				6EF8DE1424BD1BB2008B9488 /* OptimizelyDecision.swift in Sources */,
				6E75175422C520D400B2B157 /* LogMessage.swift in Sources */,
				6E75194222C520D500B2B157 /* OPTDecisionService.swift in Sources */,
				6E34A61D2319EBB800BAE302 /* Notifications.swift in Sources */,
				6E7517A822C520D400B2B157 /* Array+Extension.swift in Sources */,
				6E7518EE22C520D400B2B157 /* ConditionHolder.swift in Sources */,
				6E75185222C520D400B2B157 /* ProjectConfig.swift in Sources */,
				C78CAF5F2445AD8D009FE876 /* OptimizelyJSON.swift in Sources */,
				6E75179022C520D400B2B157 /* OptimizelyClient+Extension.swift in Sources */,
				6EF8DE2224BD1BB2008B9488 /* OptimizelyDecideOption.swift in Sources */,
				6E7517FE22C520D400B2B157 /* DataStoreUserDefaults.swift in Sources */,
			);
			runOnlyForDeploymentPostprocessing = 0;
		};
		6EA426662219243D00B074B5 /* Sources */ = {
			isa = PBXSourcesBuildPhase;
			buildActionMask = 2147483647;
			files = (
				0B97DDA5249D4A28003DE606 /* SemanticVersion.swift in Sources */,
				6E7516B122C520D400B2B157 /* DefaultLogger.swift in Sources */,
				6E75177122C520D400B2B157 /* Utils.swift in Sources */,
				6E7516C922C520D400B2B157 /* DefaultEventDispatcher.swift in Sources */,
				C78CAFB024486E0A009FE876 /* OptimizelyJSON+ObjC.swift in Sources */,
				6E75173522C520D400B2B157 /* Constants.swift in Sources */,
				6E75181B22C520D400B2B157 /* DataStoreQueueStackImpl.swift in Sources */,
				6E75189322C520D400B2B157 /* Project.swift in Sources */,
				6E75189F22C520D400B2B157 /* Experiment.swift in Sources */,
				6EC6DD3E24ABF6990017D296 /* OptimizelyClient+Decide.swift in Sources */,
				6E7517A122C520D400B2B157 /* DataStoreQueueStackImpl+Extension.swift in Sources */,
				6E7516D522C520D400B2B157 /* OPTLogger.swift in Sources */,
				6E7518B722C520D400B2B157 /* Group.swift in Sources */,
				6EF8DE3E24BF7D69008B9488 /* DecisionReasons.swift in Sources */,
				6EC6DD4E24ABF89B0017D296 /* OptimizelyUserContext.swift in Sources */,
				6E75188722C520D400B2B157 /* TrafficAllocation.swift in Sources */,
				6ECB60D5234D5D9C00016D41 /* OptimizelyConfig+ObjC.swift in Sources */,
				6E9B11E522C548B100C22D81 /* ThrowableConditionListTest.swift in Sources */,
				6E75176522C520D400B2B157 /* AtomicProperty.swift in Sources */,
				6E75192F22C520D500B2B157 /* DataStoreQueueStack.swift in Sources */,
				6E7517DF22C520D400B2B157 /* DefaultNotificationCenter.swift in Sources */,
				6E7517EB22C520D400B2B157 /* DefaultDecisionService.swift in Sources */,
				6E75171D22C520D400B2B157 /* OptimizelyClient+ObjC.swift in Sources */,
				6E75174D22C520D400B2B157 /* HandlerRegistryService.swift in Sources */,
				6E7518FF22C520D500B2B157 /* UserAttribute.swift in Sources */,
				6E7516ED22C520D400B2B157 /* OPTEventDispatcher.swift in Sources */,
				6E75191722C520D500B2B157 /* BackgroundingCallbacks.swift in Sources */,
				6E7518E722C520D400B2B157 /* ConditionLeaf.swift in Sources */,
				6E75183322C520D400B2B157 /* BatchEvent.swift in Sources */,
				6E7516E122C520D400B2B157 /* OPTUserProfileService.swift in Sources */,
				6E75182722C520D400B2B157 /* BatchEventBuilder.swift in Sources */,
				6E75190B22C520D500B2B157 /* Attribute.swift in Sources */,
				6E75183F22C520D400B2B157 /* EventForDispatch.swift in Sources */,
				6EA2CC2F2345618E001E7531 /* OptimizelyConfig.swift in Sources */,
				6E9B11BA22C5489700C22D81 /* OTUtils.swift in Sources */,
				6E75172922C520D400B2B157 /* OptimizelyResult.swift in Sources */,
				6E75184B22C520D400B2B157 /* Event.swift in Sources */,
				6E7517D322C520D400B2B157 /* DefaultBucketer.swift in Sources */,
				6E75180F22C520D400B2B157 /* DataStoreFile.swift in Sources */,
				6E7516BD22C520D400B2B157 /* DefaultUserProfileService.swift in Sources */,
				6E7517C722C520D400B2B157 /* DefaultDatafileHandler.swift in Sources */,
				6E75192322C520D500B2B157 /* OPTNotificationCenter.swift in Sources */,
				6E75193B22C520D500B2B157 /* OPTDataStore.swift in Sources */,
				6E75170522C520D400B2B157 /* OptimizelyLogLevel.swift in Sources */,
				6E9B11E422C548B100C22D81 /* OtherTests.swift in Sources */,
				6E75186322C520D400B2B157 /* FeatureVariable.swift in Sources */,
				6EB97BCB24C7BCA700068883 /* OptimizelyClient+Legacy.swift in Sources */,
				6E7518C322C520D400B2B157 /* Variable.swift in Sources */,
				6E7518CF22C520D400B2B157 /* Audience.swift in Sources */,
				6E75187B22C520D400B2B157 /* Variation.swift in Sources */,
				6E7517F722C520D400B2B157 /* DataStoreMemory.swift in Sources */,
				6E9B11B922C5489700C22D81 /* MockUrlSession.swift in Sources */,
				6E7516F922C520D400B2B157 /* OptimizelyError.swift in Sources */,
				6E75195F22C520D500B2B157 /* OPTBucketer.swift in Sources */,
				6E75177D22C520D400B2B157 /* SDKVersion.swift in Sources */,
				6E75195322C520D500B2B157 /* OPTDatafileHandler.swift in Sources */,
				6E75174122C520D400B2B157 /* MurmurHash3.swift in Sources */,
				6E75171122C520D400B2B157 /* OptimizelyClient.swift in Sources */,
				6E7518DB22C520D400B2B157 /* AttributeValue.swift in Sources */,
				6E7518AB22C520D400B2B157 /* FeatureFlag.swift in Sources */,
				6E75186F22C520D400B2B157 /* Rollout.swift in Sources */,
				6E75178922C520D400B2B157 /* ArrayEventForDispatch+Extension.swift in Sources */,
				6EF8DE1924BD1BB2008B9488 /* OptimizelyDecision.swift in Sources */,
				6E75175922C520D400B2B157 /* LogMessage.swift in Sources */,
				6E75194722C520D500B2B157 /* OPTDecisionService.swift in Sources */,
				6E34A6222319EBB800BAE302 /* Notifications.swift in Sources */,
				6E7517AD22C520D400B2B157 /* Array+Extension.swift in Sources */,
				6E7518F322C520D500B2B157 /* ConditionHolder.swift in Sources */,
				6E75185722C520D400B2B157 /* ProjectConfig.swift in Sources */,
				C78CAF642445AD8D009FE876 /* OptimizelyJSON.swift in Sources */,
				6E75179522C520D400B2B157 /* OptimizelyClient+Extension.swift in Sources */,
				6EF8DE2724BD1BB2008B9488 /* OptimizelyDecideOption.swift in Sources */,
				6E75180322C520D400B2B157 /* DataStoreUserDefaults.swift in Sources */,
			);
			runOnlyForDeploymentPostprocessing = 0;
		};
		6EBAEB6821E3FEF800D13AA9 /* Sources */ = {
			isa = PBXSourcesBuildPhase;
			buildActionMask = 2147483647;
			files = (
				6E7518C422C520D400B2B157 /* Audience.swift in Sources */,
				6E75178A22C520D400B2B157 /* OptimizelyClient+Extension.swift in Sources */,
				6E75190022C520D500B2B157 /* Attribute.swift in Sources */,
				6E7518AC22C520D400B2B157 /* Group.swift in Sources */,
				6E7517C822C520D400B2B157 /* DefaultBucketer.swift in Sources */,
				6EF8DE0C24BD1BB2008B9488 /* OptimizelyDecision.swift in Sources */,
				6EF8DE3124BF7D69008B9488 /* DecisionReasons.swift in Sources */,
				6E7517BC22C520D400B2B157 /* DefaultDatafileHandler.swift in Sources */,
				6E7516CA22C520D400B2B157 /* OPTLogger.swift in Sources */,
				6E75182822C520D400B2B157 /* BatchEvent.swift in Sources */,
				6E75184022C520D400B2B157 /* Event.swift in Sources */,
				6E7516E222C520D400B2B157 /* OPTEventDispatcher.swift in Sources */,
				6E7517D422C520D400B2B157 /* DefaultNotificationCenter.swift in Sources */,
				6E75193C22C520D500B2B157 /* OPTDecisionService.swift in Sources */,
				6E75176622C520D400B2B157 /* Utils.swift in Sources */,
				6E75177E22C520D400B2B157 /* ArrayEventForDispatch+Extension.swift in Sources */,
				6E7516BE22C520D400B2B157 /* DefaultEventDispatcher.swift in Sources */,
				6EC6DD3124ABF6990017D296 /* OptimizelyClient+Decide.swift in Sources */,
				6E7518F422C520D500B2B157 /* UserAttribute.swift in Sources */,
				6E75190C22C520D500B2B157 /* BackgroundingCallbacks.swift in Sources */,
				6E75180422C520D400B2B157 /* DataStoreFile.swift in Sources */,
				6E75195422C520D500B2B157 /* OPTBucketer.swift in Sources */,
				6E75171E22C520D400B2B157 /* OptimizelyResult.swift in Sources */,
				6E75172A22C520D400B2B157 /* Constants.swift in Sources */,
				6E7516A622C520D400B2B157 /* DefaultLogger.swift in Sources */,
				6E75189422C520D400B2B157 /* Experiment.swift in Sources */,
				6ECB60CA234D5D9C00016D41 /* OptimizelyConfig+ObjC.swift in Sources */,
				6E75177222C520D400B2B157 /* SDKVersion.swift in Sources */,
				6E75188822C520D400B2B157 /* Project.swift in Sources */,
				6E7518D022C520D400B2B157 /* AttributeValue.swift in Sources */,
				6E75181C22C520D400B2B157 /* BatchEventBuilder.swift in Sources */,
				6E7518DC22C520D400B2B157 /* ConditionLeaf.swift in Sources */,
				C78CAFA424486E0A009FE876 /* OptimizelyJSON+ObjC.swift in Sources */,
				6E7517F822C520D400B2B157 /* DataStoreUserDefaults.swift in Sources */,
				6E7517A222C520D400B2B157 /* Array+Extension.swift in Sources */,
				6E75194822C520D500B2B157 /* OPTDatafileHandler.swift in Sources */,
				6E7518E822C520D400B2B157 /* ConditionHolder.swift in Sources */,
				6E75191822C520D500B2B157 /* OPTNotificationCenter.swift in Sources */,
				6E7518B822C520D400B2B157 /* Variable.swift in Sources */,
				6E75173622C520D400B2B157 /* MurmurHash3.swift in Sources */,
				6E75185822C520D400B2B157 /* FeatureVariable.swift in Sources */,
				6EF8DE1A24BD1BB2008B9488 /* OptimizelyDecideOption.swift in Sources */,
				6E75186422C520D400B2B157 /* Rollout.swift in Sources */,
				6E75179622C520D400B2B157 /* DataStoreQueueStackImpl+Extension.swift in Sources */,
				C78CAF582445AD8D009FE876 /* OptimizelyJSON.swift in Sources */,
				6E75170622C520D400B2B157 /* OptimizelyClient.swift in Sources */,
				6E7518A022C520D400B2B157 /* FeatureFlag.swift in Sources */,
				6E75174222C520D400B2B157 /* HandlerRegistryService.swift in Sources */,
				6E75187022C520D400B2B157 /* Variation.swift in Sources */,
				6E75184C22C520D400B2B157 /* ProjectConfig.swift in Sources */,
				6E75181022C520D400B2B157 /* DataStoreQueueStackImpl.swift in Sources */,
				6EC6DD4124ABF89B0017D296 /* OptimizelyUserContext.swift in Sources */,
				6E7516EE22C520D400B2B157 /* OptimizelyError.swift in Sources */,
				6E75183422C520D400B2B157 /* EventForDispatch.swift in Sources */,
				6E75171222C520D400B2B157 /* OptimizelyClient+ObjC.swift in Sources */,
				6E7516D622C520D400B2B157 /* OPTUserProfileService.swift in Sources */,
				6E7516B222C520D400B2B157 /* DefaultUserProfileService.swift in Sources */,
				6EB97BBE24C7BCA700068883 /* OptimizelyClient+Legacy.swift in Sources */,
				6E75192422C520D500B2B157 /* DataStoreQueueStack.swift in Sources */,
				6EA2CC242345618E001E7531 /* OptimizelyConfig.swift in Sources */,
				6E75193022C520D500B2B157 /* OPTDataStore.swift in Sources */,
				6E7517E022C520D400B2B157 /* DefaultDecisionService.swift in Sources */,
				6E7516FA22C520D400B2B157 /* OptimizelyLogLevel.swift in Sources */,
				6E75187C22C520D400B2B157 /* TrafficAllocation.swift in Sources */,
				6E7517EC22C520D400B2B157 /* DataStoreMemory.swift in Sources */,
				6E75174E22C520D400B2B157 /* LogMessage.swift in Sources */,
				0B97DD94249D327F003DE606 /* SemanticVersion.swift in Sources */,
				6E75175A22C520D400B2B157 /* AtomicProperty.swift in Sources */,
				6E34A6172319EBB800BAE302 /* Notifications.swift in Sources */,
			);
			runOnlyForDeploymentPostprocessing = 0;
		};
		6EBAEB7021E3FEF900D13AA9 /* Sources */ = {
			isa = PBXSourcesBuildPhase;
			buildActionMask = 2147483647;
			files = (
				6E7516FC22C520D400B2B157 /* OptimizelyLogLevel.swift in Sources */,
				6E7516B422C520D400B2B157 /* DefaultUserProfileService.swift in Sources */,
				6E75175022C520D400B2B157 /* LogMessage.swift in Sources */,
				6E75193222C520D500B2B157 /* OPTDataStore.swift in Sources */,
				6E75190E22C520D500B2B157 /* BackgroundingCallbacks.swift in Sources */,
				6E75172022C520D400B2B157 /* OptimizelyResult.swift in Sources */,
				6E75172C22C520D400B2B157 /* Constants.swift in Sources */,
				6E75184222C520D400B2B157 /* Event.swift in Sources */,
				6E75170822C520D400B2B157 /* OptimizelyClient.swift in Sources */,
				6E75177422C520D400B2B157 /* SDKVersion.swift in Sources */,
				6E7516C022C520D400B2B157 /* DefaultEventDispatcher.swift in Sources */,
				6E75189622C520D400B2B157 /* Experiment.swift in Sources */,
				6E75175C22C520D400B2B157 /* AtomicProperty.swift in Sources */,
				6E75180622C520D400B2B157 /* DataStoreFile.swift in Sources */,
				6E7517BE22C520D400B2B157 /* DefaultDatafileHandler.swift in Sources */,
				6E75190222C520D500B2B157 /* Attribute.swift in Sources */,
				6E75179822C520D400B2B157 /* DataStoreQueueStackImpl+Extension.swift in Sources */,
				6E7518BA22C520D400B2B157 /* Variable.swift in Sources */,
				6E75181222C520D400B2B157 /* DataStoreQueueStackImpl.swift in Sources */,
				6EF8DE3424BF7D69008B9488 /* DecisionReasons.swift in Sources */,
				6E75184E22C520D400B2B157 /* ProjectConfig.swift in Sources */,
				6E9B11A822C5489200C22D81 /* OTUtils.swift in Sources */,
				6E75173822C520D400B2B157 /* MurmurHash3.swift in Sources */,
				6EC6DD4424ABF89B0017D296 /* OptimizelyUserContext.swift in Sources */,
				6E7516E422C520D400B2B157 /* OPTEventDispatcher.swift in Sources */,
				6E7518A222C520D400B2B157 /* FeatureFlag.swift in Sources */,
				6E75187222C520D400B2B157 /* Variation.swift in Sources */,
				6E7517EE22C520D400B2B157 /* DataStoreMemory.swift in Sources */,
				6E9B11A622C5488900C22D81 /* iOSOnlyTests.swift in Sources */,
				6E34A6192319EBB800BAE302 /* Notifications.swift in Sources */,
				6E7518F622C520D500B2B157 /* UserAttribute.swift in Sources */,
				C78CAFA624486E0A009FE876 /* OptimizelyJSON+ObjC.swift in Sources */,
				6E7518D222C520D400B2B157 /* AttributeValue.swift in Sources */,
				6E7516A822C520D400B2B157 /* DefaultLogger.swift in Sources */,
				C78CAF5A2445AD8D009FE876 /* OptimizelyJSON.swift in Sources */,
				6E75194A22C520D500B2B157 /* OPTDatafileHandler.swift in Sources */,
				6E7516CC22C520D400B2B157 /* OPTLogger.swift in Sources */,
				6E75185A22C520D400B2B157 /* FeatureVariable.swift in Sources */,
				6EC6DD3424ABF6990017D296 /* OptimizelyClient+Decide.swift in Sources */,
				6E7517E222C520D400B2B157 /* DefaultDecisionService.swift in Sources */,
				6E7516D822C520D400B2B157 /* OPTUserProfileService.swift in Sources */,
				6E75188A22C520D400B2B157 /* Project.swift in Sources */,
				6E75195622C520D500B2B157 /* OPTBucketer.swift in Sources */,
				6E7518DE22C520D400B2B157 /* ConditionLeaf.swift in Sources */,
				6EF8DE1D24BD1BB2008B9488 /* OptimizelyDecideOption.swift in Sources */,
				6E7518EA22C520D400B2B157 /* ConditionHolder.swift in Sources */,
				6E75182A22C520D400B2B157 /* BatchEvent.swift in Sources */,
				6E75191A22C520D500B2B157 /* OPTNotificationCenter.swift in Sources */,
				6E7518AE22C520D400B2B157 /* Group.swift in Sources */,
				6E7518C622C520D400B2B157 /* Audience.swift in Sources */,
				6EB97BC124C7BCA700068883 /* OptimizelyClient+Legacy.swift in Sources */,
				6E75176822C520D400B2B157 /* Utils.swift in Sources */,
				6E75181E22C520D400B2B157 /* BatchEventBuilder.swift in Sources */,
				6E75174422C520D400B2B157 /* HandlerRegistryService.swift in Sources */,
				6E7516F022C520D400B2B157 /* OptimizelyError.swift in Sources */,
				6E75187E22C520D400B2B157 /* TrafficAllocation.swift in Sources */,
				6EA2CC262345618E001E7531 /* OptimizelyConfig.swift in Sources */,
				6E7517CA22C520D400B2B157 /* DefaultBucketer.swift in Sources */,
				6E7517FA22C520D400B2B157 /* DataStoreUserDefaults.swift in Sources */,
				0B97DD9D249D4A22003DE606 /* SemanticVersion.swift in Sources */,
				6E9B11A722C5489200C22D81 /* MockUrlSession.swift in Sources */,
				6E7517D622C520D400B2B157 /* DefaultNotificationCenter.swift in Sources */,
				6E75178022C520D400B2B157 /* ArrayEventForDispatch+Extension.swift in Sources */,
				6E75171422C520D400B2B157 /* OptimizelyClient+ObjC.swift in Sources */,
				6ECB60CC234D5D9C00016D41 /* OptimizelyConfig+ObjC.swift in Sources */,
				6E75192622C520D500B2B157 /* DataStoreQueueStack.swift in Sources */,
				6E7517A422C520D400B2B157 /* Array+Extension.swift in Sources */,
				6EF8DE0F24BD1BB2008B9488 /* OptimizelyDecision.swift in Sources */,
				6E75186622C520D400B2B157 /* Rollout.swift in Sources */,
				6E75183622C520D400B2B157 /* EventForDispatch.swift in Sources */,
				6E75193E22C520D500B2B157 /* OPTDecisionService.swift in Sources */,
				6E75178C22C520D400B2B157 /* OptimizelyClient+Extension.swift in Sources */,
			);
			runOnlyForDeploymentPostprocessing = 0;
		};
		BD64853D2491474500F30986 /* Sources */ = {
			isa = PBXSourcesBuildPhase;
			buildActionMask = 2147483647;
			files = (
				BD64853E2491474500F30986 /* Audience.swift in Sources */,
				BD64853F2491474500F30986 /* OptimizelyClient+Extension.swift in Sources */,
				BD6485402491474500F30986 /* Attribute.swift in Sources */,
				BD6485412491474500F30986 /* Group.swift in Sources */,
				BD6485422491474500F30986 /* DefaultBucketer.swift in Sources */,
				6EF8DE0E24BD1BB2008B9488 /* OptimizelyDecision.swift in Sources */,
				6EF8DE3324BF7D69008B9488 /* DecisionReasons.swift in Sources */,
				BD6485432491474500F30986 /* DefaultDatafileHandler.swift in Sources */,
				BD6485442491474500F30986 /* OPTLogger.swift in Sources */,
				BD6485452491474500F30986 /* BatchEvent.swift in Sources */,
				BD6485462491474500F30986 /* Event.swift in Sources */,
				BD6485472491474500F30986 /* OPTEventDispatcher.swift in Sources */,
				BD6485482491474500F30986 /* DefaultNotificationCenter.swift in Sources */,
				BD6485492491474500F30986 /* OPTDecisionService.swift in Sources */,
				BD64854A2491474500F30986 /* Utils.swift in Sources */,
				BD64854B2491474500F30986 /* ArrayEventForDispatch+Extension.swift in Sources */,
				BD64854C2491474500F30986 /* DefaultEventDispatcher.swift in Sources */,
				6EC6DD3324ABF6990017D296 /* OptimizelyClient+Decide.swift in Sources */,
				BD64854D2491474500F30986 /* UserAttribute.swift in Sources */,
				BD64854E2491474500F30986 /* BackgroundingCallbacks.swift in Sources */,
				BD64854F2491474500F30986 /* DataStoreFile.swift in Sources */,
				BD6485502491474500F30986 /* OPTBucketer.swift in Sources */,
				BD6485512491474500F30986 /* OptimizelyResult.swift in Sources */,
				BD6485522491474500F30986 /* Constants.swift in Sources */,
				BD6485532491474500F30986 /* DefaultLogger.swift in Sources */,
				BD6485542491474500F30986 /* Experiment.swift in Sources */,
				BD6485552491474500F30986 /* OptimizelyConfig+ObjC.swift in Sources */,
				BD6485562491474500F30986 /* SDKVersion.swift in Sources */,
				BD6485572491474500F30986 /* Project.swift in Sources */,
				BD6485582491474500F30986 /* AttributeValue.swift in Sources */,
				BD6485592491474500F30986 /* BatchEventBuilder.swift in Sources */,
				BD64855A2491474500F30986 /* ConditionLeaf.swift in Sources */,
				BD64855B2491474500F30986 /* OptimizelyJSON+ObjC.swift in Sources */,
				BD64855C2491474500F30986 /* DataStoreUserDefaults.swift in Sources */,
				BD64855D2491474500F30986 /* Array+Extension.swift in Sources */,
				BD64855E2491474500F30986 /* OPTDatafileHandler.swift in Sources */,
				BD64855F2491474500F30986 /* ConditionHolder.swift in Sources */,
				BD6485602491474500F30986 /* OPTNotificationCenter.swift in Sources */,
				BD6485612491474500F30986 /* Variable.swift in Sources */,
				BD6485622491474500F30986 /* MurmurHash3.swift in Sources */,
				BD6485632491474500F30986 /* FeatureVariable.swift in Sources */,
				6EF8DE1C24BD1BB2008B9488 /* OptimizelyDecideOption.swift in Sources */,
				BD6485642491474500F30986 /* Rollout.swift in Sources */,
				BD6485652491474500F30986 /* DataStoreQueueStackImpl+Extension.swift in Sources */,
				BD6485662491474500F30986 /* OptimizelyJSON.swift in Sources */,
				BD6485672491474500F30986 /* OptimizelyClient.swift in Sources */,
				BD6485682491474500F30986 /* FeatureFlag.swift in Sources */,
				BD6485692491474500F30986 /* HandlerRegistryService.swift in Sources */,
				BD64856A2491474500F30986 /* Variation.swift in Sources */,
				BD64856B2491474500F30986 /* ProjectConfig.swift in Sources */,
				BD64856C2491474500F30986 /* DataStoreQueueStackImpl.swift in Sources */,
				6EC6DD4324ABF89B0017D296 /* OptimizelyUserContext.swift in Sources */,
				BD64856D2491474500F30986 /* OptimizelyError.swift in Sources */,
				BD64856E2491474500F30986 /* EventForDispatch.swift in Sources */,
				BD64856F2491474500F30986 /* OptimizelyClient+ObjC.swift in Sources */,
				BD6485702491474500F30986 /* OPTUserProfileService.swift in Sources */,
				BD6485712491474500F30986 /* DefaultUserProfileService.swift in Sources */,
				6EB97BC024C7BCA700068883 /* OptimizelyClient+Legacy.swift in Sources */,
				BD6485722491474500F30986 /* DataStoreQueueStack.swift in Sources */,
				BD6485732491474500F30986 /* OptimizelyConfig.swift in Sources */,
				BD6485742491474500F30986 /* OPTDataStore.swift in Sources */,
				BD6485752491474500F30986 /* DefaultDecisionService.swift in Sources */,
				BD6485762491474500F30986 /* OptimizelyLogLevel.swift in Sources */,
				BD6485772491474500F30986 /* TrafficAllocation.swift in Sources */,
				BD6485782491474500F30986 /* DataStoreMemory.swift in Sources */,
				BD6485792491474500F30986 /* LogMessage.swift in Sources */,
				BD1C3E8524E4399C0084B4DA /* SemanticVersion.swift in Sources */,
				BD64857A2491474500F30986 /* AtomicProperty.swift in Sources */,
				BD64857B2491474500F30986 /* Notifications.swift in Sources */,
			);
			runOnlyForDeploymentPostprocessing = 0;
		};
/* End PBXSourcesBuildPhase section */

/* Begin PBXTargetDependency section */
		6E14CD6A2423F80B00010234 /* PBXTargetDependency */ = {
			isa = PBXTargetDependency;
			target = 6EBAEB6B21E3FEF800D13AA9 /* OptimizelySwiftSDK-iOS */;
			targetProxy = 6E14CD692423F80B00010234 /* PBXContainerItemProxy */;
		};
		6E614DD821E3F38A005982A1 /* PBXTargetDependency */ = {
			isa = PBXTargetDependency;
			target = 6E614DCC21E3F389005982A1 /* OptimizelySwiftSDK-tvOS */;
			targetProxy = 6E614DD721E3F38A005982A1 /* PBXContainerItemProxy */;
		};
		6E636B932236C91F00AF3CEF /* PBXTargetDependency */ = {
			isa = PBXTargetDependency;
			target = 6EBAEB6B21E3FEF800D13AA9 /* OptimizelySwiftSDK-iOS */;
			targetProxy = 6E636B922236C91F00AF3CEF /* PBXContainerItemProxy */;
		};
		6E636BA22236C96700AF3CEF /* PBXTargetDependency */ = {
			isa = PBXTargetDependency;
			target = 6EBAEB6B21E3FEF800D13AA9 /* OptimizelySwiftSDK-iOS */;
			targetProxy = 6E636BA12236C96700AF3CEF /* PBXContainerItemProxy */;
		};
		6EA4250F2218E41600B074B5 /* PBXTargetDependency */ = {
			isa = PBXTargetDependency;
			target = 6E614DCC21E3F389005982A1 /* OptimizelySwiftSDK-tvOS */;
			targetProxy = 6EA4250E2218E41600B074B5 /* PBXContainerItemProxy */;
		};
		6EA425622218E58400B074B5 /* PBXTargetDependency */ = {
			isa = PBXTargetDependency;
			target = 6E614DCC21E3F389005982A1 /* OptimizelySwiftSDK-tvOS */;
			targetProxy = 6EA425612218E58400B074B5 /* PBXContainerItemProxy */;
		};
		6EA425712218E60A00B074B5 /* PBXTargetDependency */ = {
			isa = PBXTargetDependency;
			target = 6EBAEB6B21E3FEF800D13AA9 /* OptimizelySwiftSDK-iOS */;
			targetProxy = 6EA425702218E60A00B074B5 /* PBXContainerItemProxy */;
		};
		6EA425802218E61F00B074B5 /* PBXTargetDependency */ = {
			isa = PBXTargetDependency;
			target = 6EBAEB6B21E3FEF800D13AA9 /* OptimizelySwiftSDK-iOS */;
			targetProxy = 6EA4257F2218E61F00B074B5 /* PBXContainerItemProxy */;
		};
		6EA426622219242100B074B5 /* PBXTargetDependency */ = {
			isa = PBXTargetDependency;
			target = 6EBAEB6B21E3FEF800D13AA9 /* OptimizelySwiftSDK-iOS */;
			targetProxy = 6EA426612219242100B074B5 /* PBXContainerItemProxy */;
		};
		6EA426712219243D00B074B5 /* PBXTargetDependency */ = {
			isa = PBXTargetDependency;
			target = 6E614DCC21E3F389005982A1 /* OptimizelySwiftSDK-tvOS */;
			targetProxy = 6EA426702219243D00B074B5 /* PBXContainerItemProxy */;
		};
		6EBAEB7721E3FEF900D13AA9 /* PBXTargetDependency */ = {
			isa = PBXTargetDependency;
			target = 6EBAEB6B21E3FEF800D13AA9 /* OptimizelySwiftSDK-iOS */;
			targetProxy = 6EBAEB7621E3FEF900D13AA9 /* PBXContainerItemProxy */;
		};
/* End PBXTargetDependency section */

/* Begin XCBuildConfiguration section */
		0B7CB0D421AC5FE2007B77E5 /* Debug */ = {
			isa = XCBuildConfiguration;
			buildSettings = {
				ALWAYS_SEARCH_USER_PATHS = NO;
				CLANG_ANALYZER_NONNULL = YES;
				CLANG_ANALYZER_NUMBER_OBJECT_CONVERSION = YES_AGGRESSIVE;
				CLANG_CXX_LANGUAGE_STANDARD = "gnu++14";
				CLANG_CXX_LIBRARY = "libc++";
				CLANG_ENABLE_CODE_COVERAGE = YES;
				CLANG_ENABLE_MODULES = YES;
				CLANG_ENABLE_OBJC_ARC = YES;
				CLANG_ENABLE_OBJC_WEAK = YES;
				CLANG_WARN_BLOCK_CAPTURE_AUTORELEASING = YES;
				CLANG_WARN_BOOL_CONVERSION = YES;
				CLANG_WARN_COMMA = YES;
				CLANG_WARN_CONSTANT_CONVERSION = YES;
				CLANG_WARN_DEPRECATED_OBJC_IMPLEMENTATIONS = YES;
				CLANG_WARN_DIRECT_OBJC_ISA_USAGE = YES_ERROR;
				CLANG_WARN_DOCUMENTATION_COMMENTS = YES;
				CLANG_WARN_EMPTY_BODY = YES;
				CLANG_WARN_ENUM_CONVERSION = YES;
				CLANG_WARN_INFINITE_RECURSION = YES;
				CLANG_WARN_INT_CONVERSION = YES;
				CLANG_WARN_NON_LITERAL_NULL_CONVERSION = YES;
				CLANG_WARN_OBJC_IMPLICIT_RETAIN_SELF = YES;
				CLANG_WARN_OBJC_LITERAL_CONVERSION = YES;
				CLANG_WARN_OBJC_ROOT_CLASS = YES_ERROR;
				CLANG_WARN_RANGE_LOOP_ANALYSIS = YES;
				CLANG_WARN_STRICT_PROTOTYPES = YES;
				CLANG_WARN_SUSPICIOUS_MOVE = YES;
				CLANG_WARN_UNGUARDED_AVAILABILITY = YES_AGGRESSIVE;
				CLANG_WARN_UNREACHABLE_CODE = YES;
				CLANG_WARN__DUPLICATE_METHOD_MATCH = YES;
				CODE_SIGN_IDENTITY = "iPhone Developer";
				COPY_PHASE_STRIP = NO;
				CURRENT_PROJECT_VERSION = 1;
				DEBUG_INFORMATION_FORMAT = dwarf;
				ENABLE_STRICT_OBJC_MSGSEND = YES;
				ENABLE_TESTABILITY = YES;
				GCC_C_LANGUAGE_STANDARD = gnu11;
				GCC_DYNAMIC_NO_PIC = NO;
				GCC_NO_COMMON_BLOCKS = YES;
				GCC_OPTIMIZATION_LEVEL = 0;
				GCC_PREPROCESSOR_DEFINITIONS = (
					"DEBUG=1",
					"$(inherited)",
				);
				GCC_WARN_64_TO_32_BIT_CONVERSION = YES;
				GCC_WARN_ABOUT_RETURN_TYPE = YES_ERROR;
				GCC_WARN_UNDECLARED_SELECTOR = YES;
				GCC_WARN_UNINITIALIZED_AUTOS = YES_AGGRESSIVE;
				GCC_WARN_UNUSED_FUNCTION = YES;
				GCC_WARN_UNUSED_VARIABLE = YES;
				IPHONEOS_DEPLOYMENT_TARGET = 10.0;
				MTL_ENABLE_DEBUG_INFO = INCLUDE_SOURCE;
				MTL_FAST_MATH = YES;
				ONLY_ACTIVE_ARCH = YES;
				SDKROOT = iphoneos;
				SUPPORTS_MACCATALYST = NO;
				SWIFT_ACTIVE_COMPILATION_CONDITIONS = DEBUG;
				SWIFT_OPTIMIZATION_LEVEL = "-Onone";
				SWIFT_VERSION = 5.0;
				VERSIONING_SYSTEM = "apple-generic";
				VERSION_INFO_PREFIX = "";
			};
			name = Debug;
		};
		0B7CB0D521AC5FE2007B77E5 /* Release */ = {
			isa = XCBuildConfiguration;
			buildSettings = {
				ALWAYS_SEARCH_USER_PATHS = NO;
				CLANG_ANALYZER_NONNULL = YES;
				CLANG_ANALYZER_NUMBER_OBJECT_CONVERSION = YES_AGGRESSIVE;
				CLANG_CXX_LANGUAGE_STANDARD = "gnu++14";
				CLANG_CXX_LIBRARY = "libc++";
				CLANG_ENABLE_CODE_COVERAGE = YES;
				CLANG_ENABLE_MODULES = YES;
				CLANG_ENABLE_OBJC_ARC = YES;
				CLANG_ENABLE_OBJC_WEAK = YES;
				CLANG_WARN_BLOCK_CAPTURE_AUTORELEASING = YES;
				CLANG_WARN_BOOL_CONVERSION = YES;
				CLANG_WARN_COMMA = YES;
				CLANG_WARN_CONSTANT_CONVERSION = YES;
				CLANG_WARN_DEPRECATED_OBJC_IMPLEMENTATIONS = YES;
				CLANG_WARN_DIRECT_OBJC_ISA_USAGE = YES_ERROR;
				CLANG_WARN_DOCUMENTATION_COMMENTS = YES;
				CLANG_WARN_EMPTY_BODY = YES;
				CLANG_WARN_ENUM_CONVERSION = YES;
				CLANG_WARN_INFINITE_RECURSION = YES;
				CLANG_WARN_INT_CONVERSION = YES;
				CLANG_WARN_NON_LITERAL_NULL_CONVERSION = YES;
				CLANG_WARN_OBJC_IMPLICIT_RETAIN_SELF = YES;
				CLANG_WARN_OBJC_LITERAL_CONVERSION = YES;
				CLANG_WARN_OBJC_ROOT_CLASS = YES_ERROR;
				CLANG_WARN_RANGE_LOOP_ANALYSIS = YES;
				CLANG_WARN_STRICT_PROTOTYPES = YES;
				CLANG_WARN_SUSPICIOUS_MOVE = YES;
				CLANG_WARN_UNGUARDED_AVAILABILITY = YES_AGGRESSIVE;
				CLANG_WARN_UNREACHABLE_CODE = YES;
				CLANG_WARN__DUPLICATE_METHOD_MATCH = YES;
				CODE_SIGN_IDENTITY = "iPhone Developer";
				COPY_PHASE_STRIP = NO;
				CURRENT_PROJECT_VERSION = 1;
				DEBUG_INFORMATION_FORMAT = "dwarf-with-dsym";
				ENABLE_NS_ASSERTIONS = NO;
				ENABLE_STRICT_OBJC_MSGSEND = YES;
				GCC_C_LANGUAGE_STANDARD = gnu11;
				GCC_NO_COMMON_BLOCKS = YES;
				GCC_PREPROCESSOR_DEFINITIONS = "";
				GCC_WARN_64_TO_32_BIT_CONVERSION = YES;
				GCC_WARN_ABOUT_RETURN_TYPE = YES_ERROR;
				GCC_WARN_UNDECLARED_SELECTOR = YES;
				GCC_WARN_UNINITIALIZED_AUTOS = YES_AGGRESSIVE;
				GCC_WARN_UNUSED_FUNCTION = YES;
				GCC_WARN_UNUSED_VARIABLE = YES;
				IPHONEOS_DEPLOYMENT_TARGET = 10.0;
				MTL_ENABLE_DEBUG_INFO = NO;
				MTL_FAST_MATH = YES;
				SDKROOT = iphoneos;
				SUPPORTS_MACCATALYST = NO;
				SWIFT_COMPILATION_MODE = wholemodule;
				SWIFT_OPTIMIZATION_LEVEL = "-O";
				SWIFT_VERSION = 5.0;
				VALIDATE_PRODUCT = YES;
				VERSIONING_SYSTEM = "apple-generic";
				VERSION_INFO_PREFIX = "";
			};
			name = Release;
		};
		6E14CD6B2423F80B00010234 /* Debug */ = {
			isa = XCBuildConfiguration;
			buildSettings = {
				CODE_SIGN_STYLE = Automatic;
				DEVELOPMENT_TEAM = "";
				INFOPLIST_FILE = Tests/Info.plist;
				IPHONEOS_DEPLOYMENT_TARGET = 10.0;
				LD_RUNPATH_SEARCH_PATHS = (
					"$(inherited)",
					"@executable_path/Frameworks",
					"@loader_path/Frameworks",
				);
				PRODUCT_BUNDLE_IDENTIFIER = "com.optimizely.abcExtended.OptimizelyTests-Batch-iOS";
				PRODUCT_NAME = "$(TARGET_NAME)";
				SWIFT_VERSION = 5.0;
				TARGETED_DEVICE_FAMILY = "1,2";
			};
			name = Debug;
		};
		6E14CD6C2423F80B00010234 /* Release */ = {
			isa = XCBuildConfiguration;
			buildSettings = {
				CODE_SIGN_STYLE = Automatic;
				DEVELOPMENT_TEAM = "";
				INFOPLIST_FILE = Tests/Info.plist;
				IPHONEOS_DEPLOYMENT_TARGET = 10.0;
				LD_RUNPATH_SEARCH_PATHS = (
					"$(inherited)",
					"@executable_path/Frameworks",
					"@loader_path/Frameworks",
				);
				PRODUCT_BUNDLE_IDENTIFIER = "com.optimizely.abcExtended.OptimizelyTests-Batch-iOS";
				PRODUCT_NAME = "$(TARGET_NAME)";
				SWIFT_VERSION = 5.0;
				TARGETED_DEVICE_FAMILY = "1,2";
			};
			name = Release;
		};
		6E614DDE21E3F38A005982A1 /* Debug */ = {
			isa = XCBuildConfiguration;
			buildSettings = {
				APPLICATION_EXTENSION_API_ONLY = YES;
				BUILD_LIBRARY_FOR_DISTRIBUTION = YES;
				CODE_SIGN_IDENTITY = "";
				CODE_SIGN_STYLE = Automatic;
				DEFINES_MODULE = YES;
				DYLIB_COMPATIBILITY_VERSION = 1;
				DYLIB_CURRENT_VERSION = 1;
				DYLIB_INSTALL_NAME_BASE = "@rpath";
				INFOPLIST_FILE = "Sources/Supporting Files/Info.plist";
				INSTALL_PATH = "$(LOCAL_LIBRARY_DIR)/Frameworks";
				LD_RUNPATH_SEARCH_PATHS = (
					"$(inherited)",
					"@executable_path/Frameworks",
					"@loader_path/Frameworks",
				);
				PRODUCT_BUNDLE_IDENTIFIER = com.optimizely.OptimizelySwiftSDK;
				PRODUCT_NAME = Optimizely;
				SDKROOT = appletvos;
				SKIP_INSTALL = YES;
				SWIFT_VERSION = 5.0;
				TARGETED_DEVICE_FAMILY = 3;
				TVOS_DEPLOYMENT_TARGET = 10.0;
			};
			name = Debug;
		};
		6E614DDF21E3F38A005982A1 /* Release */ = {
			isa = XCBuildConfiguration;
			buildSettings = {
				APPLICATION_EXTENSION_API_ONLY = YES;
				BUILD_LIBRARY_FOR_DISTRIBUTION = YES;
				CODE_SIGN_IDENTITY = "";
				CODE_SIGN_STYLE = Automatic;
				DEFINES_MODULE = YES;
				DYLIB_COMPATIBILITY_VERSION = 1;
				DYLIB_CURRENT_VERSION = 1;
				DYLIB_INSTALL_NAME_BASE = "@rpath";
				INFOPLIST_FILE = "Sources/Supporting Files/Info.plist";
				INSTALL_PATH = "$(LOCAL_LIBRARY_DIR)/Frameworks";
				LD_RUNPATH_SEARCH_PATHS = (
					"$(inherited)",
					"@executable_path/Frameworks",
					"@loader_path/Frameworks",
				);
				PRODUCT_BUNDLE_IDENTIFIER = com.optimizely.OptimizelySwiftSDK;
				PRODUCT_NAME = Optimizely;
				SDKROOT = appletvos;
				SKIP_INSTALL = YES;
				SWIFT_VERSION = 5.0;
				TARGETED_DEVICE_FAMILY = 3;
				TVOS_DEPLOYMENT_TARGET = 10.0;
			};
			name = Release;
		};
		6E614DE021E3F38A005982A1 /* Debug */ = {
			isa = XCBuildConfiguration;
			buildSettings = {
				ALWAYS_EMBED_SWIFT_STANDARD_LIBRARIES = YES;
				CODE_SIGN_STYLE = Automatic;
				INFOPLIST_FILE = Tests/Info.plist;
				IPHONEOS_DEPLOYMENT_TARGET = 10.0;
				LD_RUNPATH_SEARCH_PATHS = (
					"$(inherited)",
					"@executable_path/Frameworks",
					"@loader_path/Frameworks",
				);
				PRODUCT_BUNDLE_IDENTIFIER = com.optimizely.OptimizelySwiftSDKtvOSTests;
				PRODUCT_NAME = "$(TARGET_NAME)";
				SDKROOT = appletvos;
				SWIFT_VERSION = 5.0;
				TARGETED_DEVICE_FAMILY = 3;
				TVOS_DEPLOYMENT_TARGET = 10.0;
			};
			name = Debug;
		};
		6E614DE121E3F38A005982A1 /* Release */ = {
			isa = XCBuildConfiguration;
			buildSettings = {
				ALWAYS_EMBED_SWIFT_STANDARD_LIBRARIES = YES;
				CODE_SIGN_STYLE = Automatic;
				INFOPLIST_FILE = Tests/Info.plist;
				IPHONEOS_DEPLOYMENT_TARGET = 10.0;
				LD_RUNPATH_SEARCH_PATHS = (
					"$(inherited)",
					"@executable_path/Frameworks",
					"@loader_path/Frameworks",
				);
				PRODUCT_BUNDLE_IDENTIFIER = com.optimizely.OptimizelySwiftSDKtvOSTests;
				PRODUCT_NAME = "$(TARGET_NAME)";
				SDKROOT = appletvos;
				SWIFT_VERSION = 5.0;
				TARGETED_DEVICE_FAMILY = 3;
				TVOS_DEPLOYMENT_TARGET = 10.0;
			};
			name = Release;
		};
		6E636B952236C91F00AF3CEF /* Debug */ = {
			isa = XCBuildConfiguration;
			buildSettings = {
				CLANG_ENABLE_MODULES = YES;
				CODE_SIGN_STYLE = Automatic;
				INFOPLIST_FILE = Tests/Info.plist;
				IPHONEOS_DEPLOYMENT_TARGET = 10.0;
				LD_RUNPATH_SEARCH_PATHS = (
					"$(inherited)",
					"@executable_path/Frameworks",
					"@loader_path/Frameworks",
				);
				PRODUCT_BUNDLE_IDENTIFIER = "com.optimizely.abcExtended.OptimizelyTests-APIs-iOS";
				PRODUCT_NAME = "$(TARGET_NAME)";
				SWIFT_OPTIMIZATION_LEVEL = "-Onone";
				SWIFT_VERSION = 5.0;
				TARGETED_DEVICE_FAMILY = "1,2";
			};
			name = Debug;
		};
		6E636B962236C91F00AF3CEF /* Release */ = {
			isa = XCBuildConfiguration;
			buildSettings = {
				CLANG_ENABLE_MODULES = YES;
				CODE_SIGN_STYLE = Automatic;
				INFOPLIST_FILE = Tests/Info.plist;
				IPHONEOS_DEPLOYMENT_TARGET = 10.0;
				LD_RUNPATH_SEARCH_PATHS = (
					"$(inherited)",
					"@executable_path/Frameworks",
					"@loader_path/Frameworks",
				);
				PRODUCT_BUNDLE_IDENTIFIER = "com.optimizely.abcExtended.OptimizelyTests-APIs-iOS";
				PRODUCT_NAME = "$(TARGET_NAME)";
				SWIFT_VERSION = 5.0;
				TARGETED_DEVICE_FAMILY = "1,2";
			};
			name = Release;
		};
		6E636BA42236C96700AF3CEF /* Debug */ = {
			isa = XCBuildConfiguration;
			buildSettings = {
				CODE_SIGN_STYLE = Automatic;
				INFOPLIST_FILE = Tests/Info.plist;
				IPHONEOS_DEPLOYMENT_TARGET = 10.0;
				LD_RUNPATH_SEARCH_PATHS = (
					"$(inherited)",
					"@executable_path/Frameworks",
					"@loader_path/Frameworks",
				);
				PRODUCT_BUNDLE_IDENTIFIER = "com.optimizely.abcExtended.OptimizelyTests-Legacy-iOS";
				PRODUCT_NAME = "$(TARGET_NAME)";
				SWIFT_VERSION = 5.0;
				TARGETED_DEVICE_FAMILY = "1,2";
			};
			name = Debug;
		};
		6E636BA52236C96700AF3CEF /* Release */ = {
			isa = XCBuildConfiguration;
			buildSettings = {
				CODE_SIGN_STYLE = Automatic;
				INFOPLIST_FILE = Tests/Info.plist;
				IPHONEOS_DEPLOYMENT_TARGET = 10.0;
				LD_RUNPATH_SEARCH_PATHS = (
					"$(inherited)",
					"@executable_path/Frameworks",
					"@loader_path/Frameworks",
				);
				PRODUCT_BUNDLE_IDENTIFIER = "com.optimizely.abcExtended.OptimizelyTests-Legacy-iOS";
				PRODUCT_NAME = "$(TARGET_NAME)";
				SWIFT_VERSION = 5.0;
				TARGETED_DEVICE_FAMILY = "1,2";
			};
			name = Release;
		};
		6EA425112218E41600B074B5 /* Debug */ = {
			isa = XCBuildConfiguration;
			buildSettings = {
				CODE_SIGN_STYLE = Automatic;
				INFOPLIST_FILE = Tests/Info.plist;
				IPHONEOS_DEPLOYMENT_TARGET = 10.0;
				LD_RUNPATH_SEARCH_PATHS = (
					"$(inherited)",
					"@executable_path/Frameworks",
					"@loader_path/Frameworks",
				);
				PRODUCT_BUNDLE_IDENTIFIER = "com.optimizely.abcExtended.OptimizelySwiftSDKTests-Common-tvOS";
				PRODUCT_NAME = "$(TARGET_NAME)";
				SDKROOT = appletvos;
				SWIFT_VERSION = 5.0;
				TARGETED_DEVICE_FAMILY = 3;
				TVOS_DEPLOYMENT_TARGET = 10.0;
			};
			name = Debug;
		};
		6EA425122218E41600B074B5 /* Release */ = {
			isa = XCBuildConfiguration;
			buildSettings = {
				CODE_SIGN_STYLE = Automatic;
				INFOPLIST_FILE = Tests/Info.plist;
				IPHONEOS_DEPLOYMENT_TARGET = 10.0;
				LD_RUNPATH_SEARCH_PATHS = (
					"$(inherited)",
					"@executable_path/Frameworks",
					"@loader_path/Frameworks",
				);
				PRODUCT_BUNDLE_IDENTIFIER = "com.optimizely.abcExtended.OptimizelySwiftSDKTests-Common-tvOS";
				PRODUCT_NAME = "$(TARGET_NAME)";
				SDKROOT = appletvos;
				SWIFT_VERSION = 5.0;
				TARGETED_DEVICE_FAMILY = 3;
				TVOS_DEPLOYMENT_TARGET = 10.0;
			};
			name = Release;
		};
		6EA425642218E58400B074B5 /* Debug */ = {
			isa = XCBuildConfiguration;
			buildSettings = {
				CODE_SIGN_STYLE = Automatic;
				INFOPLIST_FILE = Tests/Info.plist;
				IPHONEOS_DEPLOYMENT_TARGET = 10.0;
				LD_RUNPATH_SEARCH_PATHS = (
					"$(inherited)",
					"@executable_path/Frameworks",
					"@loader_path/Frameworks",
				);
				PRODUCT_BUNDLE_IDENTIFIER = "com.optimizely.abcExtended.OptimizelyTests-DataModel-tvOS";
				PRODUCT_NAME = "$(TARGET_NAME)";
				SDKROOT = appletvos;
				SWIFT_VERSION = 5.0;
				TARGETED_DEVICE_FAMILY = 3;
				TVOS_DEPLOYMENT_TARGET = 10.0;
			};
			name = Debug;
		};
		6EA425652218E58400B074B5 /* Release */ = {
			isa = XCBuildConfiguration;
			buildSettings = {
				CODE_SIGN_STYLE = Automatic;
				INFOPLIST_FILE = Tests/Info.plist;
				IPHONEOS_DEPLOYMENT_TARGET = 10.0;
				LD_RUNPATH_SEARCH_PATHS = (
					"$(inherited)",
					"@executable_path/Frameworks",
					"@loader_path/Frameworks",
				);
				PRODUCT_BUNDLE_IDENTIFIER = "com.optimizely.abcExtended.OptimizelyTests-DataModel-tvOS";
				PRODUCT_NAME = "$(TARGET_NAME)";
				SDKROOT = appletvos;
				SWIFT_VERSION = 5.0;
				TARGETED_DEVICE_FAMILY = 3;
				TVOS_DEPLOYMENT_TARGET = 10.0;
			};
			name = Release;
		};
		6EA425732218E60A00B074B5 /* Debug */ = {
			isa = XCBuildConfiguration;
			buildSettings = {
				CODE_SIGN_STYLE = Automatic;
				INFOPLIST_FILE = Tests/Info.plist;
				IPHONEOS_DEPLOYMENT_TARGET = 10.0;
				LD_RUNPATH_SEARCH_PATHS = (
					"$(inherited)",
					"@executable_path/Frameworks",
					"@loader_path/Frameworks",
				);
				PRODUCT_BUNDLE_IDENTIFIER = "com.optimizely.abcExtended.OptimizelyTests-Commons-iOS";
				PRODUCT_NAME = "$(TARGET_NAME)";
				SWIFT_VERSION = 5.0;
				TARGETED_DEVICE_FAMILY = "1,2";
			};
			name = Debug;
		};
		6EA425742218E60A00B074B5 /* Release */ = {
			isa = XCBuildConfiguration;
			buildSettings = {
				CODE_SIGN_STYLE = Automatic;
				INFOPLIST_FILE = Tests/Info.plist;
				IPHONEOS_DEPLOYMENT_TARGET = 10.0;
				LD_RUNPATH_SEARCH_PATHS = (
					"$(inherited)",
					"@executable_path/Frameworks",
					"@loader_path/Frameworks",
				);
				PRODUCT_BUNDLE_IDENTIFIER = "com.optimizely.abcExtended.OptimizelyTests-Commons-iOS";
				PRODUCT_NAME = "$(TARGET_NAME)";
				SWIFT_VERSION = 5.0;
				TARGETED_DEVICE_FAMILY = "1,2";
			};
			name = Release;
		};
		6EA425822218E61F00B074B5 /* Debug */ = {
			isa = XCBuildConfiguration;
			buildSettings = {
				CODE_SIGN_STYLE = Automatic;
				INFOPLIST_FILE = Tests/Info.plist;
				IPHONEOS_DEPLOYMENT_TARGET = 10.0;
				LD_RUNPATH_SEARCH_PATHS = (
					"$(inherited)",
					"@executable_path/Frameworks",
					"@loader_path/Frameworks",
				);
				PRODUCT_BUNDLE_IDENTIFIER = "com.optimizely.abcExtended.OptimizelyTests-DataModels-iOS";
				PRODUCT_NAME = "$(TARGET_NAME)";
				SWIFT_VERSION = 5.0;
				TARGETED_DEVICE_FAMILY = "1,2";
			};
			name = Debug;
		};
		6EA425832218E61F00B074B5 /* Release */ = {
			isa = XCBuildConfiguration;
			buildSettings = {
				CODE_SIGN_STYLE = Automatic;
				INFOPLIST_FILE = Tests/Info.plist;
				IPHONEOS_DEPLOYMENT_TARGET = 10.0;
				LD_RUNPATH_SEARCH_PATHS = (
					"$(inherited)",
					"@executable_path/Frameworks",
					"@loader_path/Frameworks",
				);
				PRODUCT_BUNDLE_IDENTIFIER = "com.optimizely.abcExtended.OptimizelyTests-DataModels-iOS";
				PRODUCT_NAME = "$(TARGET_NAME)";
				SWIFT_VERSION = 5.0;
				TARGETED_DEVICE_FAMILY = "1,2";
			};
			name = Release;
		};
		6EA426642219242100B074B5 /* Debug */ = {
			isa = XCBuildConfiguration;
			buildSettings = {
				CODE_SIGN_STYLE = Automatic;
				INFOPLIST_FILE = Tests/Info.plist;
				IPHONEOS_DEPLOYMENT_TARGET = 10.0;
				LD_RUNPATH_SEARCH_PATHS = (
					"$(inherited)",
					"@executable_path/Frameworks",
					"@loader_path/Frameworks",
				);
				PRODUCT_BUNDLE_IDENTIFIER = "com.optimizely.abcExtended.OptimizelyTests-Others-iOS";
				PRODUCT_NAME = "$(TARGET_NAME)";
				SWIFT_VERSION = 5.0;
				TARGETED_DEVICE_FAMILY = "1,2";
			};
			name = Debug;
		};
		6EA426652219242100B074B5 /* Release */ = {
			isa = XCBuildConfiguration;
			buildSettings = {
				CODE_SIGN_STYLE = Automatic;
				INFOPLIST_FILE = Tests/Info.plist;
				IPHONEOS_DEPLOYMENT_TARGET = 10.0;
				LD_RUNPATH_SEARCH_PATHS = (
					"$(inherited)",
					"@executable_path/Frameworks",
					"@loader_path/Frameworks",
				);
				PRODUCT_BUNDLE_IDENTIFIER = "com.optimizely.abcExtended.OptimizelyTests-Others-iOS";
				PRODUCT_NAME = "$(TARGET_NAME)";
				SWIFT_VERSION = 5.0;
				TARGETED_DEVICE_FAMILY = "1,2";
			};
			name = Release;
		};
		6EA426732219243D00B074B5 /* Debug */ = {
			isa = XCBuildConfiguration;
			buildSettings = {
				CODE_SIGN_STYLE = Automatic;
				INFOPLIST_FILE = Tests/Info.plist;
				IPHONEOS_DEPLOYMENT_TARGET = 10.0;
				LD_RUNPATH_SEARCH_PATHS = (
					"$(inherited)",
					"@executable_path/Frameworks",
					"@loader_path/Frameworks",
				);
				PRODUCT_BUNDLE_IDENTIFIER = "com.optimizely.abcExtended.OptimizelyTests-Others-tvOS";
				PRODUCT_NAME = "$(TARGET_NAME)";
				SDKROOT = appletvos;
				SWIFT_VERSION = 5.0;
				TARGETED_DEVICE_FAMILY = 3;
				TVOS_DEPLOYMENT_TARGET = 10.0;
			};
			name = Debug;
		};
		6EA426742219243D00B074B5 /* Release */ = {
			isa = XCBuildConfiguration;
			buildSettings = {
				CODE_SIGN_STYLE = Automatic;
				INFOPLIST_FILE = Tests/Info.plist;
				IPHONEOS_DEPLOYMENT_TARGET = 10.0;
				LD_RUNPATH_SEARCH_PATHS = (
					"$(inherited)",
					"@executable_path/Frameworks",
					"@loader_path/Frameworks",
				);
				PRODUCT_BUNDLE_IDENTIFIER = "com.optimizely.abcExtended.OptimizelyTests-Others-tvOS";
				PRODUCT_NAME = "$(TARGET_NAME)";
				SDKROOT = appletvos;
				SWIFT_VERSION = 5.0;
				TARGETED_DEVICE_FAMILY = 3;
				TVOS_DEPLOYMENT_TARGET = 10.0;
			};
			name = Release;
		};
		6EBAEB7D21E3FEF900D13AA9 /* Debug */ = {
			isa = XCBuildConfiguration;
			buildSettings = {
				APPLICATION_EXTENSION_API_ONLY = YES;
				CODE_SIGN_IDENTITY = "";
				CODE_SIGN_STYLE = Automatic;
				DEFINES_MODULE = YES;
				DYLIB_COMPATIBILITY_VERSION = 1;
				DYLIB_CURRENT_VERSION = 1;
				DYLIB_INSTALL_NAME_BASE = "@rpath";
				INFOPLIST_FILE = "Sources/Supporting Files/Info.plist";
				INSTALL_PATH = "$(LOCAL_LIBRARY_DIR)/Frameworks";
				IPHONEOS_DEPLOYMENT_TARGET = 10.0;
				LD_RUNPATH_SEARCH_PATHS = (
					"$(inherited)",
					"@executable_path/Frameworks",
					"@loader_path/Frameworks",
				);
				PRODUCT_BUNDLE_IDENTIFIER = com.optimizely.OptimizelySwiftSDK;
				PRODUCT_NAME = Optimizely;
				SKIP_INSTALL = YES;
				SUPPORTS_MACCATALYST = NO;
				SWIFT_VERSION = 5.0;
				TARGETED_DEVICE_FAMILY = "1,2";
			};
			name = Debug;
		};
		6EBAEB7E21E3FEF900D13AA9 /* Release */ = {
			isa = XCBuildConfiguration;
			buildSettings = {
				APPLICATION_EXTENSION_API_ONLY = YES;
				CODE_SIGN_IDENTITY = "";
				CODE_SIGN_STYLE = Automatic;
				DEFINES_MODULE = YES;
				DYLIB_COMPATIBILITY_VERSION = 1;
				DYLIB_CURRENT_VERSION = 1;
				DYLIB_INSTALL_NAME_BASE = "@rpath";
				INFOPLIST_FILE = "Sources/Supporting Files/Info.plist";
				INSTALL_PATH = "$(LOCAL_LIBRARY_DIR)/Frameworks";
				IPHONEOS_DEPLOYMENT_TARGET = 10.0;
				LD_RUNPATH_SEARCH_PATHS = (
					"$(inherited)",
					"@executable_path/Frameworks",
					"@loader_path/Frameworks",
				);
				PRODUCT_BUNDLE_IDENTIFIER = com.optimizely.OptimizelySwiftSDK;
				PRODUCT_NAME = Optimizely;
				SKIP_INSTALL = YES;
				SUPPORTS_MACCATALYST = NO;
				SWIFT_VERSION = 5.0;
				TARGETED_DEVICE_FAMILY = "1,2";
			};
			name = Release;
		};
		6EBAEB7F21E3FEF900D13AA9 /* Debug */ = {
			isa = XCBuildConfiguration;
			buildSettings = {
				ALWAYS_EMBED_SWIFT_STANDARD_LIBRARIES = YES;
				CODE_SIGN_STYLE = Automatic;
				INFOPLIST_FILE = Tests/Info.plist;
				IPHONEOS_DEPLOYMENT_TARGET = 10.0;
				LD_RUNPATH_SEARCH_PATHS = (
					"$(inherited)",
					"@executable_path/Frameworks",
					"@loader_path/Frameworks",
				);
				PRODUCT_BUNDLE_IDENTIFIER = com.optimizely.OptimizelySwiftSDKiOSTests;
				PRODUCT_NAME = "$(TARGET_NAME)";
				SWIFT_VERSION = 5.0;
				TARGETED_DEVICE_FAMILY = "1,2";
			};
			name = Debug;
		};
		6EBAEB8021E3FEF900D13AA9 /* Release */ = {
			isa = XCBuildConfiguration;
			buildSettings = {
				ALWAYS_EMBED_SWIFT_STANDARD_LIBRARIES = YES;
				CODE_SIGN_STYLE = Automatic;
				INFOPLIST_FILE = Tests/Info.plist;
				IPHONEOS_DEPLOYMENT_TARGET = 10.0;
				LD_RUNPATH_SEARCH_PATHS = (
					"$(inherited)",
					"@executable_path/Frameworks",
					"@loader_path/Frameworks",
				);
				PRODUCT_BUNDLE_IDENTIFIER = com.optimizely.OptimizelySwiftSDKiOSTests;
				PRODUCT_NAME = "$(TARGET_NAME)";
				SWIFT_VERSION = 5.0;
				TARGETED_DEVICE_FAMILY = "1,2";
			};
			name = Release;
		};
		BD64857F2491474500F30986 /* Debug */ = {
			isa = XCBuildConfiguration;
			buildSettings = {
				APPLICATION_EXTENSION_API_ONLY = YES;
				CODE_SIGN_IDENTITY = "";
				CODE_SIGN_STYLE = Automatic;
				DEAD_CODE_STRIPPING = NO;
				DEFINES_MODULE = YES;
				DYLIB_COMPATIBILITY_VERSION = 1;
				DYLIB_CURRENT_VERSION = 1;
				DYLIB_INSTALL_NAME_BASE = "@rpath";
				INFOPLIST_FILE = "Sources/Supporting Files/Info.plist";
				INFOPLIST_OUTPUT_FORMAT = "same-as-input";
				INSTALL_PATH = "$(LOCAL_LIBRARY_DIR)/Frameworks";
				IPHONEOS_DEPLOYMENT_TARGET = 10.0;
				LD_RUNPATH_SEARCH_PATHS = (
					"$(inherited)",
					"@executable_path/Frameworks",
					"@loader_path/Frameworks",
				);
				MACOSX_DEPLOYMENT_TARGET = 10.14;
				PRODUCT_BUNDLE_IDENTIFIER = com.optimizely.OptimizelySwiftSDK;
				PRODUCT_NAME = Optimizely;
				SDKROOT = macosx;
				SKIP_INSTALL = YES;
				SUPPORTS_MACCATALYST = NO;
				SWIFT_VERSION = 5.0;
				TARGETED_DEVICE_FAMILY = "1,2";
			};
			name = Debug;
		};
		BD6485802491474500F30986 /* Release */ = {
			isa = XCBuildConfiguration;
			buildSettings = {
				APPLICATION_EXTENSION_API_ONLY = YES;
				CODE_SIGN_IDENTITY = "";
				CODE_SIGN_STYLE = Automatic;
				DEAD_CODE_STRIPPING = NO;
				DEFINES_MODULE = YES;
				DYLIB_COMPATIBILITY_VERSION = 1;
				DYLIB_CURRENT_VERSION = 1;
				DYLIB_INSTALL_NAME_BASE = "@rpath";
				INFOPLIST_FILE = "Sources/Supporting Files/Info.plist";
				INFOPLIST_OUTPUT_FORMAT = "same-as-input";
				INSTALL_PATH = "$(LOCAL_LIBRARY_DIR)/Frameworks";
				IPHONEOS_DEPLOYMENT_TARGET = 10.0;
				LD_RUNPATH_SEARCH_PATHS = (
					"$(inherited)",
					"@executable_path/Frameworks",
					"@loader_path/Frameworks",
				);
				MACOSX_DEPLOYMENT_TARGET = 10.14;
				PRODUCT_BUNDLE_IDENTIFIER = com.optimizely.OptimizelySwiftSDK;
				PRODUCT_NAME = Optimizely;
				SDKROOT = macosx;
				SKIP_INSTALL = YES;
				SUPPORTS_MACCATALYST = NO;
				SWIFT_VERSION = 5.0;
				TARGETED_DEVICE_FAMILY = "1,2";
			};
			name = Release;
		};
/* End XCBuildConfiguration section */

/* Begin XCConfigurationList section */
		0B7CB0BC21AC5FE2007B77E5 /* Build configuration list for PBXProject "OptimizelySwiftSDK" */ = {
			isa = XCConfigurationList;
			buildConfigurations = (
				0B7CB0D421AC5FE2007B77E5 /* Debug */,
				0B7CB0D521AC5FE2007B77E5 /* Release */,
			);
			defaultConfigurationIsVisible = 0;
			defaultConfigurationName = Release;
		};
		6E14CD6D2423F80B00010234 /* Build configuration list for PBXNativeTarget "OptimizelyTests-Batch-iOS" */ = {
			isa = XCConfigurationList;
			buildConfigurations = (
				6E14CD6B2423F80B00010234 /* Debug */,
				6E14CD6C2423F80B00010234 /* Release */,
			);
			defaultConfigurationIsVisible = 0;
			defaultConfigurationName = Release;
		};
		6E614DE221E3F38A005982A1 /* Build configuration list for PBXNativeTarget "OptimizelySwiftSDK-tvOS" */ = {
			isa = XCConfigurationList;
			buildConfigurations = (
				6E614DDE21E3F38A005982A1 /* Debug */,
				6E614DDF21E3F38A005982A1 /* Release */,
			);
			defaultConfigurationIsVisible = 0;
			defaultConfigurationName = Release;
		};
		6E614DE321E3F38A005982A1 /* Build configuration list for PBXNativeTarget "OptimizelyTests-tvOS" */ = {
			isa = XCConfigurationList;
			buildConfigurations = (
				6E614DE021E3F38A005982A1 /* Debug */,
				6E614DE121E3F38A005982A1 /* Release */,
			);
			defaultConfigurationIsVisible = 0;
			defaultConfigurationName = Release;
		};
		6E636B942236C91F00AF3CEF /* Build configuration list for PBXNativeTarget "OptimizelyTests-APIs-iOS" */ = {
			isa = XCConfigurationList;
			buildConfigurations = (
				6E636B952236C91F00AF3CEF /* Debug */,
				6E636B962236C91F00AF3CEF /* Release */,
			);
			defaultConfigurationIsVisible = 0;
			defaultConfigurationName = Release;
		};
		6E636BA32236C96700AF3CEF /* Build configuration list for PBXNativeTarget "OptimizelyTests-Legacy-iOS" */ = {
			isa = XCConfigurationList;
			buildConfigurations = (
				6E636BA42236C96700AF3CEF /* Debug */,
				6E636BA52236C96700AF3CEF /* Release */,
			);
			defaultConfigurationIsVisible = 0;
			defaultConfigurationName = Release;
		};
		6EA425102218E41600B074B5 /* Build configuration list for PBXNativeTarget "OptimizelyTests-Common-tvOS" */ = {
			isa = XCConfigurationList;
			buildConfigurations = (
				6EA425112218E41600B074B5 /* Debug */,
				6EA425122218E41600B074B5 /* Release */,
			);
			defaultConfigurationIsVisible = 0;
			defaultConfigurationName = Release;
		};
		6EA425632218E58400B074B5 /* Build configuration list for PBXNativeTarget "OptimizelyTests-DataModel-tvOS" */ = {
			isa = XCConfigurationList;
			buildConfigurations = (
				6EA425642218E58400B074B5 /* Debug */,
				6EA425652218E58400B074B5 /* Release */,
			);
			defaultConfigurationIsVisible = 0;
			defaultConfigurationName = Release;
		};
		6EA425722218E60A00B074B5 /* Build configuration list for PBXNativeTarget "OptimizelyTests-Common-iOS" */ = {
			isa = XCConfigurationList;
			buildConfigurations = (
				6EA425732218E60A00B074B5 /* Debug */,
				6EA425742218E60A00B074B5 /* Release */,
			);
			defaultConfigurationIsVisible = 0;
			defaultConfigurationName = Release;
		};
		6EA425812218E61F00B074B5 /* Build configuration list for PBXNativeTarget "OptimizelyTests-DataModel-iOS" */ = {
			isa = XCConfigurationList;
			buildConfigurations = (
				6EA425822218E61F00B074B5 /* Debug */,
				6EA425832218E61F00B074B5 /* Release */,
			);
			defaultConfigurationIsVisible = 0;
			defaultConfigurationName = Release;
		};
		6EA426632219242100B074B5 /* Build configuration list for PBXNativeTarget "OptimizelyTests-Others-iOS" */ = {
			isa = XCConfigurationList;
			buildConfigurations = (
				6EA426642219242100B074B5 /* Debug */,
				6EA426652219242100B074B5 /* Release */,
			);
			defaultConfigurationIsVisible = 0;
			defaultConfigurationName = Release;
		};
		6EA426722219243D00B074B5 /* Build configuration list for PBXNativeTarget "OptimizelyTests-Others-tvOS" */ = {
			isa = XCConfigurationList;
			buildConfigurations = (
				6EA426732219243D00B074B5 /* Debug */,
				6EA426742219243D00B074B5 /* Release */,
			);
			defaultConfigurationIsVisible = 0;
			defaultConfigurationName = Release;
		};
		6EBAEB8121E3FEF900D13AA9 /* Build configuration list for PBXNativeTarget "OptimizelySwiftSDK-iOS" */ = {
			isa = XCConfigurationList;
			buildConfigurations = (
				6EBAEB7D21E3FEF900D13AA9 /* Debug */,
				6EBAEB7E21E3FEF900D13AA9 /* Release */,
			);
			defaultConfigurationIsVisible = 0;
			defaultConfigurationName = Release;
		};
		6EBAEB8221E3FEF900D13AA9 /* Build configuration list for PBXNativeTarget "OptimizelyTests-iOS" */ = {
			isa = XCConfigurationList;
			buildConfigurations = (
				6EBAEB7F21E3FEF900D13AA9 /* Debug */,
				6EBAEB8021E3FEF900D13AA9 /* Release */,
			);
			defaultConfigurationIsVisible = 0;
			defaultConfigurationName = Release;
		};
		BD64857E2491474500F30986 /* Build configuration list for PBXNativeTarget "OptimizelySwiftSDK-macOS" */ = {
			isa = XCConfigurationList;
			buildConfigurations = (
				BD64857F2491474500F30986 /* Debug */,
				BD6485802491474500F30986 /* Release */,
			);
			defaultConfigurationIsVisible = 0;
			defaultConfigurationName = Release;
		};
/* End XCConfigurationList section */
	};
	rootObject = 0B7CB0B921AC5FE2007B77E5 /* Project object */;
}<|MERGE_RESOLUTION|>--- conflicted
+++ resolved
@@ -430,8 +430,6 @@
 		6E34A647231ED28600BAE302 /* empty_datafile_new_account_id.json in Resources */ = {isa = PBXBuildFile; fileRef = 6E34A63D231ED28600BAE302 /* empty_datafile_new_account_id.json */; };
 		6E34A648231ED28600BAE302 /* empty_datafile_new_account_id.json in Resources */ = {isa = PBXBuildFile; fileRef = 6E34A63D231ED28600BAE302 /* empty_datafile_new_account_id.json */; };
 		6E34A649231ED28600BAE302 /* empty_datafile_new_account_id.json in Resources */ = {isa = PBXBuildFile; fileRef = 6E34A63D231ED28600BAE302 /* empty_datafile_new_account_id.json */; };
-		6E3E4B8D2523E48300AE01EC /* OptimizelyUserContextTests_Decide_Reasons.swift in Sources */ = {isa = PBXBuildFile; fileRef = 6E814D0E24C20DFF00191597 /* OptimizelyUserContextTests_Decide_Reasons.swift */; };
-		6E3E4BAA2523E48500AE01EC /* OptimizelyUserContextTests_Decide_Reasons.swift in Sources */ = {isa = PBXBuildFile; fileRef = 6E814D0E24C20DFF00191597 /* OptimizelyUserContextTests_Decide_Reasons.swift */; };
 		6E5AB69323F6130D007A82B1 /* OptimizelyClientTests_Init_Sync.swift in Sources */ = {isa = PBXBuildFile; fileRef = 6E5AB69123F6130C007A82B1 /* OptimizelyClientTests_Init_Sync.swift */; };
 		6E5AB69423F6130D007A82B1 /* OptimizelyClientTests_Init_Async.swift in Sources */ = {isa = PBXBuildFile; fileRef = 6E5AB69223F6130D007A82B1 /* OptimizelyClientTests_Init_Async.swift */; };
 		6E614DD621E3F38A005982A1 /* Optimizely.framework in Frameworks */ = {isa = PBXBuildFile; fileRef = 6E614DCD21E3F389005982A1 /* Optimizely.framework */; };
@@ -1124,6 +1122,10 @@
 		6E75195D22C520D500B2B157 /* OPTBucketer.swift in Sources */ = {isa = PBXBuildFile; fileRef = 6E7516A522C520D400B2B157 /* OPTBucketer.swift */; };
 		6E75195E22C520D500B2B157 /* OPTBucketer.swift in Sources */ = {isa = PBXBuildFile; fileRef = 6E7516A522C520D400B2B157 /* OPTBucketer.swift */; };
 		6E75195F22C520D500B2B157 /* OPTBucketer.swift in Sources */ = {isa = PBXBuildFile; fileRef = 6E7516A522C520D400B2B157 /* OPTBucketer.swift */; };
+		6E7E9B372523F8BF009E4426 /* OptimizelyUserContextTests_Decide_Reasons.swift in Sources */ = {isa = PBXBuildFile; fileRef = 6E7E9B362523F8BF009E4426 /* OptimizelyUserContextTests_Decide_Reasons.swift */; };
+		6E7E9B382523F8BF009E4426 /* OptimizelyUserContextTests_Decide_Reasons.swift in Sources */ = {isa = PBXBuildFile; fileRef = 6E7E9B362523F8BF009E4426 /* OptimizelyUserContextTests_Decide_Reasons.swift */; };
+		6E7E9B552523F8C6009E4426 /* OptimizelyUserContextTests_Decide_Legacy.swift in Sources */ = {isa = PBXBuildFile; fileRef = 6EB97BCC24C89DFB00068883 /* OptimizelyUserContextTests_Decide_Legacy.swift */; };
+		6E7E9B562523F8C6009E4426 /* OptimizelyUserContextTests_Decide_Legacy.swift in Sources */ = {isa = PBXBuildFile; fileRef = 6EB97BCC24C89DFB00068883 /* OptimizelyUserContextTests_Decide_Legacy.swift */; };
 		6E981FC2232C363300FADDD6 /* DecisionListenerTests_Datafile.swift in Sources */ = {isa = PBXBuildFile; fileRef = 6E981FC1232C363300FADDD6 /* DecisionListenerTests_Datafile.swift */; };
 		6E981FC3232C363300FADDD6 /* DecisionListenerTests_Datafile.swift in Sources */ = {isa = PBXBuildFile; fileRef = 6E981FC1232C363300FADDD6 /* DecisionListenerTests_Datafile.swift */; };
 		6E9B114522C5486E00C22D81 /* MurmurTests.swift in Sources */ = {isa = PBXBuildFile; fileRef = 6E75197F22C5211100B2B157 /* MurmurTests.swift */; };
@@ -1292,7 +1294,6 @@
 		6EB97BC924C7BCA700068883 /* OptimizelyClient+Legacy.swift in Sources */ = {isa = PBXBuildFile; fileRef = 6EB97BBD24C7BCA700068883 /* OptimizelyClient+Legacy.swift */; };
 		6EB97BCA24C7BCA700068883 /* OptimizelyClient+Legacy.swift in Sources */ = {isa = PBXBuildFile; fileRef = 6EB97BBD24C7BCA700068883 /* OptimizelyClient+Legacy.swift */; };
 		6EB97BCB24C7BCA700068883 /* OptimizelyClient+Legacy.swift in Sources */ = {isa = PBXBuildFile; fileRef = 6EB97BBD24C7BCA700068883 /* OptimizelyClient+Legacy.swift */; };
-		6EB97BCD24C89DFC00068883 /* OptimizelyClientTests_Decide_Legacy.swift in Sources */ = {isa = PBXBuildFile; fileRef = 6EB97BCC24C89DFB00068883 /* OptimizelyClientTests_Decide_Legacy.swift */; };
 		6EC6DD3124ABF6990017D296 /* OptimizelyClient+Decide.swift in Sources */ = {isa = PBXBuildFile; fileRef = 6EC6DD3024ABF6990017D296 /* OptimizelyClient+Decide.swift */; };
 		6EC6DD3224ABF6990017D296 /* OptimizelyClient+Decide.swift in Sources */ = {isa = PBXBuildFile; fileRef = 6EC6DD3024ABF6990017D296 /* OptimizelyClient+Decide.swift */; };
 		6EC6DD3324ABF6990017D296 /* OptimizelyClient+Decide.swift in Sources */ = {isa = PBXBuildFile; fileRef = 6EC6DD3024ABF6990017D296 /* OptimizelyClient+Decide.swift */; };
@@ -1729,7 +1730,7 @@
 		6E7519C622C5211100B2B157 /* OptimizelyClientTests_ObjcOthers.m */ = {isa = PBXFileReference; lastKnownFileType = sourcecode.c.objc; path = OptimizelyClientTests_ObjcOthers.m; sourceTree = "<group>"; };
 		6E7519C822C5211100B2B157 /* OtherTests.swift */ = {isa = PBXFileReference; lastKnownFileType = sourcecode.swift; path = OtherTests.swift; sourceTree = "<group>"; };
 		6E7519C922C5211100B2B157 /* ThrowableConditionListTest.swift */ = {isa = PBXFileReference; lastKnownFileType = sourcecode.swift; path = ThrowableConditionListTest.swift; sourceTree = "<group>"; };
-		6E814D0E24C20DFF00191597 /* OptimizelyUserContextTests_Decide_Reasons.swift */ = {isa = PBXFileReference; fileEncoding = 4; lastKnownFileType = sourcecode.swift; path = OptimizelyUserContextTests_Decide_Reasons.swift; sourceTree = "<group>"; };
+		6E7E9B362523F8BF009E4426 /* OptimizelyUserContextTests_Decide_Reasons.swift */ = {isa = PBXFileReference; fileEncoding = 4; lastKnownFileType = sourcecode.swift; path = OptimizelyUserContextTests_Decide_Reasons.swift; sourceTree = "<group>"; };
 		6E981FC1232C363300FADDD6 /* DecisionListenerTests_Datafile.swift */ = {isa = PBXFileReference; fileEncoding = 4; lastKnownFileType = sourcecode.swift; path = DecisionListenerTests_Datafile.swift; sourceTree = "<group>"; };
 		6EA2CC232345618E001E7531 /* OptimizelyConfig.swift */ = {isa = PBXFileReference; lastKnownFileType = sourcecode.swift; path = OptimizelyConfig.swift; sourceTree = "<group>"; };
 		6EA425082218E41500B074B5 /* OptimizelyTests-Common-tvOS.xctest */ = {isa = PBXFileReference; explicitFileType = wrapper.cfbundle; includeInIndex = 0; path = "OptimizelyTests-Common-tvOS.xctest"; sourceTree = BUILT_PRODUCTS_DIR; };
@@ -1739,7 +1740,7 @@
 		6EA4265B2219242100B074B5 /* OptimizelyTests-Others-iOS.xctest */ = {isa = PBXFileReference; explicitFileType = wrapper.cfbundle; includeInIndex = 0; path = "OptimizelyTests-Others-iOS.xctest"; sourceTree = BUILT_PRODUCTS_DIR; };
 		6EA4266A2219243D00B074B5 /* OptimizelyTests-Others-tvOS.xctest */ = {isa = PBXFileReference; explicitFileType = wrapper.cfbundle; includeInIndex = 0; path = "OptimizelyTests-Others-tvOS.xctest"; sourceTree = BUILT_PRODUCTS_DIR; };
 		6EB97BBD24C7BCA700068883 /* OptimizelyClient+Legacy.swift */ = {isa = PBXFileReference; fileEncoding = 4; lastKnownFileType = sourcecode.swift; path = "OptimizelyClient+Legacy.swift"; sourceTree = "<group>"; };
-		6EB97BCC24C89DFB00068883 /* OptimizelyClientTests_Decide_Legacy.swift */ = {isa = PBXFileReference; fileEncoding = 4; lastKnownFileType = sourcecode.swift; path = OptimizelyClientTests_Decide_Legacy.swift; sourceTree = "<group>"; };
+		6EB97BCC24C89DFB00068883 /* OptimizelyUserContextTests_Decide_Legacy.swift */ = {isa = PBXFileReference; fileEncoding = 4; lastKnownFileType = sourcecode.swift; path = OptimizelyUserContextTests_Decide_Legacy.swift; sourceTree = "<group>"; };
 		6EBAEB6C21E3FEF800D13AA9 /* Optimizely.framework */ = {isa = PBXFileReference; explicitFileType = wrapper.framework; includeInIndex = 0; path = Optimizely.framework; sourceTree = BUILT_PRODUCTS_DIR; };
 		6EBAEB7421E3FEF900D13AA9 /* OptimizelyTests-iOS.xctest */ = {isa = PBXFileReference; explicitFileType = wrapper.cfbundle; includeInIndex = 0; path = "OptimizelyTests-iOS.xctest"; sourceTree = BUILT_PRODUCTS_DIR; };
 		6EC6DD3024ABF6990017D296 /* OptimizelyClient+Decide.swift */ = {isa = PBXFileReference; fileEncoding = 4; lastKnownFileType = sourcecode.swift; path = "OptimizelyClient+Decide.swift"; sourceTree = "<group>"; };
@@ -2105,7 +2106,6 @@
 				6E75199B22C5211100B2B157 /* OptimizelyTests-DataModel */,
 				6E7519B922C5211100B2B157 /* OptimizelyTests-APIs */,
 				6E7519C722C5211100B2B157 /* OptimizelyTests-Others */,
-				6E7519B522C5211100B2B157 /* OptimizelyTests-Legacy */,
 				6E7519B222C5211100B2B157 /* OptimizelyTests-iOS */,
 				6E75199922C5211100B2B157 /* OptimizelyTests-tvOS */,
 				6E75196122C5211100B2B157 /* TestData */,
@@ -2193,7 +2193,8 @@
 				6E75199822C5211100B2B157 /* DataStoreTests.swift */,
 				6EC6DD6824AE94820017D296 /* OptimizelyUserContextTests.swift */,
 				6E2D34B8250AD14000A0CDFE /* OptimizelyUserContextTests_Decide.swift */,
-				6E814D0E24C20DFF00191597 /* OptimizelyUserContextTests_Decide_Reasons.swift */,
+				6E7E9B362523F8BF009E4426 /* OptimizelyUserContextTests_Decide_Reasons.swift */,
+				6EB97BCC24C89DFB00068883 /* OptimizelyUserContextTests_Decide_Legacy.swift */,
 			);
 			path = "OptimizelyTests-Common";
 			sourceTree = "<group>";
@@ -2244,13 +2245,6 @@
 			path = "OptimizelyTests-iOS";
 			sourceTree = "<group>";
 		};
-		6E7519B522C5211100B2B157 /* OptimizelyTests-Legacy */ = {
-			isa = PBXGroup;
-			children = (
-			);
-			path = "OptimizelyTests-Legacy";
-			sourceTree = "<group>";
-		};
 		6E7519B622C5211100B2B157 /* TestUtils */ = {
 			isa = PBXGroup;
 			children = (
@@ -2281,12 +2275,6 @@
 				6E7519C622C5211100B2B157 /* OptimizelyClientTests_ObjcOthers.m */,
 				C78CAF652446DB91009FE876 /* OptimizelyClientTests_OptimizelyJSON.swift */,
 				C78CAF8524485029009FE876 /* OptimizelyClientTests_OptimizelyJSON_Objc.m */,
-<<<<<<< HEAD
-				6EF8DDF424B7ED7E008B9488 /* OptimizelyClientTests_Decide.swift */,
-				6E814D0E24C20DFF00191597 /* OptimizelyClientTests_Decide_Reasons.swift */,
-				6EB97BCC24C89DFB00068883 /* OptimizelyClientTests_Decide_Legacy.swift */,
-=======
->>>>>>> e97cac72
 			);
 			path = "OptimizelyTests-APIs";
 			sourceTree = "<group>";
@@ -3377,7 +3365,6 @@
 				6E75174622C520D400B2B157 /* HandlerRegistryService.swift in Sources */,
 				6E75181422C520D400B2B157 /* DataStoreQueueStackImpl.swift in Sources */,
 				6E7516C222C520D400B2B157 /* DefaultEventDispatcher.swift in Sources */,
-				6EB97BCD24C89DFC00068883 /* OptimizelyClientTests_Decide_Legacy.swift in Sources */,
 				6E75188022C520D400B2B157 /* TrafficAllocation.swift in Sources */,
 				6E9B11DD22C548A200C22D81 /* OptimizelyClientTests_Valid.swift in Sources */,
 				0B97DDA0249D4A24003DE606 /* SemanticVersion.swift in Sources */,
@@ -3536,6 +3523,7 @@
 			isa = PBXSourcesBuildPhase;
 			buildActionMask = 2147483647;
 			files = (
+				6E7E9B382523F8BF009E4426 /* OptimizelyUserContextTests_Decide_Reasons.swift in Sources */,
 				6E9B117022C5487100C22D81 /* DecisionListenerTests.swift in Sources */,
 				6E9B116122C5487100C22D81 /* OptimizelyErrorTests.swift in Sources */,
 				6E9B116522C5487100C22D81 /* BatchEventBuilderTest.swift in Sources */,
@@ -3545,7 +3533,6 @@
 				6E75178722C520D400B2B157 /* ArrayEventForDispatch+Extension.swift in Sources */,
 				6E9B117522C5487100C22D81 /* DecisionServiceTests.swift in Sources */,
 				6E75179F22C520D400B2B157 /* DataStoreQueueStackImpl+Extension.swift in Sources */,
-				6E3E4BAA2523E48500AE01EC /* OptimizelyUserContextTests_Decide_Reasons.swift in Sources */,
 				6E7516BB22C520D400B2B157 /* DefaultUserProfileService.swift in Sources */,
 				6E75184922C520D400B2B157 /* Event.swift in Sources */,
 				0B97DDA4249D4A27003DE606 /* SemanticVersion.swift in Sources */,
@@ -3570,6 +3557,7 @@
 				6E7517C522C520D400B2B157 /* DefaultDatafileHandler.swift in Sources */,
 				6E75190922C520D500B2B157 /* Attribute.swift in Sources */,
 				6E75177B22C520D400B2B157 /* SDKVersion.swift in Sources */,
+				6E7E9B562523F8C6009E4426 /* OptimizelyUserContextTests_Decide_Legacy.swift in Sources */,
 				6EC6DD3C24ABF6990017D296 /* OptimizelyClient+Decide.swift in Sources */,
 				6E75192D22C520D500B2B157 /* DataStoreQueueStack.swift in Sources */,
 				6E7516D322C520D400B2B157 /* OPTLogger.swift in Sources */,
@@ -3745,6 +3733,7 @@
 			isa = PBXSourcesBuildPhase;
 			buildActionMask = 2147483647;
 			files = (
+				6E7E9B372523F8BF009E4426 /* OptimizelyUserContextTests_Decide_Reasons.swift in Sources */,
 				6E9B115622C5486E00C22D81 /* DecisionListenerTests.swift in Sources */,
 				6E9B114722C5486E00C22D81 /* OptimizelyErrorTests.swift in Sources */,
 				6E9B114B22C5486E00C22D81 /* BatchEventBuilderTest.swift in Sources */,
@@ -3754,7 +3743,6 @@
 				6E75172D22C520D400B2B157 /* Constants.swift in Sources */,
 				6E9B115B22C5486E00C22D81 /* DecisionServiceTests.swift in Sources */,
 				6E75172122C520D400B2B157 /* OptimizelyResult.swift in Sources */,
-				6E3E4B8D2523E48300AE01EC /* OptimizelyUserContextTests_Decide_Reasons.swift in Sources */,
 				6E75186722C520D400B2B157 /* Rollout.swift in Sources */,
 				6E7518A322C520D400B2B157 /* FeatureFlag.swift in Sources */,
 				0B97DD9E249D4A22003DE606 /* SemanticVersion.swift in Sources */,
@@ -3779,6 +3767,7 @@
 				6E75175D22C520D400B2B157 /* AtomicProperty.swift in Sources */,
 				6E7516D922C520D400B2B157 /* OPTUserProfileService.swift in Sources */,
 				6E7516E522C520D400B2B157 /* OPTEventDispatcher.swift in Sources */,
+				6E7E9B552523F8C6009E4426 /* OptimizelyUserContextTests_Decide_Legacy.swift in Sources */,
 				6EC6DD3524ABF6990017D296 /* OptimizelyClient+Decide.swift in Sources */,
 				6E75175122C520D400B2B157 /* LogMessage.swift in Sources */,
 				6E75184F22C520D400B2B157 /* ProjectConfig.swift in Sources */,
