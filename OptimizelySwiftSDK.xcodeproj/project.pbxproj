--- conflicted
+++ resolved
@@ -1334,12 +1334,10 @@
 		6ECB60D4234D5D9C00016D41 /* OptimizelyConfig+ObjC.swift in Sources */ = {isa = PBXBuildFile; fileRef = 6ECB60C9234D5D9C00016D41 /* OptimizelyConfig+ObjC.swift */; };
 		6ECB60D5234D5D9C00016D41 /* OptimizelyConfig+ObjC.swift in Sources */ = {isa = PBXBuildFile; fileRef = 6ECB60C9234D5D9C00016D41 /* OptimizelyConfig+ObjC.swift */; };
 		6ECB60D7234E601A00016D41 /* OptimizelyClientTests_OptimizelyConfig_Objc.m in Sources */ = {isa = PBXBuildFile; fileRef = 6ECB60D6234E601A00016D41 /* OptimizelyClientTests_OptimizelyConfig_Objc.m */; };
-<<<<<<< HEAD
 		6EF8DDFB24B7ED7E008B9488 /* OptimizelyClientTests_Decide.swift in Sources */ = {isa = PBXBuildFile; fileRef = 6EF8DDF424B7ED7E008B9488 /* OptimizelyClientTests_Decide.swift */; };
 		6EF8DE0624B8DA58008B9488 /* decide_datafile.json in Resources */ = {isa = PBXBuildFile; fileRef = 6EF8DE0524B8DA58008B9488 /* decide_datafile.json */; };
 		6EF8DE0724B8DA58008B9488 /* decide_datafile.json in Resources */ = {isa = PBXBuildFile; fileRef = 6EF8DE0524B8DA58008B9488 /* decide_datafile.json */; };
 		6EF8DE0824B8DA58008B9488 /* decide_datafile.json in Resources */ = {isa = PBXBuildFile; fileRef = 6EF8DE0524B8DA58008B9488 /* decide_datafile.json */; };
-=======
 		6EF8DE0C24BD1BB2008B9488 /* OptimizelyDecision.swift in Sources */ = {isa = PBXBuildFile; fileRef = 6EF8DE0A24BD1BB1008B9488 /* OptimizelyDecision.swift */; };
 		6EF8DE0D24BD1BB2008B9488 /* OptimizelyDecision.swift in Sources */ = {isa = PBXBuildFile; fileRef = 6EF8DE0A24BD1BB1008B9488 /* OptimizelyDecision.swift */; };
 		6EF8DE0E24BD1BB2008B9488 /* OptimizelyDecision.swift in Sources */ = {isa = PBXBuildFile; fileRef = 6EF8DE0A24BD1BB1008B9488 /* OptimizelyDecision.swift */; };
@@ -1368,7 +1366,6 @@
 		6EF8DE2524BD1BB2008B9488 /* OptimizelyDecideOption.swift in Sources */ = {isa = PBXBuildFile; fileRef = 6EF8DE0B24BD1BB2008B9488 /* OptimizelyDecideOption.swift */; };
 		6EF8DE2624BD1BB2008B9488 /* OptimizelyDecideOption.swift in Sources */ = {isa = PBXBuildFile; fileRef = 6EF8DE0B24BD1BB2008B9488 /* OptimizelyDecideOption.swift */; };
 		6EF8DE2724BD1BB2008B9488 /* OptimizelyDecideOption.swift in Sources */ = {isa = PBXBuildFile; fileRef = 6EF8DE0B24BD1BB2008B9488 /* OptimizelyDecideOption.swift */; };
->>>>>>> 3f97ebe6
 		BD64853C2491474500F30986 /* Optimizely.h in Headers */ = {isa = PBXBuildFile; fileRef = 6E75167A22C520D400B2B157 /* Optimizely.h */; settings = {ATTRIBUTES = (Public, ); }; };
 		BD64853E2491474500F30986 /* Audience.swift in Sources */ = {isa = PBXBuildFile; fileRef = 6E75169822C520D400B2B157 /* Audience.swift */; };
 		BD64853F2491474500F30986 /* OptimizelyClient+Extension.swift in Sources */ = {isa = PBXBuildFile; fileRef = 6E75167622C520D400B2B157 /* OptimizelyClient+Extension.swift */; };
@@ -1727,13 +1724,10 @@
 		6ECB60C5234D329500016D41 /* OptimizelyClientTests_OptimizelyConfig.swift */ = {isa = PBXFileReference; lastKnownFileType = sourcecode.swift; path = OptimizelyClientTests_OptimizelyConfig.swift; sourceTree = "<group>"; };
 		6ECB60C9234D5D9C00016D41 /* OptimizelyConfig+ObjC.swift */ = {isa = PBXFileReference; fileEncoding = 4; lastKnownFileType = sourcecode.swift; path = "OptimizelyConfig+ObjC.swift"; sourceTree = "<group>"; };
 		6ECB60D6234E601A00016D41 /* OptimizelyClientTests_OptimizelyConfig_Objc.m */ = {isa = PBXFileReference; lastKnownFileType = sourcecode.c.objc; path = OptimizelyClientTests_OptimizelyConfig_Objc.m; sourceTree = "<group>"; };
-<<<<<<< HEAD
 		6EF8DDF424B7ED7E008B9488 /* OptimizelyClientTests_Decide.swift */ = {isa = PBXFileReference; fileEncoding = 4; lastKnownFileType = sourcecode.swift; path = OptimizelyClientTests_Decide.swift; sourceTree = "<group>"; };
 		6EF8DE0524B8DA58008B9488 /* decide_datafile.json */ = {isa = PBXFileReference; fileEncoding = 4; lastKnownFileType = text.json; path = decide_datafile.json; sourceTree = "<group>"; };
-=======
 		6EF8DE0A24BD1BB1008B9488 /* OptimizelyDecision.swift */ = {isa = PBXFileReference; fileEncoding = 4; lastKnownFileType = sourcecode.swift; path = OptimizelyDecision.swift; sourceTree = "<group>"; };
 		6EF8DE0B24BD1BB2008B9488 /* OptimizelyDecideOption.swift */ = {isa = PBXFileReference; fileEncoding = 4; lastKnownFileType = sourcecode.swift; path = OptimizelyDecideOption.swift; sourceTree = "<group>"; };
->>>>>>> 3f97ebe6
 		BD6485812491474500F30986 /* Optimizely.framework */ = {isa = PBXFileReference; explicitFileType = wrapper.framework; includeInIndex = 0; path = Optimizely.framework; sourceTree = BUILT_PRODUCTS_DIR; };
 		C78CAF572445AD8D009FE876 /* OptimizelyJSON.swift */ = {isa = PBXFileReference; lastKnownFileType = sourcecode.swift; path = OptimizelyJSON.swift; sourceTree = "<group>"; };
 		C78CAF652446DB91009FE876 /* OptimizelyClientTests_OptimizelyJSON.swift */ = {isa = PBXFileReference; lastKnownFileType = sourcecode.swift; path = OptimizelyClientTests_OptimizelyJSON.swift; sourceTree = "<group>"; };
@@ -2277,13 +2271,8 @@
 			children = (
 				6EC6DD3024ABF6990017D296 /* OptimizelyClient+Decide.swift */,
 				6EC6DD4024ABF89B0017D296 /* OptimizelyUserContext.swift */,
-<<<<<<< HEAD
-				6EC6DD7624B527DA0017D296 /* OptimizelyDecideOption.swift */,
-				6EC6DD7524B527D90017D296 /* OptimizelyDecision.swift */,
-=======
 				6EF8DE0B24BD1BB2008B9488 /* OptimizelyDecideOption.swift */,
 				6EF8DE0A24BD1BB1008B9488 /* OptimizelyDecision.swift */,
->>>>>>> 3f97ebe6
 			);
 			path = "Optimizely+Decide";
 			sourceTree = "<group>";
@@ -3145,11 +3134,7 @@
 				6E14CD842423F9A100010234 /* BatchEventBuilder.swift in Sources */,
 				6E14CD6E2423F85E00010234 /* EventDispatcherTests_Batch.swift in Sources */,
 				6E14CDA92423F9C300010234 /* Utils.swift in Sources */,
-<<<<<<< HEAD
-				6EC6DD8A24B527DA0017D296 /* OptimizelyDecideOption.swift in Sources */,
-=======
 				6EF8DE1F24BD1BB2008B9488 /* OptimizelyDecideOption.swift in Sources */,
->>>>>>> 3f97ebe6
 				6E14CD882423F9A100010234 /* AttributeValue.swift in Sources */,
 				6E14CD822423F9A100010234 /* DataStoreFile.swift in Sources */,
 				6E14CDA42423F9C300010234 /* Notifications.swift in Sources */,
@@ -3170,11 +3155,7 @@
 				6E14CD8A2423F9A100010234 /* ConditionHolder.swift in Sources */,
 				6E14CD9E2423F9C300010234 /* OPTBucketer.swift in Sources */,
 				6E14CD742423F97200010234 /* OptimizelyConfig.swift in Sources */,
-<<<<<<< HEAD
-				6EC6DD7C24B527DA0017D296 /* OptimizelyDecision.swift in Sources */,
-=======
 				6EF8DE1124BD1BB2008B9488 /* OptimizelyDecision.swift in Sources */,
->>>>>>> 3f97ebe6
 				6E14CDA12423F9C300010234 /* DataStoreQueueStackImpl+Extension.swift in Sources */,
 				6E14CDA82423F9C300010234 /* AtomicProperty.swift in Sources */,
 				6E14CD7A2423F98D00010234 /* OPTUserProfileService.swift in Sources */,
@@ -3191,11 +3172,7 @@
 				6E7518C522C520D400B2B157 /* Audience.swift in Sources */,
 				6E7517BD22C520D400B2B157 /* DefaultDatafileHandler.swift in Sources */,
 				6E7518F522C520D500B2B157 /* UserAttribute.swift in Sources */,
-<<<<<<< HEAD
-				6EC6DD7824B527DA0017D296 /* OptimizelyDecision.swift in Sources */,
-=======
 				6EF8DE0D24BD1BB2008B9488 /* OptimizelyDecision.swift in Sources */,
->>>>>>> 3f97ebe6
 				6E75192522C520D500B2B157 /* DataStoreQueueStack.swift in Sources */,
 				6E7516FB22C520D400B2B157 /* OptimizelyLogLevel.swift in Sources */,
 				6E75184D22C520D400B2B157 /* ProjectConfig.swift in Sources */,
@@ -3230,11 +3207,7 @@
 				6E75178B22C520D400B2B157 /* OptimizelyClient+Extension.swift in Sources */,
 				6E75177F22C520D400B2B157 /* ArrayEventForDispatch+Extension.swift in Sources */,
 				6E75181122C520D400B2B157 /* DataStoreQueueStackImpl.swift in Sources */,
-<<<<<<< HEAD
-				6EC6DD8624B527DA0017D296 /* OptimizelyDecideOption.swift in Sources */,
-=======
 				6EF8DE1B24BD1BB2008B9488 /* OptimizelyDecideOption.swift in Sources */,
->>>>>>> 3f97ebe6
 				6E75173722C520D400B2B157 /* MurmurHash3.swift in Sources */,
 				6E7517F922C520D400B2B157 /* DataStoreUserDefaults.swift in Sources */,
 				C78CAF592445AD8D009FE876 /* OptimizelyJSON.swift in Sources */,
@@ -3310,11 +3283,7 @@
 				6E75195C22C520D500B2B157 /* OPTBucketer.swift in Sources */,
 				6E7518E422C520D400B2B157 /* ConditionLeaf.swift in Sources */,
 				6E7518F022C520D500B2B157 /* ConditionHolder.swift in Sources */,
-<<<<<<< HEAD
-				6EC6DD8F24B527DA0017D296 /* OptimizelyDecideOption.swift in Sources */,
-=======
 				6EF8DE2424BD1BB2008B9488 /* OptimizelyDecideOption.swift in Sources */,
->>>>>>> 3f97ebe6
 				6E75183022C520D400B2B157 /* BatchEvent.swift in Sources */,
 				6E75192022C520D500B2B157 /* OPTNotificationCenter.swift in Sources */,
 				6E9B117922C5487A00C22D81 /* tvOSOnlyTests.swift in Sources */,
@@ -3335,11 +3304,7 @@
 				6ECB60D2234D5D9C00016D41 /* OptimizelyConfig+ObjC.swift in Sources */,
 				6E75192C22C520D500B2B157 /* DataStoreQueueStack.swift in Sources */,
 				6E7517AA22C520D400B2B157 /* Array+Extension.swift in Sources */,
-<<<<<<< HEAD
-				6EC6DD8124B527DA0017D296 /* OptimizelyDecision.swift in Sources */,
-=======
 				6EF8DE1624BD1BB2008B9488 /* OptimizelyDecision.swift in Sources */,
->>>>>>> 3f97ebe6
 				6E75186C22C520D400B2B157 /* Rollout.swift in Sources */,
 				6E75183C22C520D400B2B157 /* EventForDispatch.swift in Sources */,
 				6E75194422C520D500B2B157 /* OPTDecisionService.swift in Sources */,
@@ -3352,11 +3317,7 @@
 			buildActionMask = 2147483647;
 			files = (
 				0BAB9B0122567E34000DC388 /* (null) in Sources */,
-<<<<<<< HEAD
-				6EC6DD8B24B527DA0017D296 /* OptimizelyDecideOption.swift in Sources */,
-=======
 				6EF8DE2024BD1BB2008B9488 /* OptimizelyDecideOption.swift in Sources */,
->>>>>>> 3f97ebe6
 				6E7517D822C520D400B2B157 /* DefaultNotificationCenter.swift in Sources */,
 				6E75177622C520D400B2B157 /* SDKVersion.swift in Sources */,
 				6E7516FE22C520D400B2B157 /* OptimizelyLogLevel.swift in Sources */,
@@ -3418,11 +3379,7 @@
 				6E9B11D922C548A200C22D81 /* OptimizelyClientTests_Invalid.swift in Sources */,
 				6E9B11D522C548A200C22D81 /* OptimizelyClientTests_Evaluation.swift in Sources */,
 				6E5AB69423F6130D007A82B1 /* OptimizelyClientTests_Init_Async.swift in Sources */,
-<<<<<<< HEAD
-				6EC6DD7D24B527DA0017D296 /* OptimizelyDecision.swift in Sources */,
-=======
 				6EF8DE1224BD1BB2008B9488 /* OptimizelyDecision.swift in Sources */,
->>>>>>> 3f97ebe6
 				6E9B11DA22C548A200C22D81 /* OptimizelyClientTests_ObjcAPIs.m in Sources */,
 				6E75179A22C520D400B2B157 /* DataStoreQueueStackImpl+Extension.swift in Sources */,
 				6E75182022C520D400B2B157 /* BatchEventBuilder.swift in Sources */,
@@ -3470,11 +3427,7 @@
 				6E75189B22C520D400B2B157 /* Experiment.swift in Sources */,
 				6E75176122C520D400B2B157 /* AtomicProperty.swift in Sources */,
 				6E75180B22C520D400B2B157 /* DataStoreFile.swift in Sources */,
-<<<<<<< HEAD
-				6EC6DD8E24B527DA0017D296 /* OptimizelyDecideOption.swift in Sources */,
-=======
 				6EF8DE2324BD1BB2008B9488 /* OptimizelyDecideOption.swift in Sources */,
->>>>>>> 3f97ebe6
 				6E7517C322C520D400B2B157 /* DefaultDatafileHandler.swift in Sources */,
 				6E75190722C520D500B2B157 /* Attribute.swift in Sources */,
 				6E75179D22C520D400B2B157 /* DataStoreQueueStackImpl+Extension.swift in Sources */,
@@ -3510,11 +3463,7 @@
 				6E75176D22C520D400B2B157 /* Utils.swift in Sources */,
 				6EA2CC2B2345618E001E7531 /* OptimizelyConfig.swift in Sources */,
 				6E75182322C520D400B2B157 /* BatchEventBuilder.swift in Sources */,
-<<<<<<< HEAD
-				6EC6DD8024B527DA0017D296 /* OptimizelyDecision.swift in Sources */,
-=======
 				6EF8DE1524BD1BB2008B9488 /* OptimizelyDecision.swift in Sources */,
->>>>>>> 3f97ebe6
 				6E75174922C520D400B2B157 /* HandlerRegistryService.swift in Sources */,
 				6E7516F522C520D400B2B157 /* OptimizelyError.swift in Sources */,
 				6E75188322C520D400B2B157 /* TrafficAllocation.swift in Sources */,
@@ -3560,20 +3509,12 @@
 				6E9B116022C5487100C22D81 /* DecisionServiceTests_Experiments.swift in Sources */,
 				6E9B116322C5487100C22D81 /* BucketTests_GroupToExp.swift in Sources */,
 				6E7516AF22C520D400B2B157 /* DefaultLogger.swift in Sources */,
-<<<<<<< HEAD
-				6EC6DD9024B527DA0017D296 /* OptimizelyDecideOption.swift in Sources */,
-=======
 				6EF8DE2524BD1BB2008B9488 /* OptimizelyDecideOption.swift in Sources */,
->>>>>>> 3f97ebe6
 				6E75194522C520D500B2B157 /* OPTDecisionService.swift in Sources */,
 				6E75185522C520D400B2B157 /* ProjectConfig.swift in Sources */,
 				6E7516C722C520D400B2B157 /* DefaultEventDispatcher.swift in Sources */,
 				6E9B11B522C5489600C22D81 /* MockUrlSession.swift in Sources */,
-<<<<<<< HEAD
-				6EC6DD8224B527DA0017D296 /* OptimizelyDecision.swift in Sources */,
-=======
 				6EF8DE1724BD1BB2008B9488 /* OptimizelyDecision.swift in Sources */,
->>>>>>> 3f97ebe6
 				6E7517C522C520D400B2B157 /* DefaultDatafileHandler.swift in Sources */,
 				6E75190922C520D500B2B157 /* Attribute.swift in Sources */,
 				6E75177B22C520D400B2B157 /* SDKVersion.swift in Sources */,
@@ -3652,11 +3593,7 @@
 				6E9B119B22C5488300C22D81 /* RolloutTests.swift in Sources */,
 				C78CAFAF24486E0A009FE876 /* OptimizelyJSON+ObjC.swift in Sources */,
 				6E75186222C520D400B2B157 /* FeatureVariable.swift in Sources */,
-<<<<<<< HEAD
-				6EC6DD8324B527DA0017D296 /* OptimizelyDecision.swift in Sources */,
-=======
 				6EF8DE1824BD1BB2008B9488 /* OptimizelyDecision.swift in Sources */,
->>>>>>> 3f97ebe6
 				6E7518C222C520D400B2B157 /* Variable.swift in Sources */,
 				6E75192E22C520D500B2B157 /* DataStoreQueueStack.swift in Sources */,
 				6E75172822C520D400B2B157 /* OptimizelyResult.swift in Sources */,
@@ -3698,11 +3635,7 @@
 				6E9B11A022C5488300C22D81 /* ExperimentTests.swift in Sources */,
 				6E7516EC22C520D400B2B157 /* OPTEventDispatcher.swift in Sources */,
 				6E75181A22C520D400B2B157 /* DataStoreQueueStackImpl.swift in Sources */,
-<<<<<<< HEAD
-				6EC6DD9124B527DA0017D296 /* OptimizelyDecideOption.swift in Sources */,
-=======
 				6EF8DE2624BD1BB2008B9488 /* OptimizelyDecideOption.swift in Sources */,
->>>>>>> 3f97ebe6
 				6E9B119722C5488300C22D81 /* ConditionLeafTests.swift in Sources */,
 				6E75184A22C520D400B2B157 /* Event.swift in Sources */,
 				6E75191622C520D500B2B157 /* BackgroundingCallbacks.swift in Sources */,
@@ -3776,20 +3709,12 @@
 				6E9B114622C5486E00C22D81 /* DecisionServiceTests_Experiments.swift in Sources */,
 				6E9B114922C5486E00C22D81 /* BucketTests_GroupToExp.swift in Sources */,
 				6E75182B22C520D400B2B157 /* BatchEvent.swift in Sources */,
-<<<<<<< HEAD
-				6EC6DD8924B527DA0017D296 /* OptimizelyDecideOption.swift in Sources */,
-=======
 				6EF8DE1E24BD1BB2008B9488 /* OptimizelyDecideOption.swift in Sources */,
->>>>>>> 3f97ebe6
 				6E75190322C520D500B2B157 /* Attribute.swift in Sources */,
 				6E75192722C520D500B2B157 /* DataStoreQueueStack.swift in Sources */,
 				6E7516F122C520D400B2B157 /* OptimizelyError.swift in Sources */,
 				6E9B11A922C5489200C22D81 /* MockUrlSession.swift in Sources */,
-<<<<<<< HEAD
-				6EC6DD7B24B527DA0017D296 /* OptimizelyDecision.swift in Sources */,
-=======
 				6EF8DE1024BD1BB2008B9488 /* OptimizelyDecision.swift in Sources */,
->>>>>>> 3f97ebe6
 				6E75175D22C520D400B2B157 /* AtomicProperty.swift in Sources */,
 				6E7516D922C520D400B2B157 /* OPTUserProfileService.swift in Sources */,
 				6E7516E522C520D400B2B157 /* OPTEventDispatcher.swift in Sources */,
@@ -3868,11 +3793,7 @@
 				6E9B118522C5488100C22D81 /* RolloutTests.swift in Sources */,
 				C78CAFAA24486E0A009FE876 /* OptimizelyJSON+ObjC.swift in Sources */,
 				6E75185D22C520D400B2B157 /* FeatureVariable.swift in Sources */,
-<<<<<<< HEAD
-				6EC6DD7E24B527DA0017D296 /* OptimizelyDecision.swift in Sources */,
-=======
 				6EF8DE1324BD1BB2008B9488 /* OptimizelyDecision.swift in Sources */,
->>>>>>> 3f97ebe6
 				6E7518BD22C520D400B2B157 /* Variable.swift in Sources */,
 				6E75192922C520D500B2B157 /* DataStoreQueueStack.swift in Sources */,
 				6E75172322C520D400B2B157 /* OptimizelyResult.swift in Sources */,
@@ -3914,11 +3835,7 @@
 				6E9B118A22C5488100C22D81 /* ExperimentTests.swift in Sources */,
 				6E7516E722C520D400B2B157 /* OPTEventDispatcher.swift in Sources */,
 				6E75181522C520D400B2B157 /* DataStoreQueueStackImpl.swift in Sources */,
-<<<<<<< HEAD
-				6EC6DD8C24B527DA0017D296 /* OptimizelyDecideOption.swift in Sources */,
-=======
 				6EF8DE2124BD1BB2008B9488 /* OptimizelyDecideOption.swift in Sources */,
->>>>>>> 3f97ebe6
 				6E9B118122C5488100C22D81 /* ConditionLeafTests.swift in Sources */,
 				6E75184522C520D400B2B157 /* Event.swift in Sources */,
 				6E75191122C520D500B2B157 /* BackgroundingCallbacks.swift in Sources */,
@@ -4028,11 +3945,7 @@
 				6E7518A622C520D400B2B157 /* FeatureFlag.swift in Sources */,
 				6E75186A22C520D400B2B157 /* Rollout.swift in Sources */,
 				6E75178422C520D400B2B157 /* ArrayEventForDispatch+Extension.swift in Sources */,
-<<<<<<< HEAD
-				6EC6DD7F24B527DA0017D296 /* OptimizelyDecision.swift in Sources */,
-=======
 				6EF8DE1424BD1BB2008B9488 /* OptimizelyDecision.swift in Sources */,
->>>>>>> 3f97ebe6
 				6E75175422C520D400B2B157 /* LogMessage.swift in Sources */,
 				6E75194222C520D500B2B157 /* OPTDecisionService.swift in Sources */,
 				6E34A61D2319EBB800BAE302 /* Notifications.swift in Sources */,
@@ -4041,11 +3954,7 @@
 				6E75185222C520D400B2B157 /* ProjectConfig.swift in Sources */,
 				C78CAF5F2445AD8D009FE876 /* OptimizelyJSON.swift in Sources */,
 				6E75179022C520D400B2B157 /* OptimizelyClient+Extension.swift in Sources */,
-<<<<<<< HEAD
-				6EC6DD8D24B527DA0017D296 /* OptimizelyDecideOption.swift in Sources */,
-=======
 				6EF8DE2224BD1BB2008B9488 /* OptimizelyDecideOption.swift in Sources */,
->>>>>>> 3f97ebe6
 				6E7517FE22C520D400B2B157 /* DataStoreUserDefaults.swift in Sources */,
 			);
 			runOnlyForDeploymentPostprocessing = 0;
@@ -4113,11 +4022,7 @@
 				6E7518AB22C520D400B2B157 /* FeatureFlag.swift in Sources */,
 				6E75186F22C520D400B2B157 /* Rollout.swift in Sources */,
 				6E75178922C520D400B2B157 /* ArrayEventForDispatch+Extension.swift in Sources */,
-<<<<<<< HEAD
-				6EC6DD8424B527DA0017D296 /* OptimizelyDecision.swift in Sources */,
-=======
 				6EF8DE1924BD1BB2008B9488 /* OptimizelyDecision.swift in Sources */,
->>>>>>> 3f97ebe6
 				6E75175922C520D400B2B157 /* LogMessage.swift in Sources */,
 				6E75194722C520D500B2B157 /* OPTDecisionService.swift in Sources */,
 				6E34A6222319EBB800BAE302 /* Notifications.swift in Sources */,
@@ -4126,11 +4031,7 @@
 				6E75185722C520D400B2B157 /* ProjectConfig.swift in Sources */,
 				C78CAF642445AD8D009FE876 /* OptimizelyJSON.swift in Sources */,
 				6E75179522C520D400B2B157 /* OptimizelyClient+Extension.swift in Sources */,
-<<<<<<< HEAD
-				6EC6DD9224B527DA0017D296 /* OptimizelyDecideOption.swift in Sources */,
-=======
 				6EF8DE2724BD1BB2008B9488 /* OptimizelyDecideOption.swift in Sources */,
->>>>>>> 3f97ebe6
 				6E75180322C520D400B2B157 /* DataStoreUserDefaults.swift in Sources */,
 			);
 			runOnlyForDeploymentPostprocessing = 0;
@@ -4144,11 +4045,7 @@
 				6E75190022C520D500B2B157 /* Attribute.swift in Sources */,
 				6E7518AC22C520D400B2B157 /* Group.swift in Sources */,
 				6E7517C822C520D400B2B157 /* DefaultBucketer.swift in Sources */,
-<<<<<<< HEAD
-				6EC6DD7724B527DA0017D296 /* OptimizelyDecision.swift in Sources */,
-=======
 				6EF8DE0C24BD1BB2008B9488 /* OptimizelyDecision.swift in Sources */,
->>>>>>> 3f97ebe6
 				6E7517BC22C520D400B2B157 /* DefaultDatafileHandler.swift in Sources */,
 				6E7516CA22C520D400B2B157 /* OPTLogger.swift in Sources */,
 				6E75182822C520D400B2B157 /* BatchEvent.swift in Sources */,
@@ -4183,11 +4080,7 @@
 				6E7518B822C520D400B2B157 /* Variable.swift in Sources */,
 				6E75173622C520D400B2B157 /* MurmurHash3.swift in Sources */,
 				6E75185822C520D400B2B157 /* FeatureVariable.swift in Sources */,
-<<<<<<< HEAD
-				6EC6DD8524B527DA0017D296 /* OptimizelyDecideOption.swift in Sources */,
-=======
 				6EF8DE1A24BD1BB2008B9488 /* OptimizelyDecideOption.swift in Sources */,
->>>>>>> 3f97ebe6
 				6E75186422C520D400B2B157 /* Rollout.swift in Sources */,
 				6E75179622C520D400B2B157 /* DataStoreQueueStackImpl+Extension.swift in Sources */,
 				C78CAF582445AD8D009FE876 /* OptimizelyJSON.swift in Sources */,
@@ -4263,11 +4156,7 @@
 				6E75188A22C520D400B2B157 /* Project.swift in Sources */,
 				6E75195622C520D500B2B157 /* OPTBucketer.swift in Sources */,
 				6E7518DE22C520D400B2B157 /* ConditionLeaf.swift in Sources */,
-<<<<<<< HEAD
-				6EC6DD8824B527DA0017D296 /* OptimizelyDecideOption.swift in Sources */,
-=======
 				6EF8DE1D24BD1BB2008B9488 /* OptimizelyDecideOption.swift in Sources */,
->>>>>>> 3f97ebe6
 				6E7518EA22C520D400B2B157 /* ConditionHolder.swift in Sources */,
 				6E75182A22C520D400B2B157 /* BatchEvent.swift in Sources */,
 				6E75191A22C520D500B2B157 /* OPTNotificationCenter.swift in Sources */,
@@ -4288,11 +4177,7 @@
 				6ECB60CC234D5D9C00016D41 /* OptimizelyConfig+ObjC.swift in Sources */,
 				6E75192622C520D500B2B157 /* DataStoreQueueStack.swift in Sources */,
 				6E7517A422C520D400B2B157 /* Array+Extension.swift in Sources */,
-<<<<<<< HEAD
-				6EC6DD7A24B527DA0017D296 /* OptimizelyDecision.swift in Sources */,
-=======
 				6EF8DE0F24BD1BB2008B9488 /* OptimizelyDecision.swift in Sources */,
->>>>>>> 3f97ebe6
 				6E75186622C520D400B2B157 /* Rollout.swift in Sources */,
 				6E75183622C520D400B2B157 /* EventForDispatch.swift in Sources */,
 				6E75193E22C520D500B2B157 /* OPTDecisionService.swift in Sources */,
@@ -4309,11 +4194,7 @@
 				BD6485402491474500F30986 /* Attribute.swift in Sources */,
 				BD6485412491474500F30986 /* Group.swift in Sources */,
 				BD6485422491474500F30986 /* DefaultBucketer.swift in Sources */,
-<<<<<<< HEAD
-				6EC6DD7924B527DA0017D296 /* OptimizelyDecision.swift in Sources */,
-=======
 				6EF8DE0E24BD1BB2008B9488 /* OptimizelyDecision.swift in Sources */,
->>>>>>> 3f97ebe6
 				BD6485432491474500F30986 /* DefaultDatafileHandler.swift in Sources */,
 				BD6485442491474500F30986 /* OPTLogger.swift in Sources */,
 				BD6485452491474500F30986 /* BatchEvent.swift in Sources */,
@@ -4348,11 +4229,7 @@
 				BD6485612491474500F30986 /* Variable.swift in Sources */,
 				BD6485622491474500F30986 /* MurmurHash3.swift in Sources */,
 				BD6485632491474500F30986 /* FeatureVariable.swift in Sources */,
-<<<<<<< HEAD
-				6EC6DD8724B527DA0017D296 /* OptimizelyDecideOption.swift in Sources */,
-=======
 				6EF8DE1C24BD1BB2008B9488 /* OptimizelyDecideOption.swift in Sources */,
->>>>>>> 3f97ebe6
 				BD6485642491474500F30986 /* Rollout.swift in Sources */,
 				BD6485652491474500F30986 /* DataStoreQueueStackImpl+Extension.swift in Sources */,
 				BD6485662491474500F30986 /* OptimizelyJSON.swift in Sources */,
