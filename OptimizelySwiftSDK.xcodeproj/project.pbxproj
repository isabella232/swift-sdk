// !$*UTF8*$!
{
	archiveVersion = 1;
	classes = {
	};
	objectVersion = 50;
	objects = {

/* Begin PBXBuildFile section */
		0B11272E2242D817002A9C20 /* Optimizely.framework in Frameworks */ = {isa = PBXBuildFile; fileRef = 6EBAEB6C21E3FEF800D13AA9 /* Optimizely.framework */; };
		0B97DD94249D327F003DE606 /* SemanticVersion.swift in Sources */ = {isa = PBXBuildFile; fileRef = 0B97DD93249D327F003DE606 /* SemanticVersion.swift */; };
		0B97DD95249D327F003DE606 /* SemanticVersion.swift in Sources */ = {isa = PBXBuildFile; fileRef = 0B97DD93249D327F003DE606 /* SemanticVersion.swift */; };
		0B97DD99249D332C003DE606 /* SemanticVersionTests.swift in Sources */ = {isa = PBXBuildFile; fileRef = 0B97DD96249D332C003DE606 /* SemanticVersionTests.swift */; };
		0B97DD9A249D332C003DE606 /* SemanticVersionTests.swift in Sources */ = {isa = PBXBuildFile; fileRef = 0B97DD96249D332C003DE606 /* SemanticVersionTests.swift */; };
		0B97DD9B249D3733003DE606 /* SemanticVersion.swift in Sources */ = {isa = PBXBuildFile; fileRef = 0B97DD93249D327F003DE606 /* SemanticVersion.swift */; };
		0B97DD9C249D3735003DE606 /* SemanticVersion.swift in Sources */ = {isa = PBXBuildFile; fileRef = 0B97DD93249D327F003DE606 /* SemanticVersion.swift */; };
		0B97DD9D249D4A22003DE606 /* SemanticVersion.swift in Sources */ = {isa = PBXBuildFile; fileRef = 0B97DD93249D327F003DE606 /* SemanticVersion.swift */; };
		0B97DD9E249D4A22003DE606 /* SemanticVersion.swift in Sources */ = {isa = PBXBuildFile; fileRef = 0B97DD93249D327F003DE606 /* SemanticVersion.swift */; };
		0B97DD9F249D4A23003DE606 /* SemanticVersion.swift in Sources */ = {isa = PBXBuildFile; fileRef = 0B97DD93249D327F003DE606 /* SemanticVersion.swift */; };
		0B97DDA0249D4A24003DE606 /* SemanticVersion.swift in Sources */ = {isa = PBXBuildFile; fileRef = 0B97DD93249D327F003DE606 /* SemanticVersion.swift */; };
		0B97DDA1249D4A24003DE606 /* SemanticVersion.swift in Sources */ = {isa = PBXBuildFile; fileRef = 0B97DD93249D327F003DE606 /* SemanticVersion.swift */; };
		0B97DDA2249D4A25003DE606 /* SemanticVersion.swift in Sources */ = {isa = PBXBuildFile; fileRef = 0B97DD93249D327F003DE606 /* SemanticVersion.swift */; };
		0B97DDA3249D4A26003DE606 /* SemanticVersion.swift in Sources */ = {isa = PBXBuildFile; fileRef = 0B97DD93249D327F003DE606 /* SemanticVersion.swift */; };
		0B97DDA4249D4A27003DE606 /* SemanticVersion.swift in Sources */ = {isa = PBXBuildFile; fileRef = 0B97DD93249D327F003DE606 /* SemanticVersion.swift */; };
		0B97DDA5249D4A28003DE606 /* SemanticVersion.swift in Sources */ = {isa = PBXBuildFile; fileRef = 0B97DD93249D327F003DE606 /* SemanticVersion.swift */; };
		0BAB9B0122567E34000DC388 /* (null) in Sources */ = {isa = PBXBuildFile; };
		6E12B1CA22C55A250005E9E6 /* optimizely_6372300739_v4.json in Resources */ = {isa = PBXBuildFile; fileRef = 6E75196222C5211100B2B157 /* optimizely_6372300739_v4.json */; };
		6E12B1CB22C55A250005E9E6 /* feature_rollout_toggle_on.json in Resources */ = {isa = PBXBuildFile; fileRef = 6E75196722C5211100B2B157 /* feature_rollout_toggle_on.json */; };
		6E12B1CC22C55A250005E9E6 /* feature_rollout_toggle_off.json in Resources */ = {isa = PBXBuildFile; fileRef = 6E75196822C5211100B2B157 /* feature_rollout_toggle_off.json */; };
		6E12B1CD22C55A250005E9E6 /* feature_experiments.json in Resources */ = {isa = PBXBuildFile; fileRef = 6E75196922C5211100B2B157 /* feature_experiments.json */; };
		6E12B1CE22C55A250005E9E6 /* forced_variation.json in Resources */ = {isa = PBXBuildFile; fileRef = 6E75196A22C5211100B2B157 /* forced_variation.json */; };
		6E12B1CF22C55A250005E9E6 /* unsupported_datafile.json in Resources */ = {isa = PBXBuildFile; fileRef = 6E75196B22C5211100B2B157 /* unsupported_datafile.json */; };
		6E12B1D022C55A250005E9E6 /* rollout_bucketing.json in Resources */ = {isa = PBXBuildFile; fileRef = 6E75196C22C5211100B2B157 /* rollout_bucketing.json */; };
		6E12B1D122C55A250005E9E6 /* feature_management_experiment_bucketing.json in Resources */ = {isa = PBXBuildFile; fileRef = 6E75196D22C5211100B2B157 /* feature_management_experiment_bucketing.json */; };
		6E12B1D222C55A250005E9E6 /* bucketing_id.json in Resources */ = {isa = PBXBuildFile; fileRef = 6E75196E22C5211100B2B157 /* bucketing_id.json */; };
		6E12B1D322C55A250005E9E6 /* feature_variables.json in Resources */ = {isa = PBXBuildFile; fileRef = 6E75196F22C5211100B2B157 /* feature_variables.json */; };
		6E12B1D422C55A250005E9E6 /* api_datafile.json in Resources */ = {isa = PBXBuildFile; fileRef = 6E75197022C5211100B2B157 /* api_datafile.json */; };
		6E12B1D522C55A250005E9E6 /* feature_flag.json in Resources */ = {isa = PBXBuildFile; fileRef = 6E75197122C5211100B2B157 /* feature_flag.json */; };
		6E12B1D622C55A250005E9E6 /* grouped_experiments.json in Resources */ = {isa = PBXBuildFile; fileRef = 6E75197222C5211100B2B157 /* grouped_experiments.json */; };
		6E12B1D722C55A250005E9E6 /* feature_rollouts.json in Resources */ = {isa = PBXBuildFile; fileRef = 6E75197322C5211100B2B157 /* feature_rollouts.json */; };
		6E12B1D822C55A250005E9E6 /* audience_targeting.json in Resources */ = {isa = PBXBuildFile; fileRef = 6E75197422C5211100B2B157 /* audience_targeting.json */; };
		6E12B1D922C55A250005E9E6 /* typed_audience_datafile.json in Resources */ = {isa = PBXBuildFile; fileRef = 6E75197522C5211100B2B157 /* typed_audience_datafile.json */; };
		6E12B1DA22C55A250005E9E6 /* feature_exp.json in Resources */ = {isa = PBXBuildFile; fileRef = 6E75197622C5211100B2B157 /* feature_exp.json */; };
		6E12B1DB22C55A250005E9E6 /* empty_datafile.json in Resources */ = {isa = PBXBuildFile; fileRef = 6E75197722C5211100B2B157 /* empty_datafile.json */; };
		6E12B1DC22C55A250005E9E6 /* bucketer_test.json in Resources */ = {isa = PBXBuildFile; fileRef = 6E75197822C5211100B2B157 /* bucketer_test.json */; };
		6E12B1DD22C55A250005E9E6 /* bucketer_test2.json in Resources */ = {isa = PBXBuildFile; fileRef = 6E75197922C5211100B2B157 /* bucketer_test2.json */; };
		6E12B1DE22C55A250005E9E6 /* ab_experiments.json in Resources */ = {isa = PBXBuildFile; fileRef = 6E75197A22C5211100B2B157 /* ab_experiments.json */; };
		6E12B1DF22C55A250005E9E6 /* bot_filtering_enabled.json in Resources */ = {isa = PBXBuildFile; fileRef = 6E75197B22C5211100B2B157 /* bot_filtering_enabled.json */; };
		6E12B1E022C55A250005E9E6 /* simple_datafile.json in Resources */ = {isa = PBXBuildFile; fileRef = 6E75197C22C5211100B2B157 /* simple_datafile.json */; };
		6E12B1E122C55A250005E9E6 /* unsupported_version.json in Resources */ = {isa = PBXBuildFile; fileRef = 6E75197D22C5211100B2B157 /* unsupported_version.json */; };
		6E12B1E222C55A260005E9E6 /* optimizely_6372300739_v4.json in Resources */ = {isa = PBXBuildFile; fileRef = 6E75196222C5211100B2B157 /* optimizely_6372300739_v4.json */; };
		6E12B1E322C55A260005E9E6 /* feature_rollout_toggle_on.json in Resources */ = {isa = PBXBuildFile; fileRef = 6E75196722C5211100B2B157 /* feature_rollout_toggle_on.json */; };
		6E12B1E422C55A260005E9E6 /* feature_rollout_toggle_off.json in Resources */ = {isa = PBXBuildFile; fileRef = 6E75196822C5211100B2B157 /* feature_rollout_toggle_off.json */; };
		6E12B1E522C55A260005E9E6 /* feature_experiments.json in Resources */ = {isa = PBXBuildFile; fileRef = 6E75196922C5211100B2B157 /* feature_experiments.json */; };
		6E12B1E622C55A260005E9E6 /* forced_variation.json in Resources */ = {isa = PBXBuildFile; fileRef = 6E75196A22C5211100B2B157 /* forced_variation.json */; };
		6E12B1E722C55A260005E9E6 /* unsupported_datafile.json in Resources */ = {isa = PBXBuildFile; fileRef = 6E75196B22C5211100B2B157 /* unsupported_datafile.json */; };
		6E12B1E822C55A260005E9E6 /* rollout_bucketing.json in Resources */ = {isa = PBXBuildFile; fileRef = 6E75196C22C5211100B2B157 /* rollout_bucketing.json */; };
		6E12B1E922C55A260005E9E6 /* feature_management_experiment_bucketing.json in Resources */ = {isa = PBXBuildFile; fileRef = 6E75196D22C5211100B2B157 /* feature_management_experiment_bucketing.json */; };
		6E12B1EA22C55A260005E9E6 /* bucketing_id.json in Resources */ = {isa = PBXBuildFile; fileRef = 6E75196E22C5211100B2B157 /* bucketing_id.json */; };
		6E12B1EB22C55A260005E9E6 /* feature_variables.json in Resources */ = {isa = PBXBuildFile; fileRef = 6E75196F22C5211100B2B157 /* feature_variables.json */; };
		6E12B1EC22C55A260005E9E6 /* api_datafile.json in Resources */ = {isa = PBXBuildFile; fileRef = 6E75197022C5211100B2B157 /* api_datafile.json */; };
		6E12B1ED22C55A260005E9E6 /* feature_flag.json in Resources */ = {isa = PBXBuildFile; fileRef = 6E75197122C5211100B2B157 /* feature_flag.json */; };
		6E12B1EE22C55A260005E9E6 /* grouped_experiments.json in Resources */ = {isa = PBXBuildFile; fileRef = 6E75197222C5211100B2B157 /* grouped_experiments.json */; };
		6E12B1EF22C55A260005E9E6 /* feature_rollouts.json in Resources */ = {isa = PBXBuildFile; fileRef = 6E75197322C5211100B2B157 /* feature_rollouts.json */; };
		6E12B1F022C55A260005E9E6 /* audience_targeting.json in Resources */ = {isa = PBXBuildFile; fileRef = 6E75197422C5211100B2B157 /* audience_targeting.json */; };
		6E12B1F122C55A260005E9E6 /* typed_audience_datafile.json in Resources */ = {isa = PBXBuildFile; fileRef = 6E75197522C5211100B2B157 /* typed_audience_datafile.json */; };
		6E12B1F222C55A260005E9E6 /* feature_exp.json in Resources */ = {isa = PBXBuildFile; fileRef = 6E75197622C5211100B2B157 /* feature_exp.json */; };
		6E12B1F322C55A260005E9E6 /* empty_datafile.json in Resources */ = {isa = PBXBuildFile; fileRef = 6E75197722C5211100B2B157 /* empty_datafile.json */; };
		6E12B1F422C55A260005E9E6 /* bucketer_test.json in Resources */ = {isa = PBXBuildFile; fileRef = 6E75197822C5211100B2B157 /* bucketer_test.json */; };
		6E12B1F522C55A260005E9E6 /* bucketer_test2.json in Resources */ = {isa = PBXBuildFile; fileRef = 6E75197922C5211100B2B157 /* bucketer_test2.json */; };
		6E12B1F622C55A260005E9E6 /* ab_experiments.json in Resources */ = {isa = PBXBuildFile; fileRef = 6E75197A22C5211100B2B157 /* ab_experiments.json */; };
		6E12B1F722C55A260005E9E6 /* bot_filtering_enabled.json in Resources */ = {isa = PBXBuildFile; fileRef = 6E75197B22C5211100B2B157 /* bot_filtering_enabled.json */; };
		6E12B1F822C55A260005E9E6 /* simple_datafile.json in Resources */ = {isa = PBXBuildFile; fileRef = 6E75197C22C5211100B2B157 /* simple_datafile.json */; };
		6E12B1F922C55A260005E9E6 /* unsupported_version.json in Resources */ = {isa = PBXBuildFile; fileRef = 6E75197D22C5211100B2B157 /* unsupported_version.json */; };
		6E12B1FA22C55A270005E9E6 /* optimizely_6372300739_v4.json in Resources */ = {isa = PBXBuildFile; fileRef = 6E75196222C5211100B2B157 /* optimizely_6372300739_v4.json */; };
		6E12B1FB22C55A270005E9E6 /* feature_rollout_toggle_on.json in Resources */ = {isa = PBXBuildFile; fileRef = 6E75196722C5211100B2B157 /* feature_rollout_toggle_on.json */; };
		6E12B1FC22C55A270005E9E6 /* feature_rollout_toggle_off.json in Resources */ = {isa = PBXBuildFile; fileRef = 6E75196822C5211100B2B157 /* feature_rollout_toggle_off.json */; };
		6E12B1FD22C55A270005E9E6 /* feature_experiments.json in Resources */ = {isa = PBXBuildFile; fileRef = 6E75196922C5211100B2B157 /* feature_experiments.json */; };
		6E12B1FE22C55A270005E9E6 /* forced_variation.json in Resources */ = {isa = PBXBuildFile; fileRef = 6E75196A22C5211100B2B157 /* forced_variation.json */; };
		6E12B1FF22C55A270005E9E6 /* unsupported_datafile.json in Resources */ = {isa = PBXBuildFile; fileRef = 6E75196B22C5211100B2B157 /* unsupported_datafile.json */; };
		6E12B20022C55A270005E9E6 /* rollout_bucketing.json in Resources */ = {isa = PBXBuildFile; fileRef = 6E75196C22C5211100B2B157 /* rollout_bucketing.json */; };
		6E12B20122C55A270005E9E6 /* feature_management_experiment_bucketing.json in Resources */ = {isa = PBXBuildFile; fileRef = 6E75196D22C5211100B2B157 /* feature_management_experiment_bucketing.json */; };
		6E12B20222C55A270005E9E6 /* bucketing_id.json in Resources */ = {isa = PBXBuildFile; fileRef = 6E75196E22C5211100B2B157 /* bucketing_id.json */; };
		6E12B20322C55A270005E9E6 /* feature_variables.json in Resources */ = {isa = PBXBuildFile; fileRef = 6E75196F22C5211100B2B157 /* feature_variables.json */; };
		6E12B20422C55A270005E9E6 /* api_datafile.json in Resources */ = {isa = PBXBuildFile; fileRef = 6E75197022C5211100B2B157 /* api_datafile.json */; };
		6E12B20522C55A270005E9E6 /* feature_flag.json in Resources */ = {isa = PBXBuildFile; fileRef = 6E75197122C5211100B2B157 /* feature_flag.json */; };
		6E12B20622C55A270005E9E6 /* grouped_experiments.json in Resources */ = {isa = PBXBuildFile; fileRef = 6E75197222C5211100B2B157 /* grouped_experiments.json */; };
		6E12B20722C55A270005E9E6 /* feature_rollouts.json in Resources */ = {isa = PBXBuildFile; fileRef = 6E75197322C5211100B2B157 /* feature_rollouts.json */; };
		6E12B20822C55A270005E9E6 /* audience_targeting.json in Resources */ = {isa = PBXBuildFile; fileRef = 6E75197422C5211100B2B157 /* audience_targeting.json */; };
		6E12B20922C55A270005E9E6 /* typed_audience_datafile.json in Resources */ = {isa = PBXBuildFile; fileRef = 6E75197522C5211100B2B157 /* typed_audience_datafile.json */; };
		6E12B20A22C55A270005E9E6 /* feature_exp.json in Resources */ = {isa = PBXBuildFile; fileRef = 6E75197622C5211100B2B157 /* feature_exp.json */; };
		6E12B20B22C55A270005E9E6 /* empty_datafile.json in Resources */ = {isa = PBXBuildFile; fileRef = 6E75197722C5211100B2B157 /* empty_datafile.json */; };
		6E12B20C22C55A270005E9E6 /* bucketer_test.json in Resources */ = {isa = PBXBuildFile; fileRef = 6E75197822C5211100B2B157 /* bucketer_test.json */; };
		6E12B20D22C55A270005E9E6 /* bucketer_test2.json in Resources */ = {isa = PBXBuildFile; fileRef = 6E75197922C5211100B2B157 /* bucketer_test2.json */; };
		6E12B20E22C55A270005E9E6 /* ab_experiments.json in Resources */ = {isa = PBXBuildFile; fileRef = 6E75197A22C5211100B2B157 /* ab_experiments.json */; };
		6E12B20F22C55A270005E9E6 /* bot_filtering_enabled.json in Resources */ = {isa = PBXBuildFile; fileRef = 6E75197B22C5211100B2B157 /* bot_filtering_enabled.json */; };
		6E12B21022C55A270005E9E6 /* simple_datafile.json in Resources */ = {isa = PBXBuildFile; fileRef = 6E75197C22C5211100B2B157 /* simple_datafile.json */; };
		6E12B21122C55A270005E9E6 /* unsupported_version.json in Resources */ = {isa = PBXBuildFile; fileRef = 6E75197D22C5211100B2B157 /* unsupported_version.json */; };
		6E12B21222C55A270005E9E6 /* optimizely_6372300739_v4.json in Resources */ = {isa = PBXBuildFile; fileRef = 6E75196222C5211100B2B157 /* optimizely_6372300739_v4.json */; };
		6E12B21322C55A270005E9E6 /* feature_rollout_toggle_on.json in Resources */ = {isa = PBXBuildFile; fileRef = 6E75196722C5211100B2B157 /* feature_rollout_toggle_on.json */; };
		6E12B21422C55A270005E9E6 /* feature_rollout_toggle_off.json in Resources */ = {isa = PBXBuildFile; fileRef = 6E75196822C5211100B2B157 /* feature_rollout_toggle_off.json */; };
		6E12B21522C55A270005E9E6 /* feature_experiments.json in Resources */ = {isa = PBXBuildFile; fileRef = 6E75196922C5211100B2B157 /* feature_experiments.json */; };
		6E12B21622C55A270005E9E6 /* forced_variation.json in Resources */ = {isa = PBXBuildFile; fileRef = 6E75196A22C5211100B2B157 /* forced_variation.json */; };
		6E12B21722C55A270005E9E6 /* unsupported_datafile.json in Resources */ = {isa = PBXBuildFile; fileRef = 6E75196B22C5211100B2B157 /* unsupported_datafile.json */; };
		6E12B21822C55A270005E9E6 /* rollout_bucketing.json in Resources */ = {isa = PBXBuildFile; fileRef = 6E75196C22C5211100B2B157 /* rollout_bucketing.json */; };
		6E12B21922C55A270005E9E6 /* feature_management_experiment_bucketing.json in Resources */ = {isa = PBXBuildFile; fileRef = 6E75196D22C5211100B2B157 /* feature_management_experiment_bucketing.json */; };
		6E12B21A22C55A270005E9E6 /* bucketing_id.json in Resources */ = {isa = PBXBuildFile; fileRef = 6E75196E22C5211100B2B157 /* bucketing_id.json */; };
		6E12B21B22C55A270005E9E6 /* feature_variables.json in Resources */ = {isa = PBXBuildFile; fileRef = 6E75196F22C5211100B2B157 /* feature_variables.json */; };
		6E12B21C22C55A270005E9E6 /* api_datafile.json in Resources */ = {isa = PBXBuildFile; fileRef = 6E75197022C5211100B2B157 /* api_datafile.json */; };
		6E12B21D22C55A270005E9E6 /* feature_flag.json in Resources */ = {isa = PBXBuildFile; fileRef = 6E75197122C5211100B2B157 /* feature_flag.json */; };
		6E12B21E22C55A270005E9E6 /* grouped_experiments.json in Resources */ = {isa = PBXBuildFile; fileRef = 6E75197222C5211100B2B157 /* grouped_experiments.json */; };
		6E12B21F22C55A270005E9E6 /* feature_rollouts.json in Resources */ = {isa = PBXBuildFile; fileRef = 6E75197322C5211100B2B157 /* feature_rollouts.json */; };
		6E12B22022C55A270005E9E6 /* audience_targeting.json in Resources */ = {isa = PBXBuildFile; fileRef = 6E75197422C5211100B2B157 /* audience_targeting.json */; };
		6E12B22122C55A270005E9E6 /* typed_audience_datafile.json in Resources */ = {isa = PBXBuildFile; fileRef = 6E75197522C5211100B2B157 /* typed_audience_datafile.json */; };
		6E12B22222C55A270005E9E6 /* feature_exp.json in Resources */ = {isa = PBXBuildFile; fileRef = 6E75197622C5211100B2B157 /* feature_exp.json */; };
		6E12B22322C55A270005E9E6 /* empty_datafile.json in Resources */ = {isa = PBXBuildFile; fileRef = 6E75197722C5211100B2B157 /* empty_datafile.json */; };
		6E12B22422C55A270005E9E6 /* bucketer_test.json in Resources */ = {isa = PBXBuildFile; fileRef = 6E75197822C5211100B2B157 /* bucketer_test.json */; };
		6E12B22522C55A270005E9E6 /* bucketer_test2.json in Resources */ = {isa = PBXBuildFile; fileRef = 6E75197922C5211100B2B157 /* bucketer_test2.json */; };
		6E12B22622C55A270005E9E6 /* ab_experiments.json in Resources */ = {isa = PBXBuildFile; fileRef = 6E75197A22C5211100B2B157 /* ab_experiments.json */; };
		6E12B22722C55A270005E9E6 /* bot_filtering_enabled.json in Resources */ = {isa = PBXBuildFile; fileRef = 6E75197B22C5211100B2B157 /* bot_filtering_enabled.json */; };
		6E12B22822C55A270005E9E6 /* simple_datafile.json in Resources */ = {isa = PBXBuildFile; fileRef = 6E75197C22C5211100B2B157 /* simple_datafile.json */; };
		6E12B22922C55A270005E9E6 /* unsupported_version.json in Resources */ = {isa = PBXBuildFile; fileRef = 6E75197D22C5211100B2B157 /* unsupported_version.json */; };
		6E12B22A22C55A280005E9E6 /* optimizely_6372300739_v4.json in Resources */ = {isa = PBXBuildFile; fileRef = 6E75196222C5211100B2B157 /* optimizely_6372300739_v4.json */; };
		6E12B22B22C55A280005E9E6 /* feature_rollout_toggle_on.json in Resources */ = {isa = PBXBuildFile; fileRef = 6E75196722C5211100B2B157 /* feature_rollout_toggle_on.json */; };
		6E12B22C22C55A280005E9E6 /* feature_rollout_toggle_off.json in Resources */ = {isa = PBXBuildFile; fileRef = 6E75196822C5211100B2B157 /* feature_rollout_toggle_off.json */; };
		6E12B22D22C55A280005E9E6 /* feature_experiments.json in Resources */ = {isa = PBXBuildFile; fileRef = 6E75196922C5211100B2B157 /* feature_experiments.json */; };
		6E12B22E22C55A280005E9E6 /* forced_variation.json in Resources */ = {isa = PBXBuildFile; fileRef = 6E75196A22C5211100B2B157 /* forced_variation.json */; };
		6E12B22F22C55A280005E9E6 /* unsupported_datafile.json in Resources */ = {isa = PBXBuildFile; fileRef = 6E75196B22C5211100B2B157 /* unsupported_datafile.json */; };
		6E12B23022C55A280005E9E6 /* rollout_bucketing.json in Resources */ = {isa = PBXBuildFile; fileRef = 6E75196C22C5211100B2B157 /* rollout_bucketing.json */; };
		6E12B23122C55A280005E9E6 /* feature_management_experiment_bucketing.json in Resources */ = {isa = PBXBuildFile; fileRef = 6E75196D22C5211100B2B157 /* feature_management_experiment_bucketing.json */; };
		6E12B23222C55A280005E9E6 /* bucketing_id.json in Resources */ = {isa = PBXBuildFile; fileRef = 6E75196E22C5211100B2B157 /* bucketing_id.json */; };
		6E12B23322C55A280005E9E6 /* feature_variables.json in Resources */ = {isa = PBXBuildFile; fileRef = 6E75196F22C5211100B2B157 /* feature_variables.json */; };
		6E12B23422C55A280005E9E6 /* api_datafile.json in Resources */ = {isa = PBXBuildFile; fileRef = 6E75197022C5211100B2B157 /* api_datafile.json */; };
		6E12B23522C55A280005E9E6 /* feature_flag.json in Resources */ = {isa = PBXBuildFile; fileRef = 6E75197122C5211100B2B157 /* feature_flag.json */; };
		6E12B23622C55A280005E9E6 /* grouped_experiments.json in Resources */ = {isa = PBXBuildFile; fileRef = 6E75197222C5211100B2B157 /* grouped_experiments.json */; };
		6E12B23722C55A280005E9E6 /* feature_rollouts.json in Resources */ = {isa = PBXBuildFile; fileRef = 6E75197322C5211100B2B157 /* feature_rollouts.json */; };
		6E12B23822C55A280005E9E6 /* audience_targeting.json in Resources */ = {isa = PBXBuildFile; fileRef = 6E75197422C5211100B2B157 /* audience_targeting.json */; };
		6E12B23922C55A280005E9E6 /* typed_audience_datafile.json in Resources */ = {isa = PBXBuildFile; fileRef = 6E75197522C5211100B2B157 /* typed_audience_datafile.json */; };
		6E12B23A22C55A280005E9E6 /* feature_exp.json in Resources */ = {isa = PBXBuildFile; fileRef = 6E75197622C5211100B2B157 /* feature_exp.json */; };
		6E12B23B22C55A280005E9E6 /* empty_datafile.json in Resources */ = {isa = PBXBuildFile; fileRef = 6E75197722C5211100B2B157 /* empty_datafile.json */; };
		6E12B23C22C55A280005E9E6 /* bucketer_test.json in Resources */ = {isa = PBXBuildFile; fileRef = 6E75197822C5211100B2B157 /* bucketer_test.json */; };
		6E12B23D22C55A280005E9E6 /* bucketer_test2.json in Resources */ = {isa = PBXBuildFile; fileRef = 6E75197922C5211100B2B157 /* bucketer_test2.json */; };
		6E12B23E22C55A280005E9E6 /* ab_experiments.json in Resources */ = {isa = PBXBuildFile; fileRef = 6E75197A22C5211100B2B157 /* ab_experiments.json */; };
		6E12B23F22C55A280005E9E6 /* bot_filtering_enabled.json in Resources */ = {isa = PBXBuildFile; fileRef = 6E75197B22C5211100B2B157 /* bot_filtering_enabled.json */; };
		6E12B24022C55A280005E9E6 /* simple_datafile.json in Resources */ = {isa = PBXBuildFile; fileRef = 6E75197C22C5211100B2B157 /* simple_datafile.json */; };
		6E12B24122C55A280005E9E6 /* unsupported_version.json in Resources */ = {isa = PBXBuildFile; fileRef = 6E75197D22C5211100B2B157 /* unsupported_version.json */; };
		6E12B24222C55A280005E9E6 /* optimizely_6372300739_v4.json in Resources */ = {isa = PBXBuildFile; fileRef = 6E75196222C5211100B2B157 /* optimizely_6372300739_v4.json */; };
		6E12B24322C55A280005E9E6 /* feature_rollout_toggle_on.json in Resources */ = {isa = PBXBuildFile; fileRef = 6E75196722C5211100B2B157 /* feature_rollout_toggle_on.json */; };
		6E12B24422C55A280005E9E6 /* feature_rollout_toggle_off.json in Resources */ = {isa = PBXBuildFile; fileRef = 6E75196822C5211100B2B157 /* feature_rollout_toggle_off.json */; };
		6E12B24522C55A280005E9E6 /* feature_experiments.json in Resources */ = {isa = PBXBuildFile; fileRef = 6E75196922C5211100B2B157 /* feature_experiments.json */; };
		6E12B24622C55A280005E9E6 /* forced_variation.json in Resources */ = {isa = PBXBuildFile; fileRef = 6E75196A22C5211100B2B157 /* forced_variation.json */; };
		6E12B24722C55A280005E9E6 /* unsupported_datafile.json in Resources */ = {isa = PBXBuildFile; fileRef = 6E75196B22C5211100B2B157 /* unsupported_datafile.json */; };
		6E12B24822C55A280005E9E6 /* rollout_bucketing.json in Resources */ = {isa = PBXBuildFile; fileRef = 6E75196C22C5211100B2B157 /* rollout_bucketing.json */; };
		6E12B24922C55A280005E9E6 /* feature_management_experiment_bucketing.json in Resources */ = {isa = PBXBuildFile; fileRef = 6E75196D22C5211100B2B157 /* feature_management_experiment_bucketing.json */; };
		6E12B24A22C55A280005E9E6 /* bucketing_id.json in Resources */ = {isa = PBXBuildFile; fileRef = 6E75196E22C5211100B2B157 /* bucketing_id.json */; };
		6E12B24B22C55A280005E9E6 /* feature_variables.json in Resources */ = {isa = PBXBuildFile; fileRef = 6E75196F22C5211100B2B157 /* feature_variables.json */; };
		6E12B24C22C55A280005E9E6 /* api_datafile.json in Resources */ = {isa = PBXBuildFile; fileRef = 6E75197022C5211100B2B157 /* api_datafile.json */; };
		6E12B24D22C55A280005E9E6 /* feature_flag.json in Resources */ = {isa = PBXBuildFile; fileRef = 6E75197122C5211100B2B157 /* feature_flag.json */; };
		6E12B24E22C55A280005E9E6 /* grouped_experiments.json in Resources */ = {isa = PBXBuildFile; fileRef = 6E75197222C5211100B2B157 /* grouped_experiments.json */; };
		6E12B24F22C55A280005E9E6 /* feature_rollouts.json in Resources */ = {isa = PBXBuildFile; fileRef = 6E75197322C5211100B2B157 /* feature_rollouts.json */; };
		6E12B25022C55A280005E9E6 /* audience_targeting.json in Resources */ = {isa = PBXBuildFile; fileRef = 6E75197422C5211100B2B157 /* audience_targeting.json */; };
		6E12B25122C55A280005E9E6 /* typed_audience_datafile.json in Resources */ = {isa = PBXBuildFile; fileRef = 6E75197522C5211100B2B157 /* typed_audience_datafile.json */; };
		6E12B25222C55A280005E9E6 /* feature_exp.json in Resources */ = {isa = PBXBuildFile; fileRef = 6E75197622C5211100B2B157 /* feature_exp.json */; };
		6E12B25322C55A280005E9E6 /* empty_datafile.json in Resources */ = {isa = PBXBuildFile; fileRef = 6E75197722C5211100B2B157 /* empty_datafile.json */; };
		6E12B25422C55A280005E9E6 /* bucketer_test.json in Resources */ = {isa = PBXBuildFile; fileRef = 6E75197822C5211100B2B157 /* bucketer_test.json */; };
		6E12B25522C55A280005E9E6 /* bucketer_test2.json in Resources */ = {isa = PBXBuildFile; fileRef = 6E75197922C5211100B2B157 /* bucketer_test2.json */; };
		6E12B25622C55A280005E9E6 /* ab_experiments.json in Resources */ = {isa = PBXBuildFile; fileRef = 6E75197A22C5211100B2B157 /* ab_experiments.json */; };
		6E12B25722C55A280005E9E6 /* bot_filtering_enabled.json in Resources */ = {isa = PBXBuildFile; fileRef = 6E75197B22C5211100B2B157 /* bot_filtering_enabled.json */; };
		6E12B25822C55A280005E9E6 /* simple_datafile.json in Resources */ = {isa = PBXBuildFile; fileRef = 6E75197C22C5211100B2B157 /* simple_datafile.json */; };
		6E12B25922C55A280005E9E6 /* unsupported_version.json in Resources */ = {isa = PBXBuildFile; fileRef = 6E75197D22C5211100B2B157 /* unsupported_version.json */; };
		6E12B25A22C55A290005E9E6 /* optimizely_6372300739_v4.json in Resources */ = {isa = PBXBuildFile; fileRef = 6E75196222C5211100B2B157 /* optimizely_6372300739_v4.json */; };
		6E12B25B22C55A290005E9E6 /* feature_rollout_toggle_on.json in Resources */ = {isa = PBXBuildFile; fileRef = 6E75196722C5211100B2B157 /* feature_rollout_toggle_on.json */; };
		6E12B25C22C55A290005E9E6 /* feature_rollout_toggle_off.json in Resources */ = {isa = PBXBuildFile; fileRef = 6E75196822C5211100B2B157 /* feature_rollout_toggle_off.json */; };
		6E12B25D22C55A290005E9E6 /* feature_experiments.json in Resources */ = {isa = PBXBuildFile; fileRef = 6E75196922C5211100B2B157 /* feature_experiments.json */; };
		6E12B25E22C55A290005E9E6 /* forced_variation.json in Resources */ = {isa = PBXBuildFile; fileRef = 6E75196A22C5211100B2B157 /* forced_variation.json */; };
		6E12B25F22C55A290005E9E6 /* unsupported_datafile.json in Resources */ = {isa = PBXBuildFile; fileRef = 6E75196B22C5211100B2B157 /* unsupported_datafile.json */; };
		6E12B26022C55A290005E9E6 /* rollout_bucketing.json in Resources */ = {isa = PBXBuildFile; fileRef = 6E75196C22C5211100B2B157 /* rollout_bucketing.json */; };
		6E12B26122C55A290005E9E6 /* feature_management_experiment_bucketing.json in Resources */ = {isa = PBXBuildFile; fileRef = 6E75196D22C5211100B2B157 /* feature_management_experiment_bucketing.json */; };
		6E12B26222C55A290005E9E6 /* bucketing_id.json in Resources */ = {isa = PBXBuildFile; fileRef = 6E75196E22C5211100B2B157 /* bucketing_id.json */; };
		6E12B26322C55A290005E9E6 /* feature_variables.json in Resources */ = {isa = PBXBuildFile; fileRef = 6E75196F22C5211100B2B157 /* feature_variables.json */; };
		6E12B26422C55A290005E9E6 /* api_datafile.json in Resources */ = {isa = PBXBuildFile; fileRef = 6E75197022C5211100B2B157 /* api_datafile.json */; };
		6E12B26522C55A290005E9E6 /* feature_flag.json in Resources */ = {isa = PBXBuildFile; fileRef = 6E75197122C5211100B2B157 /* feature_flag.json */; };
		6E12B26622C55A290005E9E6 /* grouped_experiments.json in Resources */ = {isa = PBXBuildFile; fileRef = 6E75197222C5211100B2B157 /* grouped_experiments.json */; };
		6E12B26722C55A290005E9E6 /* feature_rollouts.json in Resources */ = {isa = PBXBuildFile; fileRef = 6E75197322C5211100B2B157 /* feature_rollouts.json */; };
		6E12B26822C55A290005E9E6 /* audience_targeting.json in Resources */ = {isa = PBXBuildFile; fileRef = 6E75197422C5211100B2B157 /* audience_targeting.json */; };
		6E12B26922C55A290005E9E6 /* typed_audience_datafile.json in Resources */ = {isa = PBXBuildFile; fileRef = 6E75197522C5211100B2B157 /* typed_audience_datafile.json */; };
		6E12B26A22C55A290005E9E6 /* feature_exp.json in Resources */ = {isa = PBXBuildFile; fileRef = 6E75197622C5211100B2B157 /* feature_exp.json */; };
		6E12B26B22C55A290005E9E6 /* empty_datafile.json in Resources */ = {isa = PBXBuildFile; fileRef = 6E75197722C5211100B2B157 /* empty_datafile.json */; };
		6E12B26C22C55A290005E9E6 /* bucketer_test.json in Resources */ = {isa = PBXBuildFile; fileRef = 6E75197822C5211100B2B157 /* bucketer_test.json */; };
		6E12B26D22C55A290005E9E6 /* bucketer_test2.json in Resources */ = {isa = PBXBuildFile; fileRef = 6E75197922C5211100B2B157 /* bucketer_test2.json */; };
		6E12B26E22C55A290005E9E6 /* ab_experiments.json in Resources */ = {isa = PBXBuildFile; fileRef = 6E75197A22C5211100B2B157 /* ab_experiments.json */; };
		6E12B26F22C55A290005E9E6 /* bot_filtering_enabled.json in Resources */ = {isa = PBXBuildFile; fileRef = 6E75197B22C5211100B2B157 /* bot_filtering_enabled.json */; };
		6E12B27022C55A290005E9E6 /* simple_datafile.json in Resources */ = {isa = PBXBuildFile; fileRef = 6E75197C22C5211100B2B157 /* simple_datafile.json */; };
		6E12B27122C55A290005E9E6 /* unsupported_version.json in Resources */ = {isa = PBXBuildFile; fileRef = 6E75197D22C5211100B2B157 /* unsupported_version.json */; };
		6E12B27222C55A290005E9E6 /* optimizely_6372300739_v4.json in Resources */ = {isa = PBXBuildFile; fileRef = 6E75196222C5211100B2B157 /* optimizely_6372300739_v4.json */; };
		6E12B27322C55A290005E9E6 /* feature_rollout_toggle_on.json in Resources */ = {isa = PBXBuildFile; fileRef = 6E75196722C5211100B2B157 /* feature_rollout_toggle_on.json */; };
		6E12B27422C55A290005E9E6 /* feature_rollout_toggle_off.json in Resources */ = {isa = PBXBuildFile; fileRef = 6E75196822C5211100B2B157 /* feature_rollout_toggle_off.json */; };
		6E12B27522C55A290005E9E6 /* feature_experiments.json in Resources */ = {isa = PBXBuildFile; fileRef = 6E75196922C5211100B2B157 /* feature_experiments.json */; };
		6E12B27622C55A290005E9E6 /* forced_variation.json in Resources */ = {isa = PBXBuildFile; fileRef = 6E75196A22C5211100B2B157 /* forced_variation.json */; };
		6E12B27722C55A290005E9E6 /* unsupported_datafile.json in Resources */ = {isa = PBXBuildFile; fileRef = 6E75196B22C5211100B2B157 /* unsupported_datafile.json */; };
		6E12B27822C55A290005E9E6 /* rollout_bucketing.json in Resources */ = {isa = PBXBuildFile; fileRef = 6E75196C22C5211100B2B157 /* rollout_bucketing.json */; };
		6E12B27922C55A290005E9E6 /* feature_management_experiment_bucketing.json in Resources */ = {isa = PBXBuildFile; fileRef = 6E75196D22C5211100B2B157 /* feature_management_experiment_bucketing.json */; };
		6E12B27A22C55A290005E9E6 /* bucketing_id.json in Resources */ = {isa = PBXBuildFile; fileRef = 6E75196E22C5211100B2B157 /* bucketing_id.json */; };
		6E12B27B22C55A290005E9E6 /* feature_variables.json in Resources */ = {isa = PBXBuildFile; fileRef = 6E75196F22C5211100B2B157 /* feature_variables.json */; };
		6E12B27C22C55A290005E9E6 /* api_datafile.json in Resources */ = {isa = PBXBuildFile; fileRef = 6E75197022C5211100B2B157 /* api_datafile.json */; };
		6E12B27D22C55A290005E9E6 /* feature_flag.json in Resources */ = {isa = PBXBuildFile; fileRef = 6E75197122C5211100B2B157 /* feature_flag.json */; };
		6E12B27E22C55A290005E9E6 /* grouped_experiments.json in Resources */ = {isa = PBXBuildFile; fileRef = 6E75197222C5211100B2B157 /* grouped_experiments.json */; };
		6E12B27F22C55A290005E9E6 /* feature_rollouts.json in Resources */ = {isa = PBXBuildFile; fileRef = 6E75197322C5211100B2B157 /* feature_rollouts.json */; };
		6E12B28022C55A290005E9E6 /* audience_targeting.json in Resources */ = {isa = PBXBuildFile; fileRef = 6E75197422C5211100B2B157 /* audience_targeting.json */; };
		6E12B28122C55A290005E9E6 /* typed_audience_datafile.json in Resources */ = {isa = PBXBuildFile; fileRef = 6E75197522C5211100B2B157 /* typed_audience_datafile.json */; };
		6E12B28222C55A290005E9E6 /* feature_exp.json in Resources */ = {isa = PBXBuildFile; fileRef = 6E75197622C5211100B2B157 /* feature_exp.json */; };
		6E12B28322C55A290005E9E6 /* empty_datafile.json in Resources */ = {isa = PBXBuildFile; fileRef = 6E75197722C5211100B2B157 /* empty_datafile.json */; };
		6E12B28422C55A290005E9E6 /* bucketer_test.json in Resources */ = {isa = PBXBuildFile; fileRef = 6E75197822C5211100B2B157 /* bucketer_test.json */; };
		6E12B28522C55A290005E9E6 /* bucketer_test2.json in Resources */ = {isa = PBXBuildFile; fileRef = 6E75197922C5211100B2B157 /* bucketer_test2.json */; };
		6E12B28622C55A290005E9E6 /* ab_experiments.json in Resources */ = {isa = PBXBuildFile; fileRef = 6E75197A22C5211100B2B157 /* ab_experiments.json */; };
		6E12B28722C55A290005E9E6 /* bot_filtering_enabled.json in Resources */ = {isa = PBXBuildFile; fileRef = 6E75197B22C5211100B2B157 /* bot_filtering_enabled.json */; };
		6E12B28822C55A290005E9E6 /* simple_datafile.json in Resources */ = {isa = PBXBuildFile; fileRef = 6E75197C22C5211100B2B157 /* simple_datafile.json */; };
		6E12B28922C55A290005E9E6 /* unsupported_version.json in Resources */ = {isa = PBXBuildFile; fileRef = 6E75197D22C5211100B2B157 /* unsupported_version.json */; };
		6E12B28A22C55A2A0005E9E6 /* optimizely_6372300739_v4.json in Resources */ = {isa = PBXBuildFile; fileRef = 6E75196222C5211100B2B157 /* optimizely_6372300739_v4.json */; };
		6E12B28B22C55A2A0005E9E6 /* feature_rollout_toggle_on.json in Resources */ = {isa = PBXBuildFile; fileRef = 6E75196722C5211100B2B157 /* feature_rollout_toggle_on.json */; };
		6E12B28C22C55A2A0005E9E6 /* feature_rollout_toggle_off.json in Resources */ = {isa = PBXBuildFile; fileRef = 6E75196822C5211100B2B157 /* feature_rollout_toggle_off.json */; };
		6E12B28D22C55A2A0005E9E6 /* feature_experiments.json in Resources */ = {isa = PBXBuildFile; fileRef = 6E75196922C5211100B2B157 /* feature_experiments.json */; };
		6E12B28E22C55A2A0005E9E6 /* forced_variation.json in Resources */ = {isa = PBXBuildFile; fileRef = 6E75196A22C5211100B2B157 /* forced_variation.json */; };
		6E12B28F22C55A2A0005E9E6 /* unsupported_datafile.json in Resources */ = {isa = PBXBuildFile; fileRef = 6E75196B22C5211100B2B157 /* unsupported_datafile.json */; };
		6E12B29022C55A2A0005E9E6 /* rollout_bucketing.json in Resources */ = {isa = PBXBuildFile; fileRef = 6E75196C22C5211100B2B157 /* rollout_bucketing.json */; };
		6E12B29122C55A2A0005E9E6 /* feature_management_experiment_bucketing.json in Resources */ = {isa = PBXBuildFile; fileRef = 6E75196D22C5211100B2B157 /* feature_management_experiment_bucketing.json */; };
		6E12B29222C55A2A0005E9E6 /* bucketing_id.json in Resources */ = {isa = PBXBuildFile; fileRef = 6E75196E22C5211100B2B157 /* bucketing_id.json */; };
		6E12B29322C55A2A0005E9E6 /* feature_variables.json in Resources */ = {isa = PBXBuildFile; fileRef = 6E75196F22C5211100B2B157 /* feature_variables.json */; };
		6E12B29422C55A2A0005E9E6 /* api_datafile.json in Resources */ = {isa = PBXBuildFile; fileRef = 6E75197022C5211100B2B157 /* api_datafile.json */; };
		6E12B29522C55A2A0005E9E6 /* feature_flag.json in Resources */ = {isa = PBXBuildFile; fileRef = 6E75197122C5211100B2B157 /* feature_flag.json */; };
		6E12B29622C55A2A0005E9E6 /* grouped_experiments.json in Resources */ = {isa = PBXBuildFile; fileRef = 6E75197222C5211100B2B157 /* grouped_experiments.json */; };
		6E12B29722C55A2A0005E9E6 /* feature_rollouts.json in Resources */ = {isa = PBXBuildFile; fileRef = 6E75197322C5211100B2B157 /* feature_rollouts.json */; };
		6E12B29822C55A2A0005E9E6 /* audience_targeting.json in Resources */ = {isa = PBXBuildFile; fileRef = 6E75197422C5211100B2B157 /* audience_targeting.json */; };
		6E12B29922C55A2A0005E9E6 /* typed_audience_datafile.json in Resources */ = {isa = PBXBuildFile; fileRef = 6E75197522C5211100B2B157 /* typed_audience_datafile.json */; };
		6E12B29A22C55A2A0005E9E6 /* feature_exp.json in Resources */ = {isa = PBXBuildFile; fileRef = 6E75197622C5211100B2B157 /* feature_exp.json */; };
		6E12B29B22C55A2A0005E9E6 /* empty_datafile.json in Resources */ = {isa = PBXBuildFile; fileRef = 6E75197722C5211100B2B157 /* empty_datafile.json */; };
		6E12B29C22C55A2A0005E9E6 /* bucketer_test.json in Resources */ = {isa = PBXBuildFile; fileRef = 6E75197822C5211100B2B157 /* bucketer_test.json */; };
		6E12B29D22C55A2A0005E9E6 /* bucketer_test2.json in Resources */ = {isa = PBXBuildFile; fileRef = 6E75197922C5211100B2B157 /* bucketer_test2.json */; };
		6E12B29E22C55A2A0005E9E6 /* ab_experiments.json in Resources */ = {isa = PBXBuildFile; fileRef = 6E75197A22C5211100B2B157 /* ab_experiments.json */; };
		6E12B29F22C55A2A0005E9E6 /* bot_filtering_enabled.json in Resources */ = {isa = PBXBuildFile; fileRef = 6E75197B22C5211100B2B157 /* bot_filtering_enabled.json */; };
		6E12B2A022C55A2A0005E9E6 /* simple_datafile.json in Resources */ = {isa = PBXBuildFile; fileRef = 6E75197C22C5211100B2B157 /* simple_datafile.json */; };
		6E12B2A122C55A2A0005E9E6 /* unsupported_version.json in Resources */ = {isa = PBXBuildFile; fileRef = 6E75197D22C5211100B2B157 /* unsupported_version.json */; };
		6E12B2A222C55A2A0005E9E6 /* optimizely_6372300739_v4.json in Resources */ = {isa = PBXBuildFile; fileRef = 6E75196222C5211100B2B157 /* optimizely_6372300739_v4.json */; };
		6E12B2A322C55A2A0005E9E6 /* feature_rollout_toggle_on.json in Resources */ = {isa = PBXBuildFile; fileRef = 6E75196722C5211100B2B157 /* feature_rollout_toggle_on.json */; };
		6E12B2A422C55A2A0005E9E6 /* feature_rollout_toggle_off.json in Resources */ = {isa = PBXBuildFile; fileRef = 6E75196822C5211100B2B157 /* feature_rollout_toggle_off.json */; };
		6E12B2A522C55A2A0005E9E6 /* feature_experiments.json in Resources */ = {isa = PBXBuildFile; fileRef = 6E75196922C5211100B2B157 /* feature_experiments.json */; };
		6E12B2A622C55A2A0005E9E6 /* forced_variation.json in Resources */ = {isa = PBXBuildFile; fileRef = 6E75196A22C5211100B2B157 /* forced_variation.json */; };
		6E12B2A722C55A2A0005E9E6 /* unsupported_datafile.json in Resources */ = {isa = PBXBuildFile; fileRef = 6E75196B22C5211100B2B157 /* unsupported_datafile.json */; };
		6E12B2A822C55A2A0005E9E6 /* rollout_bucketing.json in Resources */ = {isa = PBXBuildFile; fileRef = 6E75196C22C5211100B2B157 /* rollout_bucketing.json */; };
		6E12B2A922C55A2A0005E9E6 /* feature_management_experiment_bucketing.json in Resources */ = {isa = PBXBuildFile; fileRef = 6E75196D22C5211100B2B157 /* feature_management_experiment_bucketing.json */; };
		6E12B2AA22C55A2A0005E9E6 /* bucketing_id.json in Resources */ = {isa = PBXBuildFile; fileRef = 6E75196E22C5211100B2B157 /* bucketing_id.json */; };
		6E12B2AB22C55A2A0005E9E6 /* feature_variables.json in Resources */ = {isa = PBXBuildFile; fileRef = 6E75196F22C5211100B2B157 /* feature_variables.json */; };
		6E12B2AC22C55A2A0005E9E6 /* api_datafile.json in Resources */ = {isa = PBXBuildFile; fileRef = 6E75197022C5211100B2B157 /* api_datafile.json */; };
		6E12B2AD22C55A2A0005E9E6 /* feature_flag.json in Resources */ = {isa = PBXBuildFile; fileRef = 6E75197122C5211100B2B157 /* feature_flag.json */; };
		6E12B2AE22C55A2A0005E9E6 /* grouped_experiments.json in Resources */ = {isa = PBXBuildFile; fileRef = 6E75197222C5211100B2B157 /* grouped_experiments.json */; };
		6E12B2AF22C55A2A0005E9E6 /* feature_rollouts.json in Resources */ = {isa = PBXBuildFile; fileRef = 6E75197322C5211100B2B157 /* feature_rollouts.json */; };
		6E12B2B022C55A2A0005E9E6 /* audience_targeting.json in Resources */ = {isa = PBXBuildFile; fileRef = 6E75197422C5211100B2B157 /* audience_targeting.json */; };
		6E12B2B122C55A2A0005E9E6 /* typed_audience_datafile.json in Resources */ = {isa = PBXBuildFile; fileRef = 6E75197522C5211100B2B157 /* typed_audience_datafile.json */; };
		6E12B2B222C55A2A0005E9E6 /* feature_exp.json in Resources */ = {isa = PBXBuildFile; fileRef = 6E75197622C5211100B2B157 /* feature_exp.json */; };
		6E12B2B322C55A2A0005E9E6 /* empty_datafile.json in Resources */ = {isa = PBXBuildFile; fileRef = 6E75197722C5211100B2B157 /* empty_datafile.json */; };
		6E12B2B422C55A2A0005E9E6 /* bucketer_test.json in Resources */ = {isa = PBXBuildFile; fileRef = 6E75197822C5211100B2B157 /* bucketer_test.json */; };
		6E12B2B522C55A2B0005E9E6 /* bucketer_test2.json in Resources */ = {isa = PBXBuildFile; fileRef = 6E75197922C5211100B2B157 /* bucketer_test2.json */; };
		6E12B2B622C55A2B0005E9E6 /* ab_experiments.json in Resources */ = {isa = PBXBuildFile; fileRef = 6E75197A22C5211100B2B157 /* ab_experiments.json */; };
		6E12B2B722C55A2B0005E9E6 /* bot_filtering_enabled.json in Resources */ = {isa = PBXBuildFile; fileRef = 6E75197B22C5211100B2B157 /* bot_filtering_enabled.json */; };
		6E12B2B822C55A2B0005E9E6 /* simple_datafile.json in Resources */ = {isa = PBXBuildFile; fileRef = 6E75197C22C5211100B2B157 /* simple_datafile.json */; };
		6E12B2B922C55A2B0005E9E6 /* unsupported_version.json in Resources */ = {isa = PBXBuildFile; fileRef = 6E75197D22C5211100B2B157 /* unsupported_version.json */; };
		6E12B2BA22C55A330005E9E6 /* 10_entities.json in Resources */ = {isa = PBXBuildFile; fileRef = 6E75196422C5211100B2B157 /* 10_entities.json */; };
		6E12B2BB22C55A330005E9E6 /* 50_entities.json in Resources */ = {isa = PBXBuildFile; fileRef = 6E75196522C5211100B2B157 /* 50_entities.json */; };
		6E12B2BC22C55A330005E9E6 /* 100_entities.json in Resources */ = {isa = PBXBuildFile; fileRef = 6E75196622C5211100B2B157 /* 100_entities.json */; };
		6E12B2BD22C55A330005E9E6 /* 10_entities.json in Resources */ = {isa = PBXBuildFile; fileRef = 6E75196422C5211100B2B157 /* 10_entities.json */; };
		6E12B2BE22C55A330005E9E6 /* 50_entities.json in Resources */ = {isa = PBXBuildFile; fileRef = 6E75196522C5211100B2B157 /* 50_entities.json */; };
		6E12B2BF22C55A330005E9E6 /* 100_entities.json in Resources */ = {isa = PBXBuildFile; fileRef = 6E75196622C5211100B2B157 /* 100_entities.json */; };
		6E12B2C022C55A340005E9E6 /* 10_entities.json in Resources */ = {isa = PBXBuildFile; fileRef = 6E75196422C5211100B2B157 /* 10_entities.json */; };
		6E12B2C122C55A340005E9E6 /* 50_entities.json in Resources */ = {isa = PBXBuildFile; fileRef = 6E75196522C5211100B2B157 /* 50_entities.json */; };
		6E12B2C222C55A340005E9E6 /* 100_entities.json in Resources */ = {isa = PBXBuildFile; fileRef = 6E75196622C5211100B2B157 /* 100_entities.json */; };
		6E12B2C322C55A350005E9E6 /* 10_entities.json in Resources */ = {isa = PBXBuildFile; fileRef = 6E75196422C5211100B2B157 /* 10_entities.json */; };
		6E12B2C422C55A350005E9E6 /* 50_entities.json in Resources */ = {isa = PBXBuildFile; fileRef = 6E75196522C5211100B2B157 /* 50_entities.json */; };
		6E12B2C522C55A350005E9E6 /* 100_entities.json in Resources */ = {isa = PBXBuildFile; fileRef = 6E75196622C5211100B2B157 /* 100_entities.json */; };
		6E12B2C622C55A350005E9E6 /* 10_entities.json in Resources */ = {isa = PBXBuildFile; fileRef = 6E75196422C5211100B2B157 /* 10_entities.json */; };
		6E12B2C722C55A350005E9E6 /* 50_entities.json in Resources */ = {isa = PBXBuildFile; fileRef = 6E75196522C5211100B2B157 /* 50_entities.json */; };
		6E12B2C822C55A350005E9E6 /* 100_entities.json in Resources */ = {isa = PBXBuildFile; fileRef = 6E75196622C5211100B2B157 /* 100_entities.json */; };
		6E12B2C922C55A360005E9E6 /* 10_entities.json in Resources */ = {isa = PBXBuildFile; fileRef = 6E75196422C5211100B2B157 /* 10_entities.json */; };
		6E12B2CA22C55A360005E9E6 /* 50_entities.json in Resources */ = {isa = PBXBuildFile; fileRef = 6E75196522C5211100B2B157 /* 50_entities.json */; };
		6E12B2CB22C55A360005E9E6 /* 100_entities.json in Resources */ = {isa = PBXBuildFile; fileRef = 6E75196622C5211100B2B157 /* 100_entities.json */; };
		6E12B2CC22C55A370005E9E6 /* 10_entities.json in Resources */ = {isa = PBXBuildFile; fileRef = 6E75196422C5211100B2B157 /* 10_entities.json */; };
		6E12B2CD22C55A370005E9E6 /* 50_entities.json in Resources */ = {isa = PBXBuildFile; fileRef = 6E75196522C5211100B2B157 /* 50_entities.json */; };
		6E12B2CE22C55A370005E9E6 /* 100_entities.json in Resources */ = {isa = PBXBuildFile; fileRef = 6E75196622C5211100B2B157 /* 100_entities.json */; };
		6E12B2CF22C55A370005E9E6 /* 10_entities.json in Resources */ = {isa = PBXBuildFile; fileRef = 6E75196422C5211100B2B157 /* 10_entities.json */; };
		6E12B2D022C55A370005E9E6 /* 50_entities.json in Resources */ = {isa = PBXBuildFile; fileRef = 6E75196522C5211100B2B157 /* 50_entities.json */; };
		6E12B2D122C55A370005E9E6 /* 100_entities.json in Resources */ = {isa = PBXBuildFile; fileRef = 6E75196622C5211100B2B157 /* 100_entities.json */; };
		6E12B2D222C55A380005E9E6 /* 10_entities.json in Resources */ = {isa = PBXBuildFile; fileRef = 6E75196422C5211100B2B157 /* 10_entities.json */; };
		6E12B2D322C55A380005E9E6 /* 50_entities.json in Resources */ = {isa = PBXBuildFile; fileRef = 6E75196522C5211100B2B157 /* 50_entities.json */; };
		6E12B2D422C55A380005E9E6 /* 100_entities.json in Resources */ = {isa = PBXBuildFile; fileRef = 6E75196622C5211100B2B157 /* 100_entities.json */; };
		6E12B2D522C55A380005E9E6 /* 10_entities.json in Resources */ = {isa = PBXBuildFile; fileRef = 6E75196422C5211100B2B157 /* 10_entities.json */; };
		6E12B2D622C55A380005E9E6 /* 50_entities.json in Resources */ = {isa = PBXBuildFile; fileRef = 6E75196522C5211100B2B157 /* 50_entities.json */; };
		6E12B2D722C55A380005E9E6 /* 100_entities.json in Resources */ = {isa = PBXBuildFile; fileRef = 6E75196622C5211100B2B157 /* 100_entities.json */; };
		6E14CD682423F80B00010234 /* Optimizely.framework in Frameworks */ = {isa = PBXBuildFile; fileRef = 6EBAEB6C21E3FEF800D13AA9 /* Optimizely.framework */; };
		6E14CD6E2423F85E00010234 /* EventDispatcherTests_Batch.swift in Sources */ = {isa = PBXBuildFile; fileRef = 6E75198D22C5211100B2B157 /* EventDispatcherTests_Batch.swift */; };
		6E14CD6F2423F93E00010234 /* OptimizelyError.swift in Sources */ = {isa = PBXBuildFile; fileRef = 6E75166722C520D400B2B157 /* OptimizelyError.swift */; };
		6E14CD702423F94800010234 /* OptimizelyLogLevel.swift in Sources */ = {isa = PBXBuildFile; fileRef = 6E75166822C520D400B2B157 /* OptimizelyLogLevel.swift */; };
		6E14CD712423F96800010234 /* OptimizelyClient.swift in Sources */ = {isa = PBXBuildFile; fileRef = 6E75166922C520D400B2B157 /* OptimizelyClient.swift */; };
		6E14CD722423F96B00010234 /* OptimizelyClient+ObjC.swift in Sources */ = {isa = PBXBuildFile; fileRef = 6E75166A22C520D400B2B157 /* OptimizelyClient+ObjC.swift */; };
		6E14CD732423F96F00010234 /* OptimizelyResult.swift in Sources */ = {isa = PBXBuildFile; fileRef = 6E75166B22C520D400B2B157 /* OptimizelyResult.swift */; };
		6E14CD742423F97200010234 /* OptimizelyConfig.swift in Sources */ = {isa = PBXBuildFile; fileRef = 6EA2CC232345618E001E7531 /* OptimizelyConfig.swift */; };
		6E14CD752423F97600010234 /* OptimizelyConfig+ObjC.swift in Sources */ = {isa = PBXBuildFile; fileRef = 6ECB60C9234D5D9C00016D41 /* OptimizelyConfig+ObjC.swift */; };
		6E14CD762423F97900010234 /* DefaultLogger.swift in Sources */ = {isa = PBXBuildFile; fileRef = 6E75165F22C520D400B2B157 /* DefaultLogger.swift */; };
		6E14CD772423F97E00010234 /* DefaultUserProfileService.swift in Sources */ = {isa = PBXBuildFile; fileRef = 6E75166022C520D400B2B157 /* DefaultUserProfileService.swift */; };
		6E14CD782423F97E00010234 /* DefaultEventDispatcher.swift in Sources */ = {isa = PBXBuildFile; fileRef = 6E75166122C520D400B2B157 /* DefaultEventDispatcher.swift */; };
		6E14CD792423F98D00010234 /* OPTLogger.swift in Sources */ = {isa = PBXBuildFile; fileRef = 6E75166322C520D400B2B157 /* OPTLogger.swift */; };
		6E14CD7A2423F98D00010234 /* OPTUserProfileService.swift in Sources */ = {isa = PBXBuildFile; fileRef = 6E75166422C520D400B2B157 /* OPTUserProfileService.swift */; };
		6E14CD7B2423F98D00010234 /* OPTEventDispatcher.swift in Sources */ = {isa = PBXBuildFile; fileRef = 6E75166522C520D400B2B157 /* OPTEventDispatcher.swift */; };
		6E14CD7C2423F98D00010234 /* DefaultDatafileHandler.swift in Sources */ = {isa = PBXBuildFile; fileRef = 6E75167D22C520D400B2B157 /* DefaultDatafileHandler.swift */; };
		6E14CD7D2423F98D00010234 /* DefaultBucketer.swift in Sources */ = {isa = PBXBuildFile; fileRef = 6E75167E22C520D400B2B157 /* DefaultBucketer.swift */; };
		6E14CD7E2423F98D00010234 /* DefaultNotificationCenter.swift in Sources */ = {isa = PBXBuildFile; fileRef = 6E75167F22C520D400B2B157 /* DefaultNotificationCenter.swift */; };
		6E14CD7F2423F98D00010234 /* DefaultDecisionService.swift in Sources */ = {isa = PBXBuildFile; fileRef = 6E75168022C520D400B2B157 /* DefaultDecisionService.swift */; };
		6E14CD802423F9A100010234 /* DataStoreMemory.swift in Sources */ = {isa = PBXBuildFile; fileRef = 6E75168222C520D400B2B157 /* DataStoreMemory.swift */; };
		6E14CD812423F9A100010234 /* DataStoreUserDefaults.swift in Sources */ = {isa = PBXBuildFile; fileRef = 6E75168322C520D400B2B157 /* DataStoreUserDefaults.swift */; };
		6E14CD822423F9A100010234 /* DataStoreFile.swift in Sources */ = {isa = PBXBuildFile; fileRef = 6E75168422C520D400B2B157 /* DataStoreFile.swift */; };
		6E14CD832423F9A100010234 /* DataStoreQueueStackImpl.swift in Sources */ = {isa = PBXBuildFile; fileRef = 6E75168522C520D400B2B157 /* DataStoreQueueStackImpl.swift */; };
		6E14CD842423F9A100010234 /* BatchEventBuilder.swift in Sources */ = {isa = PBXBuildFile; fileRef = 6E75168722C520D400B2B157 /* BatchEventBuilder.swift */; };
		6E14CD852423F9A100010234 /* BatchEvent.swift in Sources */ = {isa = PBXBuildFile; fileRef = 6E75168A22C520D400B2B157 /* BatchEvent.swift */; };
		6E14CD862423F9A100010234 /* EventForDispatch.swift in Sources */ = {isa = PBXBuildFile; fileRef = 6E75168B22C520D400B2B157 /* EventForDispatch.swift */; };
		6E14CD872423F9A100010234 /* Audience.swift in Sources */ = {isa = PBXBuildFile; fileRef = 6E75169822C520D400B2B157 /* Audience.swift */; };
		6E14CD882423F9A100010234 /* AttributeValue.swift in Sources */ = {isa = PBXBuildFile; fileRef = 6E75169922C520D400B2B157 /* AttributeValue.swift */; };
		6E14CD892423F9A100010234 /* ConditionLeaf.swift in Sources */ = {isa = PBXBuildFile; fileRef = 6E75169A22C520D400B2B157 /* ConditionLeaf.swift */; };
		6E14CD8A2423F9A100010234 /* ConditionHolder.swift in Sources */ = {isa = PBXBuildFile; fileRef = 6E75169B22C520D400B2B157 /* ConditionHolder.swift */; };
		6E14CD8B2423F9A100010234 /* UserAttribute.swift in Sources */ = {isa = PBXBuildFile; fileRef = 6E75169C22C520D400B2B157 /* UserAttribute.swift */; };
		6E14CD8C2423F9A700010234 /* Event.swift in Sources */ = {isa = PBXBuildFile; fileRef = 6E75168C22C520D400B2B157 /* Event.swift */; };
		6E14CD8D2423F9A700010234 /* ProjectConfig.swift in Sources */ = {isa = PBXBuildFile; fileRef = 6E75168D22C520D400B2B157 /* ProjectConfig.swift */; };
		6E14CD8E2423F9A700010234 /* FeatureVariable.swift in Sources */ = {isa = PBXBuildFile; fileRef = 6E75168E22C520D400B2B157 /* FeatureVariable.swift */; };
		6E14CD8F2423F9A700010234 /* Rollout.swift in Sources */ = {isa = PBXBuildFile; fileRef = 6E75168F22C520D400B2B157 /* Rollout.swift */; };
		6E14CD902423F9A700010234 /* Variation.swift in Sources */ = {isa = PBXBuildFile; fileRef = 6E75169022C520D400B2B157 /* Variation.swift */; };
		6E14CD912423F9A700010234 /* TrafficAllocation.swift in Sources */ = {isa = PBXBuildFile; fileRef = 6E75169122C520D400B2B157 /* TrafficAllocation.swift */; };
		6E14CD922423F9A700010234 /* Project.swift in Sources */ = {isa = PBXBuildFile; fileRef = 6E75169222C520D400B2B157 /* Project.swift */; };
		6E14CD932423F9A700010234 /* Experiment.swift in Sources */ = {isa = PBXBuildFile; fileRef = 6E75169322C520D400B2B157 /* Experiment.swift */; };
		6E14CD942423F9A700010234 /* FeatureFlag.swift in Sources */ = {isa = PBXBuildFile; fileRef = 6E75169422C520D400B2B157 /* FeatureFlag.swift */; };
		6E14CD952423F9A700010234 /* Group.swift in Sources */ = {isa = PBXBuildFile; fileRef = 6E75169522C520D400B2B157 /* Group.swift */; };
		6E14CD962423F9A700010234 /* Variable.swift in Sources */ = {isa = PBXBuildFile; fileRef = 6E75169622C520D400B2B157 /* Variable.swift */; };
		6E14CD972423F9A700010234 /* Attribute.swift in Sources */ = {isa = PBXBuildFile; fileRef = 6E75169D22C520D400B2B157 /* Attribute.swift */; };
		6E14CD982423F9C300010234 /* BackgroundingCallbacks.swift in Sources */ = {isa = PBXBuildFile; fileRef = 6E75169F22C520D400B2B157 /* BackgroundingCallbacks.swift */; };
		6E14CD992423F9C300010234 /* OPTNotificationCenter.swift in Sources */ = {isa = PBXBuildFile; fileRef = 6E7516A022C520D400B2B157 /* OPTNotificationCenter.swift */; };
		6E14CD9A2423F9C300010234 /* DataStoreQueueStack.swift in Sources */ = {isa = PBXBuildFile; fileRef = 6E7516A122C520D400B2B157 /* DataStoreQueueStack.swift */; };
		6E14CD9B2423F9C300010234 /* OPTDataStore.swift in Sources */ = {isa = PBXBuildFile; fileRef = 6E7516A222C520D400B2B157 /* OPTDataStore.swift */; };
		6E14CD9C2423F9C300010234 /* OPTDecisionService.swift in Sources */ = {isa = PBXBuildFile; fileRef = 6E7516A322C520D400B2B157 /* OPTDecisionService.swift */; };
		6E14CD9D2423F9C300010234 /* OPTDatafileHandler.swift in Sources */ = {isa = PBXBuildFile; fileRef = 6E7516A422C520D400B2B157 /* OPTDatafileHandler.swift */; };
		6E14CD9E2423F9C300010234 /* OPTBucketer.swift in Sources */ = {isa = PBXBuildFile; fileRef = 6E7516A522C520D400B2B157 /* OPTBucketer.swift */; };
		6E14CD9F2423F9C300010234 /* ArrayEventForDispatch+Extension.swift in Sources */ = {isa = PBXBuildFile; fileRef = 6E75167522C520D400B2B157 /* ArrayEventForDispatch+Extension.swift */; };
		6E14CDA02423F9C300010234 /* OptimizelyClient+Extension.swift in Sources */ = {isa = PBXBuildFile; fileRef = 6E75167622C520D400B2B157 /* OptimizelyClient+Extension.swift */; };
		6E14CDA12423F9C300010234 /* DataStoreQueueStackImpl+Extension.swift in Sources */ = {isa = PBXBuildFile; fileRef = 6E75167722C520D400B2B157 /* DataStoreQueueStackImpl+Extension.swift */; };
		6E14CDA22423F9C300010234 /* Array+Extension.swift in Sources */ = {isa = PBXBuildFile; fileRef = 6E75167822C520D400B2B157 /* Array+Extension.swift */; };
		6E14CDA32423F9C300010234 /* Constants.swift in Sources */ = {isa = PBXBuildFile; fileRef = 6E75166D22C520D400B2B157 /* Constants.swift */; };
		6E14CDA42423F9C300010234 /* Notifications.swift in Sources */ = {isa = PBXBuildFile; fileRef = 6E34A6162319EBB700BAE302 /* Notifications.swift */; };
		6E14CDA52423F9C300010234 /* MurmurHash3.swift in Sources */ = {isa = PBXBuildFile; fileRef = 6E75166E22C520D400B2B157 /* MurmurHash3.swift */; };
		6E14CDA62423F9C300010234 /* HandlerRegistryService.swift in Sources */ = {isa = PBXBuildFile; fileRef = 6E75166F22C520D400B2B157 /* HandlerRegistryService.swift */; };
		6E14CDA72423F9C300010234 /* LogMessage.swift in Sources */ = {isa = PBXBuildFile; fileRef = 6E75167022C520D400B2B157 /* LogMessage.swift */; };
		6E14CDA82423F9C300010234 /* AtomicProperty.swift in Sources */ = {isa = PBXBuildFile; fileRef = 6E75167122C520D400B2B157 /* AtomicProperty.swift */; };
		6E14CDA92423F9C300010234 /* Utils.swift in Sources */ = {isa = PBXBuildFile; fileRef = 6E75167222C520D400B2B157 /* Utils.swift */; };
		6E14CDAA2423F9C300010234 /* SDKVersion.swift in Sources */ = {isa = PBXBuildFile; fileRef = 6E75167322C520D400B2B157 /* SDKVersion.swift */; };
		6E14CDAB2423F9EB00010234 /* MockUrlSession.swift in Sources */ = {isa = PBXBuildFile; fileRef = 6E7519B722C5211100B2B157 /* MockUrlSession.swift */; };
		6E14CDAC2423F9EB00010234 /* OTUtils.swift in Sources */ = {isa = PBXBuildFile; fileRef = 6E7519B822C5211100B2B157 /* OTUtils.swift */; };
		6E14CDAD2423F9FC00010234 /* 10_entities.json in Resources */ = {isa = PBXBuildFile; fileRef = 6E75196422C5211100B2B157 /* 10_entities.json */; };
		6E14CDAE2423F9FC00010234 /* 50_entities.json in Resources */ = {isa = PBXBuildFile; fileRef = 6E75196522C5211100B2B157 /* 50_entities.json */; };
		6E14CDAF2423F9FC00010234 /* 100_entities.json in Resources */ = {isa = PBXBuildFile; fileRef = 6E75196622C5211100B2B157 /* 100_entities.json */; };
		6E14CDB02423FA0800010234 /* optimizely_6372300739_v4.json in Resources */ = {isa = PBXBuildFile; fileRef = 6E75196222C5211100B2B157 /* optimizely_6372300739_v4.json */; };
		6E14CDB12423FA0800010234 /* feature_rollout_toggle_on.json in Resources */ = {isa = PBXBuildFile; fileRef = 6E75196722C5211100B2B157 /* feature_rollout_toggle_on.json */; };
		6E14CDB22423FA0800010234 /* feature_rollout_toggle_off.json in Resources */ = {isa = PBXBuildFile; fileRef = 6E75196822C5211100B2B157 /* feature_rollout_toggle_off.json */; };
		6E14CDB32423FA0800010234 /* feature_experiments.json in Resources */ = {isa = PBXBuildFile; fileRef = 6E75196922C5211100B2B157 /* feature_experiments.json */; };
		6E14CDB42423FA0800010234 /* forced_variation.json in Resources */ = {isa = PBXBuildFile; fileRef = 6E75196A22C5211100B2B157 /* forced_variation.json */; };
		6E14CDB52423FA0800010234 /* unsupported_datafile.json in Resources */ = {isa = PBXBuildFile; fileRef = 6E75196B22C5211100B2B157 /* unsupported_datafile.json */; };
		6E14CDB62423FA0800010234 /* rollout_bucketing.json in Resources */ = {isa = PBXBuildFile; fileRef = 6E75196C22C5211100B2B157 /* rollout_bucketing.json */; };
		6E14CDB72423FA0800010234 /* feature_management_experiment_bucketing.json in Resources */ = {isa = PBXBuildFile; fileRef = 6E75196D22C5211100B2B157 /* feature_management_experiment_bucketing.json */; };
		6E14CDB82423FA0800010234 /* bucketing_id.json in Resources */ = {isa = PBXBuildFile; fileRef = 6E75196E22C5211100B2B157 /* bucketing_id.json */; };
		6E14CDB92423FA0800010234 /* feature_variables.json in Resources */ = {isa = PBXBuildFile; fileRef = 6E75196F22C5211100B2B157 /* feature_variables.json */; };
		6E14CDBA2423FA0800010234 /* api_datafile.json in Resources */ = {isa = PBXBuildFile; fileRef = 6E75197022C5211100B2B157 /* api_datafile.json */; };
		6E14CDBB2423FA0800010234 /* feature_flag.json in Resources */ = {isa = PBXBuildFile; fileRef = 6E75197122C5211100B2B157 /* feature_flag.json */; };
		6E14CDBC2423FA0800010234 /* grouped_experiments.json in Resources */ = {isa = PBXBuildFile; fileRef = 6E75197222C5211100B2B157 /* grouped_experiments.json */; };
		6E14CDBD2423FA0800010234 /* feature_rollouts.json in Resources */ = {isa = PBXBuildFile; fileRef = 6E75197322C5211100B2B157 /* feature_rollouts.json */; };
		6E14CDBE2423FA0800010234 /* audience_targeting.json in Resources */ = {isa = PBXBuildFile; fileRef = 6E75197422C5211100B2B157 /* audience_targeting.json */; };
		6E14CDBF2423FA0800010234 /* typed_audience_datafile.json in Resources */ = {isa = PBXBuildFile; fileRef = 6E75197522C5211100B2B157 /* typed_audience_datafile.json */; };
		6E14CDC02423FA0800010234 /* feature_exp.json in Resources */ = {isa = PBXBuildFile; fileRef = 6E75197622C5211100B2B157 /* feature_exp.json */; };
		6E14CDC12423FA0800010234 /* empty_datafile.json in Resources */ = {isa = PBXBuildFile; fileRef = 6E75197722C5211100B2B157 /* empty_datafile.json */; };
		6E14CDC22423FA0800010234 /* empty_datafile_new_project_id.json in Resources */ = {isa = PBXBuildFile; fileRef = 6E34A623231ED04900BAE302 /* empty_datafile_new_project_id.json */; };
		6E14CDC32423FA0800010234 /* empty_datafile_new_revision.json in Resources */ = {isa = PBXBuildFile; fileRef = 6E34A624231ED04900BAE302 /* empty_datafile_new_revision.json */; };
		6E14CDC42423FA0800010234 /* empty_datafile_new_account_id.json in Resources */ = {isa = PBXBuildFile; fileRef = 6E34A63D231ED28600BAE302 /* empty_datafile_new_account_id.json */; };
		6E14CDC52423FA0800010234 /* bucketer_test.json in Resources */ = {isa = PBXBuildFile; fileRef = 6E75197822C5211100B2B157 /* bucketer_test.json */; };
		6E14CDC62423FA0800010234 /* bucketer_test2.json in Resources */ = {isa = PBXBuildFile; fileRef = 6E75197922C5211100B2B157 /* bucketer_test2.json */; };
		6E14CDC72423FA0800010234 /* ab_experiments.json in Resources */ = {isa = PBXBuildFile; fileRef = 6E75197A22C5211100B2B157 /* ab_experiments.json */; };
		6E14CDC82423FA0800010234 /* bot_filtering_enabled.json in Resources */ = {isa = PBXBuildFile; fileRef = 6E75197B22C5211100B2B157 /* bot_filtering_enabled.json */; };
		6E14CDC92423FA0800010234 /* simple_datafile.json in Resources */ = {isa = PBXBuildFile; fileRef = 6E75197C22C5211100B2B157 /* simple_datafile.json */; };
<<<<<<< HEAD
		6E14CDCA2423FA0800010234 /* UnsupportedVersionDatafile.json in Resources */ = {isa = PBXBuildFile; fileRef = 6E75197D22C5211100B2B157 /* UnsupportedVersionDatafile.json */; };
=======
		6E2D34B9250AD14000A0CDFE /* OptimizelyClientTests_Decide.swift in Sources */ = {isa = PBXBuildFile; fileRef = 6E2D34B8250AD14000A0CDFE /* OptimizelyClientTests_Decide.swift */; };
		6E14CDCA2423FA0800010234 /* unsupported_version.json in Resources */ = {isa = PBXBuildFile; fileRef = 6E75197D22C5211100B2B157 /* unsupported_version.json */; };
>>>>>>> 94bfc8d3
		6E34A6172319EBB800BAE302 /* Notifications.swift in Sources */ = {isa = PBXBuildFile; fileRef = 6E34A6162319EBB700BAE302 /* Notifications.swift */; };
		6E34A6182319EBB800BAE302 /* Notifications.swift in Sources */ = {isa = PBXBuildFile; fileRef = 6E34A6162319EBB700BAE302 /* Notifications.swift */; };
		6E34A6192319EBB800BAE302 /* Notifications.swift in Sources */ = {isa = PBXBuildFile; fileRef = 6E34A6162319EBB700BAE302 /* Notifications.swift */; };
		6E34A61A2319EBB800BAE302 /* Notifications.swift in Sources */ = {isa = PBXBuildFile; fileRef = 6E34A6162319EBB700BAE302 /* Notifications.swift */; };
		6E34A61B2319EBB800BAE302 /* Notifications.swift in Sources */ = {isa = PBXBuildFile; fileRef = 6E34A6162319EBB700BAE302 /* Notifications.swift */; };
		6E34A61C2319EBB800BAE302 /* Notifications.swift in Sources */ = {isa = PBXBuildFile; fileRef = 6E34A6162319EBB700BAE302 /* Notifications.swift */; };
		6E34A61D2319EBB800BAE302 /* Notifications.swift in Sources */ = {isa = PBXBuildFile; fileRef = 6E34A6162319EBB700BAE302 /* Notifications.swift */; };
		6E34A61E2319EBB800BAE302 /* Notifications.swift in Sources */ = {isa = PBXBuildFile; fileRef = 6E34A6162319EBB700BAE302 /* Notifications.swift */; };
		6E34A61F2319EBB800BAE302 /* Notifications.swift in Sources */ = {isa = PBXBuildFile; fileRef = 6E34A6162319EBB700BAE302 /* Notifications.swift */; };
		6E34A6202319EBB800BAE302 /* Notifications.swift in Sources */ = {isa = PBXBuildFile; fileRef = 6E34A6162319EBB700BAE302 /* Notifications.swift */; };
		6E34A6212319EBB800BAE302 /* Notifications.swift in Sources */ = {isa = PBXBuildFile; fileRef = 6E34A6162319EBB700BAE302 /* Notifications.swift */; };
		6E34A6222319EBB800BAE302 /* Notifications.swift in Sources */ = {isa = PBXBuildFile; fileRef = 6E34A6162319EBB700BAE302 /* Notifications.swift */; };
		6E34A627231ED04900BAE302 /* empty_datafile_new_project_id.json in Resources */ = {isa = PBXBuildFile; fileRef = 6E34A623231ED04900BAE302 /* empty_datafile_new_project_id.json */; };
		6E34A628231ED04900BAE302 /* empty_datafile_new_project_id.json in Resources */ = {isa = PBXBuildFile; fileRef = 6E34A623231ED04900BAE302 /* empty_datafile_new_project_id.json */; };
		6E34A629231ED04900BAE302 /* empty_datafile_new_project_id.json in Resources */ = {isa = PBXBuildFile; fileRef = 6E34A623231ED04900BAE302 /* empty_datafile_new_project_id.json */; };
		6E34A62A231ED04900BAE302 /* empty_datafile_new_project_id.json in Resources */ = {isa = PBXBuildFile; fileRef = 6E34A623231ED04900BAE302 /* empty_datafile_new_project_id.json */; };
		6E34A62B231ED04900BAE302 /* empty_datafile_new_project_id.json in Resources */ = {isa = PBXBuildFile; fileRef = 6E34A623231ED04900BAE302 /* empty_datafile_new_project_id.json */; };
		6E34A62C231ED04900BAE302 /* empty_datafile_new_project_id.json in Resources */ = {isa = PBXBuildFile; fileRef = 6E34A623231ED04900BAE302 /* empty_datafile_new_project_id.json */; };
		6E34A62D231ED04900BAE302 /* empty_datafile_new_project_id.json in Resources */ = {isa = PBXBuildFile; fileRef = 6E34A623231ED04900BAE302 /* empty_datafile_new_project_id.json */; };
		6E34A62E231ED04900BAE302 /* empty_datafile_new_project_id.json in Resources */ = {isa = PBXBuildFile; fileRef = 6E34A623231ED04900BAE302 /* empty_datafile_new_project_id.json */; };
		6E34A62F231ED04900BAE302 /* empty_datafile_new_project_id.json in Resources */ = {isa = PBXBuildFile; fileRef = 6E34A623231ED04900BAE302 /* empty_datafile_new_project_id.json */; };
		6E34A630231ED04900BAE302 /* empty_datafile_new_project_id.json in Resources */ = {isa = PBXBuildFile; fileRef = 6E34A623231ED04900BAE302 /* empty_datafile_new_project_id.json */; };
		6E34A633231ED04900BAE302 /* empty_datafile_new_revision.json in Resources */ = {isa = PBXBuildFile; fileRef = 6E34A624231ED04900BAE302 /* empty_datafile_new_revision.json */; };
		6E34A634231ED04900BAE302 /* empty_datafile_new_revision.json in Resources */ = {isa = PBXBuildFile; fileRef = 6E34A624231ED04900BAE302 /* empty_datafile_new_revision.json */; };
		6E34A635231ED04900BAE302 /* empty_datafile_new_revision.json in Resources */ = {isa = PBXBuildFile; fileRef = 6E34A624231ED04900BAE302 /* empty_datafile_new_revision.json */; };
		6E34A636231ED04900BAE302 /* empty_datafile_new_revision.json in Resources */ = {isa = PBXBuildFile; fileRef = 6E34A624231ED04900BAE302 /* empty_datafile_new_revision.json */; };
		6E34A637231ED04900BAE302 /* empty_datafile_new_revision.json in Resources */ = {isa = PBXBuildFile; fileRef = 6E34A624231ED04900BAE302 /* empty_datafile_new_revision.json */; };
		6E34A638231ED04900BAE302 /* empty_datafile_new_revision.json in Resources */ = {isa = PBXBuildFile; fileRef = 6E34A624231ED04900BAE302 /* empty_datafile_new_revision.json */; };
		6E34A639231ED04900BAE302 /* empty_datafile_new_revision.json in Resources */ = {isa = PBXBuildFile; fileRef = 6E34A624231ED04900BAE302 /* empty_datafile_new_revision.json */; };
		6E34A63A231ED04900BAE302 /* empty_datafile_new_revision.json in Resources */ = {isa = PBXBuildFile; fileRef = 6E34A624231ED04900BAE302 /* empty_datafile_new_revision.json */; };
		6E34A63B231ED04900BAE302 /* empty_datafile_new_revision.json in Resources */ = {isa = PBXBuildFile; fileRef = 6E34A624231ED04900BAE302 /* empty_datafile_new_revision.json */; };
		6E34A63C231ED04900BAE302 /* empty_datafile_new_revision.json in Resources */ = {isa = PBXBuildFile; fileRef = 6E34A624231ED04900BAE302 /* empty_datafile_new_revision.json */; };
		6E34A640231ED28600BAE302 /* empty_datafile_new_account_id.json in Resources */ = {isa = PBXBuildFile; fileRef = 6E34A63D231ED28600BAE302 /* empty_datafile_new_account_id.json */; };
		6E34A641231ED28600BAE302 /* empty_datafile_new_account_id.json in Resources */ = {isa = PBXBuildFile; fileRef = 6E34A63D231ED28600BAE302 /* empty_datafile_new_account_id.json */; };
		6E34A642231ED28600BAE302 /* empty_datafile_new_account_id.json in Resources */ = {isa = PBXBuildFile; fileRef = 6E34A63D231ED28600BAE302 /* empty_datafile_new_account_id.json */; };
		6E34A643231ED28600BAE302 /* empty_datafile_new_account_id.json in Resources */ = {isa = PBXBuildFile; fileRef = 6E34A63D231ED28600BAE302 /* empty_datafile_new_account_id.json */; };
		6E34A644231ED28600BAE302 /* empty_datafile_new_account_id.json in Resources */ = {isa = PBXBuildFile; fileRef = 6E34A63D231ED28600BAE302 /* empty_datafile_new_account_id.json */; };
		6E34A645231ED28600BAE302 /* empty_datafile_new_account_id.json in Resources */ = {isa = PBXBuildFile; fileRef = 6E34A63D231ED28600BAE302 /* empty_datafile_new_account_id.json */; };
		6E34A646231ED28600BAE302 /* empty_datafile_new_account_id.json in Resources */ = {isa = PBXBuildFile; fileRef = 6E34A63D231ED28600BAE302 /* empty_datafile_new_account_id.json */; };
		6E34A647231ED28600BAE302 /* empty_datafile_new_account_id.json in Resources */ = {isa = PBXBuildFile; fileRef = 6E34A63D231ED28600BAE302 /* empty_datafile_new_account_id.json */; };
		6E34A648231ED28600BAE302 /* empty_datafile_new_account_id.json in Resources */ = {isa = PBXBuildFile; fileRef = 6E34A63D231ED28600BAE302 /* empty_datafile_new_account_id.json */; };
		6E34A649231ED28600BAE302 /* empty_datafile_new_account_id.json in Resources */ = {isa = PBXBuildFile; fileRef = 6E34A63D231ED28600BAE302 /* empty_datafile_new_account_id.json */; };
		6E5AB69323F6130D007A82B1 /* OptimizelyClientTests_Init_Sync.swift in Sources */ = {isa = PBXBuildFile; fileRef = 6E5AB69123F6130C007A82B1 /* OptimizelyClientTests_Init_Sync.swift */; };
		6E5AB69423F6130D007A82B1 /* OptimizelyClientTests_Init_Async.swift in Sources */ = {isa = PBXBuildFile; fileRef = 6E5AB69223F6130D007A82B1 /* OptimizelyClientTests_Init_Async.swift */; };
		6E614DD621E3F38A005982A1 /* Optimizely.framework in Frameworks */ = {isa = PBXBuildFile; fileRef = 6E614DCD21E3F389005982A1 /* Optimizely.framework */; };
		6E636B912236C91F00AF3CEF /* Optimizely.framework in Frameworks */ = {isa = PBXBuildFile; fileRef = 6EBAEB6C21E3FEF800D13AA9 /* Optimizely.framework */; };
		6E636BA02236C96700AF3CEF /* Optimizely.framework in Frameworks */ = {isa = PBXBuildFile; fileRef = 6EBAEB6C21E3FEF800D13AA9 /* Optimizely.framework */; };
		6E6BE00B237F547200FE8274 /* optimizely_config_datafile.json in Resources */ = {isa = PBXBuildFile; fileRef = 6E6BE009237F547200FE8274 /* optimizely_config_datafile.json */; };
		6E6BE00C237F547200FE8274 /* optimizely_config_expected.json in Resources */ = {isa = PBXBuildFile; fileRef = 6E6BE00A237F547200FE8274 /* optimizely_config_expected.json */; };
		6E7516A622C520D400B2B157 /* DefaultLogger.swift in Sources */ = {isa = PBXBuildFile; fileRef = 6E75165F22C520D400B2B157 /* DefaultLogger.swift */; };
		6E7516A722C520D400B2B157 /* DefaultLogger.swift in Sources */ = {isa = PBXBuildFile; fileRef = 6E75165F22C520D400B2B157 /* DefaultLogger.swift */; };
		6E7516A822C520D400B2B157 /* DefaultLogger.swift in Sources */ = {isa = PBXBuildFile; fileRef = 6E75165F22C520D400B2B157 /* DefaultLogger.swift */; };
		6E7516A922C520D400B2B157 /* DefaultLogger.swift in Sources */ = {isa = PBXBuildFile; fileRef = 6E75165F22C520D400B2B157 /* DefaultLogger.swift */; };
		6E7516AA22C520D400B2B157 /* DefaultLogger.swift in Sources */ = {isa = PBXBuildFile; fileRef = 6E75165F22C520D400B2B157 /* DefaultLogger.swift */; };
		6E7516AB22C520D400B2B157 /* DefaultLogger.swift in Sources */ = {isa = PBXBuildFile; fileRef = 6E75165F22C520D400B2B157 /* DefaultLogger.swift */; };
		6E7516AC22C520D400B2B157 /* DefaultLogger.swift in Sources */ = {isa = PBXBuildFile; fileRef = 6E75165F22C520D400B2B157 /* DefaultLogger.swift */; };
		6E7516AD22C520D400B2B157 /* DefaultLogger.swift in Sources */ = {isa = PBXBuildFile; fileRef = 6E75165F22C520D400B2B157 /* DefaultLogger.swift */; };
		6E7516AE22C520D400B2B157 /* DefaultLogger.swift in Sources */ = {isa = PBXBuildFile; fileRef = 6E75165F22C520D400B2B157 /* DefaultLogger.swift */; };
		6E7516AF22C520D400B2B157 /* DefaultLogger.swift in Sources */ = {isa = PBXBuildFile; fileRef = 6E75165F22C520D400B2B157 /* DefaultLogger.swift */; };
		6E7516B022C520D400B2B157 /* DefaultLogger.swift in Sources */ = {isa = PBXBuildFile; fileRef = 6E75165F22C520D400B2B157 /* DefaultLogger.swift */; };
		6E7516B122C520D400B2B157 /* DefaultLogger.swift in Sources */ = {isa = PBXBuildFile; fileRef = 6E75165F22C520D400B2B157 /* DefaultLogger.swift */; };
		6E7516B222C520D400B2B157 /* DefaultUserProfileService.swift in Sources */ = {isa = PBXBuildFile; fileRef = 6E75166022C520D400B2B157 /* DefaultUserProfileService.swift */; };
		6E7516B322C520D400B2B157 /* DefaultUserProfileService.swift in Sources */ = {isa = PBXBuildFile; fileRef = 6E75166022C520D400B2B157 /* DefaultUserProfileService.swift */; };
		6E7516B422C520D400B2B157 /* DefaultUserProfileService.swift in Sources */ = {isa = PBXBuildFile; fileRef = 6E75166022C520D400B2B157 /* DefaultUserProfileService.swift */; };
		6E7516B522C520D400B2B157 /* DefaultUserProfileService.swift in Sources */ = {isa = PBXBuildFile; fileRef = 6E75166022C520D400B2B157 /* DefaultUserProfileService.swift */; };
		6E7516B622C520D400B2B157 /* DefaultUserProfileService.swift in Sources */ = {isa = PBXBuildFile; fileRef = 6E75166022C520D400B2B157 /* DefaultUserProfileService.swift */; };
		6E7516B722C520D400B2B157 /* DefaultUserProfileService.swift in Sources */ = {isa = PBXBuildFile; fileRef = 6E75166022C520D400B2B157 /* DefaultUserProfileService.swift */; };
		6E7516B822C520D400B2B157 /* DefaultUserProfileService.swift in Sources */ = {isa = PBXBuildFile; fileRef = 6E75166022C520D400B2B157 /* DefaultUserProfileService.swift */; };
		6E7516B922C520D400B2B157 /* DefaultUserProfileService.swift in Sources */ = {isa = PBXBuildFile; fileRef = 6E75166022C520D400B2B157 /* DefaultUserProfileService.swift */; };
		6E7516BA22C520D400B2B157 /* DefaultUserProfileService.swift in Sources */ = {isa = PBXBuildFile; fileRef = 6E75166022C520D400B2B157 /* DefaultUserProfileService.swift */; };
		6E7516BB22C520D400B2B157 /* DefaultUserProfileService.swift in Sources */ = {isa = PBXBuildFile; fileRef = 6E75166022C520D400B2B157 /* DefaultUserProfileService.swift */; };
		6E7516BC22C520D400B2B157 /* DefaultUserProfileService.swift in Sources */ = {isa = PBXBuildFile; fileRef = 6E75166022C520D400B2B157 /* DefaultUserProfileService.swift */; };
		6E7516BD22C520D400B2B157 /* DefaultUserProfileService.swift in Sources */ = {isa = PBXBuildFile; fileRef = 6E75166022C520D400B2B157 /* DefaultUserProfileService.swift */; };
		6E7516BE22C520D400B2B157 /* DefaultEventDispatcher.swift in Sources */ = {isa = PBXBuildFile; fileRef = 6E75166122C520D400B2B157 /* DefaultEventDispatcher.swift */; };
		6E7516BF22C520D400B2B157 /* DefaultEventDispatcher.swift in Sources */ = {isa = PBXBuildFile; fileRef = 6E75166122C520D400B2B157 /* DefaultEventDispatcher.swift */; };
		6E7516C022C520D400B2B157 /* DefaultEventDispatcher.swift in Sources */ = {isa = PBXBuildFile; fileRef = 6E75166122C520D400B2B157 /* DefaultEventDispatcher.swift */; };
		6E7516C122C520D400B2B157 /* DefaultEventDispatcher.swift in Sources */ = {isa = PBXBuildFile; fileRef = 6E75166122C520D400B2B157 /* DefaultEventDispatcher.swift */; };
		6E7516C222C520D400B2B157 /* DefaultEventDispatcher.swift in Sources */ = {isa = PBXBuildFile; fileRef = 6E75166122C520D400B2B157 /* DefaultEventDispatcher.swift */; };
		6E7516C322C520D400B2B157 /* DefaultEventDispatcher.swift in Sources */ = {isa = PBXBuildFile; fileRef = 6E75166122C520D400B2B157 /* DefaultEventDispatcher.swift */; };
		6E7516C422C520D400B2B157 /* DefaultEventDispatcher.swift in Sources */ = {isa = PBXBuildFile; fileRef = 6E75166122C520D400B2B157 /* DefaultEventDispatcher.swift */; };
		6E7516C522C520D400B2B157 /* DefaultEventDispatcher.swift in Sources */ = {isa = PBXBuildFile; fileRef = 6E75166122C520D400B2B157 /* DefaultEventDispatcher.swift */; };
		6E7516C622C520D400B2B157 /* DefaultEventDispatcher.swift in Sources */ = {isa = PBXBuildFile; fileRef = 6E75166122C520D400B2B157 /* DefaultEventDispatcher.swift */; };
		6E7516C722C520D400B2B157 /* DefaultEventDispatcher.swift in Sources */ = {isa = PBXBuildFile; fileRef = 6E75166122C520D400B2B157 /* DefaultEventDispatcher.swift */; };
		6E7516C822C520D400B2B157 /* DefaultEventDispatcher.swift in Sources */ = {isa = PBXBuildFile; fileRef = 6E75166122C520D400B2B157 /* DefaultEventDispatcher.swift */; };
		6E7516C922C520D400B2B157 /* DefaultEventDispatcher.swift in Sources */ = {isa = PBXBuildFile; fileRef = 6E75166122C520D400B2B157 /* DefaultEventDispatcher.swift */; };
		6E7516CA22C520D400B2B157 /* OPTLogger.swift in Sources */ = {isa = PBXBuildFile; fileRef = 6E75166322C520D400B2B157 /* OPTLogger.swift */; };
		6E7516CB22C520D400B2B157 /* OPTLogger.swift in Sources */ = {isa = PBXBuildFile; fileRef = 6E75166322C520D400B2B157 /* OPTLogger.swift */; };
		6E7516CC22C520D400B2B157 /* OPTLogger.swift in Sources */ = {isa = PBXBuildFile; fileRef = 6E75166322C520D400B2B157 /* OPTLogger.swift */; };
		6E7516CD22C520D400B2B157 /* OPTLogger.swift in Sources */ = {isa = PBXBuildFile; fileRef = 6E75166322C520D400B2B157 /* OPTLogger.swift */; };
		6E7516CE22C520D400B2B157 /* OPTLogger.swift in Sources */ = {isa = PBXBuildFile; fileRef = 6E75166322C520D400B2B157 /* OPTLogger.swift */; };
		6E7516CF22C520D400B2B157 /* OPTLogger.swift in Sources */ = {isa = PBXBuildFile; fileRef = 6E75166322C520D400B2B157 /* OPTLogger.swift */; };
		6E7516D022C520D400B2B157 /* OPTLogger.swift in Sources */ = {isa = PBXBuildFile; fileRef = 6E75166322C520D400B2B157 /* OPTLogger.swift */; };
		6E7516D122C520D400B2B157 /* OPTLogger.swift in Sources */ = {isa = PBXBuildFile; fileRef = 6E75166322C520D400B2B157 /* OPTLogger.swift */; };
		6E7516D222C520D400B2B157 /* OPTLogger.swift in Sources */ = {isa = PBXBuildFile; fileRef = 6E75166322C520D400B2B157 /* OPTLogger.swift */; };
		6E7516D322C520D400B2B157 /* OPTLogger.swift in Sources */ = {isa = PBXBuildFile; fileRef = 6E75166322C520D400B2B157 /* OPTLogger.swift */; };
		6E7516D422C520D400B2B157 /* OPTLogger.swift in Sources */ = {isa = PBXBuildFile; fileRef = 6E75166322C520D400B2B157 /* OPTLogger.swift */; };
		6E7516D522C520D400B2B157 /* OPTLogger.swift in Sources */ = {isa = PBXBuildFile; fileRef = 6E75166322C520D400B2B157 /* OPTLogger.swift */; };
		6E7516D622C520D400B2B157 /* OPTUserProfileService.swift in Sources */ = {isa = PBXBuildFile; fileRef = 6E75166422C520D400B2B157 /* OPTUserProfileService.swift */; };
		6E7516D722C520D400B2B157 /* OPTUserProfileService.swift in Sources */ = {isa = PBXBuildFile; fileRef = 6E75166422C520D400B2B157 /* OPTUserProfileService.swift */; };
		6E7516D822C520D400B2B157 /* OPTUserProfileService.swift in Sources */ = {isa = PBXBuildFile; fileRef = 6E75166422C520D400B2B157 /* OPTUserProfileService.swift */; };
		6E7516D922C520D400B2B157 /* OPTUserProfileService.swift in Sources */ = {isa = PBXBuildFile; fileRef = 6E75166422C520D400B2B157 /* OPTUserProfileService.swift */; };
		6E7516DA22C520D400B2B157 /* OPTUserProfileService.swift in Sources */ = {isa = PBXBuildFile; fileRef = 6E75166422C520D400B2B157 /* OPTUserProfileService.swift */; };
		6E7516DB22C520D400B2B157 /* OPTUserProfileService.swift in Sources */ = {isa = PBXBuildFile; fileRef = 6E75166422C520D400B2B157 /* OPTUserProfileService.swift */; };
		6E7516DC22C520D400B2B157 /* OPTUserProfileService.swift in Sources */ = {isa = PBXBuildFile; fileRef = 6E75166422C520D400B2B157 /* OPTUserProfileService.swift */; };
		6E7516DD22C520D400B2B157 /* OPTUserProfileService.swift in Sources */ = {isa = PBXBuildFile; fileRef = 6E75166422C520D400B2B157 /* OPTUserProfileService.swift */; };
		6E7516DE22C520D400B2B157 /* OPTUserProfileService.swift in Sources */ = {isa = PBXBuildFile; fileRef = 6E75166422C520D400B2B157 /* OPTUserProfileService.swift */; };
		6E7516DF22C520D400B2B157 /* OPTUserProfileService.swift in Sources */ = {isa = PBXBuildFile; fileRef = 6E75166422C520D400B2B157 /* OPTUserProfileService.swift */; };
		6E7516E022C520D400B2B157 /* OPTUserProfileService.swift in Sources */ = {isa = PBXBuildFile; fileRef = 6E75166422C520D400B2B157 /* OPTUserProfileService.swift */; };
		6E7516E122C520D400B2B157 /* OPTUserProfileService.swift in Sources */ = {isa = PBXBuildFile; fileRef = 6E75166422C520D400B2B157 /* OPTUserProfileService.swift */; };
		6E7516E222C520D400B2B157 /* OPTEventDispatcher.swift in Sources */ = {isa = PBXBuildFile; fileRef = 6E75166522C520D400B2B157 /* OPTEventDispatcher.swift */; };
		6E7516E322C520D400B2B157 /* OPTEventDispatcher.swift in Sources */ = {isa = PBXBuildFile; fileRef = 6E75166522C520D400B2B157 /* OPTEventDispatcher.swift */; };
		6E7516E422C520D400B2B157 /* OPTEventDispatcher.swift in Sources */ = {isa = PBXBuildFile; fileRef = 6E75166522C520D400B2B157 /* OPTEventDispatcher.swift */; };
		6E7516E522C520D400B2B157 /* OPTEventDispatcher.swift in Sources */ = {isa = PBXBuildFile; fileRef = 6E75166522C520D400B2B157 /* OPTEventDispatcher.swift */; };
		6E7516E622C520D400B2B157 /* OPTEventDispatcher.swift in Sources */ = {isa = PBXBuildFile; fileRef = 6E75166522C520D400B2B157 /* OPTEventDispatcher.swift */; };
		6E7516E722C520D400B2B157 /* OPTEventDispatcher.swift in Sources */ = {isa = PBXBuildFile; fileRef = 6E75166522C520D400B2B157 /* OPTEventDispatcher.swift */; };
		6E7516E822C520D400B2B157 /* OPTEventDispatcher.swift in Sources */ = {isa = PBXBuildFile; fileRef = 6E75166522C520D400B2B157 /* OPTEventDispatcher.swift */; };
		6E7516E922C520D400B2B157 /* OPTEventDispatcher.swift in Sources */ = {isa = PBXBuildFile; fileRef = 6E75166522C520D400B2B157 /* OPTEventDispatcher.swift */; };
		6E7516EA22C520D400B2B157 /* OPTEventDispatcher.swift in Sources */ = {isa = PBXBuildFile; fileRef = 6E75166522C520D400B2B157 /* OPTEventDispatcher.swift */; };
		6E7516EB22C520D400B2B157 /* OPTEventDispatcher.swift in Sources */ = {isa = PBXBuildFile; fileRef = 6E75166522C520D400B2B157 /* OPTEventDispatcher.swift */; };
		6E7516EC22C520D400B2B157 /* OPTEventDispatcher.swift in Sources */ = {isa = PBXBuildFile; fileRef = 6E75166522C520D400B2B157 /* OPTEventDispatcher.swift */; };
		6E7516ED22C520D400B2B157 /* OPTEventDispatcher.swift in Sources */ = {isa = PBXBuildFile; fileRef = 6E75166522C520D400B2B157 /* OPTEventDispatcher.swift */; };
		6E7516EE22C520D400B2B157 /* OptimizelyError.swift in Sources */ = {isa = PBXBuildFile; fileRef = 6E75166722C520D400B2B157 /* OptimizelyError.swift */; };
		6E7516EF22C520D400B2B157 /* OptimizelyError.swift in Sources */ = {isa = PBXBuildFile; fileRef = 6E75166722C520D400B2B157 /* OptimizelyError.swift */; };
		6E7516F022C520D400B2B157 /* OptimizelyError.swift in Sources */ = {isa = PBXBuildFile; fileRef = 6E75166722C520D400B2B157 /* OptimizelyError.swift */; };
		6E7516F122C520D400B2B157 /* OptimizelyError.swift in Sources */ = {isa = PBXBuildFile; fileRef = 6E75166722C520D400B2B157 /* OptimizelyError.swift */; };
		6E7516F222C520D400B2B157 /* OptimizelyError.swift in Sources */ = {isa = PBXBuildFile; fileRef = 6E75166722C520D400B2B157 /* OptimizelyError.swift */; };
		6E7516F322C520D400B2B157 /* OptimizelyError.swift in Sources */ = {isa = PBXBuildFile; fileRef = 6E75166722C520D400B2B157 /* OptimizelyError.swift */; };
		6E7516F422C520D400B2B157 /* OptimizelyError.swift in Sources */ = {isa = PBXBuildFile; fileRef = 6E75166722C520D400B2B157 /* OptimizelyError.swift */; };
		6E7516F522C520D400B2B157 /* OptimizelyError.swift in Sources */ = {isa = PBXBuildFile; fileRef = 6E75166722C520D400B2B157 /* OptimizelyError.swift */; };
		6E7516F622C520D400B2B157 /* OptimizelyError.swift in Sources */ = {isa = PBXBuildFile; fileRef = 6E75166722C520D400B2B157 /* OptimizelyError.swift */; };
		6E7516F722C520D400B2B157 /* OptimizelyError.swift in Sources */ = {isa = PBXBuildFile; fileRef = 6E75166722C520D400B2B157 /* OptimizelyError.swift */; };
		6E7516F822C520D400B2B157 /* OptimizelyError.swift in Sources */ = {isa = PBXBuildFile; fileRef = 6E75166722C520D400B2B157 /* OptimizelyError.swift */; };
		6E7516F922C520D400B2B157 /* OptimizelyError.swift in Sources */ = {isa = PBXBuildFile; fileRef = 6E75166722C520D400B2B157 /* OptimizelyError.swift */; };
		6E7516FA22C520D400B2B157 /* OptimizelyLogLevel.swift in Sources */ = {isa = PBXBuildFile; fileRef = 6E75166822C520D400B2B157 /* OptimizelyLogLevel.swift */; };
		6E7516FB22C520D400B2B157 /* OptimizelyLogLevel.swift in Sources */ = {isa = PBXBuildFile; fileRef = 6E75166822C520D400B2B157 /* OptimizelyLogLevel.swift */; };
		6E7516FC22C520D400B2B157 /* OptimizelyLogLevel.swift in Sources */ = {isa = PBXBuildFile; fileRef = 6E75166822C520D400B2B157 /* OptimizelyLogLevel.swift */; };
		6E7516FD22C520D400B2B157 /* OptimizelyLogLevel.swift in Sources */ = {isa = PBXBuildFile; fileRef = 6E75166822C520D400B2B157 /* OptimizelyLogLevel.swift */; };
		6E7516FE22C520D400B2B157 /* OptimizelyLogLevel.swift in Sources */ = {isa = PBXBuildFile; fileRef = 6E75166822C520D400B2B157 /* OptimizelyLogLevel.swift */; };
		6E7516FF22C520D400B2B157 /* OptimizelyLogLevel.swift in Sources */ = {isa = PBXBuildFile; fileRef = 6E75166822C520D400B2B157 /* OptimizelyLogLevel.swift */; };
		6E75170022C520D400B2B157 /* OptimizelyLogLevel.swift in Sources */ = {isa = PBXBuildFile; fileRef = 6E75166822C520D400B2B157 /* OptimizelyLogLevel.swift */; };
		6E75170122C520D400B2B157 /* OptimizelyLogLevel.swift in Sources */ = {isa = PBXBuildFile; fileRef = 6E75166822C520D400B2B157 /* OptimizelyLogLevel.swift */; };
		6E75170222C520D400B2B157 /* OptimizelyLogLevel.swift in Sources */ = {isa = PBXBuildFile; fileRef = 6E75166822C520D400B2B157 /* OptimizelyLogLevel.swift */; };
		6E75170322C520D400B2B157 /* OptimizelyLogLevel.swift in Sources */ = {isa = PBXBuildFile; fileRef = 6E75166822C520D400B2B157 /* OptimizelyLogLevel.swift */; };
		6E75170422C520D400B2B157 /* OptimizelyLogLevel.swift in Sources */ = {isa = PBXBuildFile; fileRef = 6E75166822C520D400B2B157 /* OptimizelyLogLevel.swift */; };
		6E75170522C520D400B2B157 /* OptimizelyLogLevel.swift in Sources */ = {isa = PBXBuildFile; fileRef = 6E75166822C520D400B2B157 /* OptimizelyLogLevel.swift */; };
		6E75170622C520D400B2B157 /* OptimizelyClient.swift in Sources */ = {isa = PBXBuildFile; fileRef = 6E75166922C520D400B2B157 /* OptimizelyClient.swift */; };
		6E75170722C520D400B2B157 /* OptimizelyClient.swift in Sources */ = {isa = PBXBuildFile; fileRef = 6E75166922C520D400B2B157 /* OptimizelyClient.swift */; };
		6E75170822C520D400B2B157 /* OptimizelyClient.swift in Sources */ = {isa = PBXBuildFile; fileRef = 6E75166922C520D400B2B157 /* OptimizelyClient.swift */; };
		6E75170922C520D400B2B157 /* OptimizelyClient.swift in Sources */ = {isa = PBXBuildFile; fileRef = 6E75166922C520D400B2B157 /* OptimizelyClient.swift */; };
		6E75170A22C520D400B2B157 /* OptimizelyClient.swift in Sources */ = {isa = PBXBuildFile; fileRef = 6E75166922C520D400B2B157 /* OptimizelyClient.swift */; };
		6E75170B22C520D400B2B157 /* OptimizelyClient.swift in Sources */ = {isa = PBXBuildFile; fileRef = 6E75166922C520D400B2B157 /* OptimizelyClient.swift */; };
		6E75170C22C520D400B2B157 /* OptimizelyClient.swift in Sources */ = {isa = PBXBuildFile; fileRef = 6E75166922C520D400B2B157 /* OptimizelyClient.swift */; };
		6E75170D22C520D400B2B157 /* OptimizelyClient.swift in Sources */ = {isa = PBXBuildFile; fileRef = 6E75166922C520D400B2B157 /* OptimizelyClient.swift */; };
		6E75170E22C520D400B2B157 /* OptimizelyClient.swift in Sources */ = {isa = PBXBuildFile; fileRef = 6E75166922C520D400B2B157 /* OptimizelyClient.swift */; };
		6E75170F22C520D400B2B157 /* OptimizelyClient.swift in Sources */ = {isa = PBXBuildFile; fileRef = 6E75166922C520D400B2B157 /* OptimizelyClient.swift */; };
		6E75171022C520D400B2B157 /* OptimizelyClient.swift in Sources */ = {isa = PBXBuildFile; fileRef = 6E75166922C520D400B2B157 /* OptimizelyClient.swift */; };
		6E75171122C520D400B2B157 /* OptimizelyClient.swift in Sources */ = {isa = PBXBuildFile; fileRef = 6E75166922C520D400B2B157 /* OptimizelyClient.swift */; };
		6E75171222C520D400B2B157 /* OptimizelyClient+ObjC.swift in Sources */ = {isa = PBXBuildFile; fileRef = 6E75166A22C520D400B2B157 /* OptimizelyClient+ObjC.swift */; };
		6E75171322C520D400B2B157 /* OptimizelyClient+ObjC.swift in Sources */ = {isa = PBXBuildFile; fileRef = 6E75166A22C520D400B2B157 /* OptimizelyClient+ObjC.swift */; };
		6E75171422C520D400B2B157 /* OptimizelyClient+ObjC.swift in Sources */ = {isa = PBXBuildFile; fileRef = 6E75166A22C520D400B2B157 /* OptimizelyClient+ObjC.swift */; };
		6E75171522C520D400B2B157 /* OptimizelyClient+ObjC.swift in Sources */ = {isa = PBXBuildFile; fileRef = 6E75166A22C520D400B2B157 /* OptimizelyClient+ObjC.swift */; };
		6E75171622C520D400B2B157 /* OptimizelyClient+ObjC.swift in Sources */ = {isa = PBXBuildFile; fileRef = 6E75166A22C520D400B2B157 /* OptimizelyClient+ObjC.swift */; };
		6E75171722C520D400B2B157 /* OptimizelyClient+ObjC.swift in Sources */ = {isa = PBXBuildFile; fileRef = 6E75166A22C520D400B2B157 /* OptimizelyClient+ObjC.swift */; };
		6E75171822C520D400B2B157 /* OptimizelyClient+ObjC.swift in Sources */ = {isa = PBXBuildFile; fileRef = 6E75166A22C520D400B2B157 /* OptimizelyClient+ObjC.swift */; };
		6E75171922C520D400B2B157 /* OptimizelyClient+ObjC.swift in Sources */ = {isa = PBXBuildFile; fileRef = 6E75166A22C520D400B2B157 /* OptimizelyClient+ObjC.swift */; };
		6E75171A22C520D400B2B157 /* OptimizelyClient+ObjC.swift in Sources */ = {isa = PBXBuildFile; fileRef = 6E75166A22C520D400B2B157 /* OptimizelyClient+ObjC.swift */; };
		6E75171B22C520D400B2B157 /* OptimizelyClient+ObjC.swift in Sources */ = {isa = PBXBuildFile; fileRef = 6E75166A22C520D400B2B157 /* OptimizelyClient+ObjC.swift */; };
		6E75171C22C520D400B2B157 /* OptimizelyClient+ObjC.swift in Sources */ = {isa = PBXBuildFile; fileRef = 6E75166A22C520D400B2B157 /* OptimizelyClient+ObjC.swift */; };
		6E75171D22C520D400B2B157 /* OptimizelyClient+ObjC.swift in Sources */ = {isa = PBXBuildFile; fileRef = 6E75166A22C520D400B2B157 /* OptimizelyClient+ObjC.swift */; };
		6E75171E22C520D400B2B157 /* OptimizelyResult.swift in Sources */ = {isa = PBXBuildFile; fileRef = 6E75166B22C520D400B2B157 /* OptimizelyResult.swift */; };
		6E75171F22C520D400B2B157 /* OptimizelyResult.swift in Sources */ = {isa = PBXBuildFile; fileRef = 6E75166B22C520D400B2B157 /* OptimizelyResult.swift */; };
		6E75172022C520D400B2B157 /* OptimizelyResult.swift in Sources */ = {isa = PBXBuildFile; fileRef = 6E75166B22C520D400B2B157 /* OptimizelyResult.swift */; };
		6E75172122C520D400B2B157 /* OptimizelyResult.swift in Sources */ = {isa = PBXBuildFile; fileRef = 6E75166B22C520D400B2B157 /* OptimizelyResult.swift */; };
		6E75172222C520D400B2B157 /* OptimizelyResult.swift in Sources */ = {isa = PBXBuildFile; fileRef = 6E75166B22C520D400B2B157 /* OptimizelyResult.swift */; };
		6E75172322C520D400B2B157 /* OptimizelyResult.swift in Sources */ = {isa = PBXBuildFile; fileRef = 6E75166B22C520D400B2B157 /* OptimizelyResult.swift */; };
		6E75172422C520D400B2B157 /* OptimizelyResult.swift in Sources */ = {isa = PBXBuildFile; fileRef = 6E75166B22C520D400B2B157 /* OptimizelyResult.swift */; };
		6E75172522C520D400B2B157 /* OptimizelyResult.swift in Sources */ = {isa = PBXBuildFile; fileRef = 6E75166B22C520D400B2B157 /* OptimizelyResult.swift */; };
		6E75172622C520D400B2B157 /* OptimizelyResult.swift in Sources */ = {isa = PBXBuildFile; fileRef = 6E75166B22C520D400B2B157 /* OptimizelyResult.swift */; };
		6E75172722C520D400B2B157 /* OptimizelyResult.swift in Sources */ = {isa = PBXBuildFile; fileRef = 6E75166B22C520D400B2B157 /* OptimizelyResult.swift */; };
		6E75172822C520D400B2B157 /* OptimizelyResult.swift in Sources */ = {isa = PBXBuildFile; fileRef = 6E75166B22C520D400B2B157 /* OptimizelyResult.swift */; };
		6E75172922C520D400B2B157 /* OptimizelyResult.swift in Sources */ = {isa = PBXBuildFile; fileRef = 6E75166B22C520D400B2B157 /* OptimizelyResult.swift */; };
		6E75172A22C520D400B2B157 /* Constants.swift in Sources */ = {isa = PBXBuildFile; fileRef = 6E75166D22C520D400B2B157 /* Constants.swift */; };
		6E75172B22C520D400B2B157 /* Constants.swift in Sources */ = {isa = PBXBuildFile; fileRef = 6E75166D22C520D400B2B157 /* Constants.swift */; };
		6E75172C22C520D400B2B157 /* Constants.swift in Sources */ = {isa = PBXBuildFile; fileRef = 6E75166D22C520D400B2B157 /* Constants.swift */; };
		6E75172D22C520D400B2B157 /* Constants.swift in Sources */ = {isa = PBXBuildFile; fileRef = 6E75166D22C520D400B2B157 /* Constants.swift */; };
		6E75172E22C520D400B2B157 /* Constants.swift in Sources */ = {isa = PBXBuildFile; fileRef = 6E75166D22C520D400B2B157 /* Constants.swift */; };
		6E75172F22C520D400B2B157 /* Constants.swift in Sources */ = {isa = PBXBuildFile; fileRef = 6E75166D22C520D400B2B157 /* Constants.swift */; };
		6E75173022C520D400B2B157 /* Constants.swift in Sources */ = {isa = PBXBuildFile; fileRef = 6E75166D22C520D400B2B157 /* Constants.swift */; };
		6E75173122C520D400B2B157 /* Constants.swift in Sources */ = {isa = PBXBuildFile; fileRef = 6E75166D22C520D400B2B157 /* Constants.swift */; };
		6E75173222C520D400B2B157 /* Constants.swift in Sources */ = {isa = PBXBuildFile; fileRef = 6E75166D22C520D400B2B157 /* Constants.swift */; };
		6E75173322C520D400B2B157 /* Constants.swift in Sources */ = {isa = PBXBuildFile; fileRef = 6E75166D22C520D400B2B157 /* Constants.swift */; };
		6E75173422C520D400B2B157 /* Constants.swift in Sources */ = {isa = PBXBuildFile; fileRef = 6E75166D22C520D400B2B157 /* Constants.swift */; };
		6E75173522C520D400B2B157 /* Constants.swift in Sources */ = {isa = PBXBuildFile; fileRef = 6E75166D22C520D400B2B157 /* Constants.swift */; };
		6E75173622C520D400B2B157 /* MurmurHash3.swift in Sources */ = {isa = PBXBuildFile; fileRef = 6E75166E22C520D400B2B157 /* MurmurHash3.swift */; };
		6E75173722C520D400B2B157 /* MurmurHash3.swift in Sources */ = {isa = PBXBuildFile; fileRef = 6E75166E22C520D400B2B157 /* MurmurHash3.swift */; };
		6E75173822C520D400B2B157 /* MurmurHash3.swift in Sources */ = {isa = PBXBuildFile; fileRef = 6E75166E22C520D400B2B157 /* MurmurHash3.swift */; };
		6E75173922C520D400B2B157 /* MurmurHash3.swift in Sources */ = {isa = PBXBuildFile; fileRef = 6E75166E22C520D400B2B157 /* MurmurHash3.swift */; };
		6E75173A22C520D400B2B157 /* MurmurHash3.swift in Sources */ = {isa = PBXBuildFile; fileRef = 6E75166E22C520D400B2B157 /* MurmurHash3.swift */; };
		6E75173B22C520D400B2B157 /* MurmurHash3.swift in Sources */ = {isa = PBXBuildFile; fileRef = 6E75166E22C520D400B2B157 /* MurmurHash3.swift */; };
		6E75173C22C520D400B2B157 /* MurmurHash3.swift in Sources */ = {isa = PBXBuildFile; fileRef = 6E75166E22C520D400B2B157 /* MurmurHash3.swift */; };
		6E75173D22C520D400B2B157 /* MurmurHash3.swift in Sources */ = {isa = PBXBuildFile; fileRef = 6E75166E22C520D400B2B157 /* MurmurHash3.swift */; };
		6E75173E22C520D400B2B157 /* MurmurHash3.swift in Sources */ = {isa = PBXBuildFile; fileRef = 6E75166E22C520D400B2B157 /* MurmurHash3.swift */; };
		6E75173F22C520D400B2B157 /* MurmurHash3.swift in Sources */ = {isa = PBXBuildFile; fileRef = 6E75166E22C520D400B2B157 /* MurmurHash3.swift */; };
		6E75174022C520D400B2B157 /* MurmurHash3.swift in Sources */ = {isa = PBXBuildFile; fileRef = 6E75166E22C520D400B2B157 /* MurmurHash3.swift */; };
		6E75174122C520D400B2B157 /* MurmurHash3.swift in Sources */ = {isa = PBXBuildFile; fileRef = 6E75166E22C520D400B2B157 /* MurmurHash3.swift */; };
		6E75174222C520D400B2B157 /* HandlerRegistryService.swift in Sources */ = {isa = PBXBuildFile; fileRef = 6E75166F22C520D400B2B157 /* HandlerRegistryService.swift */; };
		6E75174322C520D400B2B157 /* HandlerRegistryService.swift in Sources */ = {isa = PBXBuildFile; fileRef = 6E75166F22C520D400B2B157 /* HandlerRegistryService.swift */; };
		6E75174422C520D400B2B157 /* HandlerRegistryService.swift in Sources */ = {isa = PBXBuildFile; fileRef = 6E75166F22C520D400B2B157 /* HandlerRegistryService.swift */; };
		6E75174522C520D400B2B157 /* HandlerRegistryService.swift in Sources */ = {isa = PBXBuildFile; fileRef = 6E75166F22C520D400B2B157 /* HandlerRegistryService.swift */; };
		6E75174622C520D400B2B157 /* HandlerRegistryService.swift in Sources */ = {isa = PBXBuildFile; fileRef = 6E75166F22C520D400B2B157 /* HandlerRegistryService.swift */; };
		6E75174722C520D400B2B157 /* HandlerRegistryService.swift in Sources */ = {isa = PBXBuildFile; fileRef = 6E75166F22C520D400B2B157 /* HandlerRegistryService.swift */; };
		6E75174822C520D400B2B157 /* HandlerRegistryService.swift in Sources */ = {isa = PBXBuildFile; fileRef = 6E75166F22C520D400B2B157 /* HandlerRegistryService.swift */; };
		6E75174922C520D400B2B157 /* HandlerRegistryService.swift in Sources */ = {isa = PBXBuildFile; fileRef = 6E75166F22C520D400B2B157 /* HandlerRegistryService.swift */; };
		6E75174A22C520D400B2B157 /* HandlerRegistryService.swift in Sources */ = {isa = PBXBuildFile; fileRef = 6E75166F22C520D400B2B157 /* HandlerRegistryService.swift */; };
		6E75174B22C520D400B2B157 /* HandlerRegistryService.swift in Sources */ = {isa = PBXBuildFile; fileRef = 6E75166F22C520D400B2B157 /* HandlerRegistryService.swift */; };
		6E75174C22C520D400B2B157 /* HandlerRegistryService.swift in Sources */ = {isa = PBXBuildFile; fileRef = 6E75166F22C520D400B2B157 /* HandlerRegistryService.swift */; };
		6E75174D22C520D400B2B157 /* HandlerRegistryService.swift in Sources */ = {isa = PBXBuildFile; fileRef = 6E75166F22C520D400B2B157 /* HandlerRegistryService.swift */; };
		6E75174E22C520D400B2B157 /* LogMessage.swift in Sources */ = {isa = PBXBuildFile; fileRef = 6E75167022C520D400B2B157 /* LogMessage.swift */; };
		6E75174F22C520D400B2B157 /* LogMessage.swift in Sources */ = {isa = PBXBuildFile; fileRef = 6E75167022C520D400B2B157 /* LogMessage.swift */; };
		6E75175022C520D400B2B157 /* LogMessage.swift in Sources */ = {isa = PBXBuildFile; fileRef = 6E75167022C520D400B2B157 /* LogMessage.swift */; };
		6E75175122C520D400B2B157 /* LogMessage.swift in Sources */ = {isa = PBXBuildFile; fileRef = 6E75167022C520D400B2B157 /* LogMessage.swift */; };
		6E75175222C520D400B2B157 /* LogMessage.swift in Sources */ = {isa = PBXBuildFile; fileRef = 6E75167022C520D400B2B157 /* LogMessage.swift */; };
		6E75175322C520D400B2B157 /* LogMessage.swift in Sources */ = {isa = PBXBuildFile; fileRef = 6E75167022C520D400B2B157 /* LogMessage.swift */; };
		6E75175422C520D400B2B157 /* LogMessage.swift in Sources */ = {isa = PBXBuildFile; fileRef = 6E75167022C520D400B2B157 /* LogMessage.swift */; };
		6E75175522C520D400B2B157 /* LogMessage.swift in Sources */ = {isa = PBXBuildFile; fileRef = 6E75167022C520D400B2B157 /* LogMessage.swift */; };
		6E75175622C520D400B2B157 /* LogMessage.swift in Sources */ = {isa = PBXBuildFile; fileRef = 6E75167022C520D400B2B157 /* LogMessage.swift */; };
		6E75175722C520D400B2B157 /* LogMessage.swift in Sources */ = {isa = PBXBuildFile; fileRef = 6E75167022C520D400B2B157 /* LogMessage.swift */; };
		6E75175822C520D400B2B157 /* LogMessage.swift in Sources */ = {isa = PBXBuildFile; fileRef = 6E75167022C520D400B2B157 /* LogMessage.swift */; };
		6E75175922C520D400B2B157 /* LogMessage.swift in Sources */ = {isa = PBXBuildFile; fileRef = 6E75167022C520D400B2B157 /* LogMessage.swift */; };
		6E75175A22C520D400B2B157 /* AtomicProperty.swift in Sources */ = {isa = PBXBuildFile; fileRef = 6E75167122C520D400B2B157 /* AtomicProperty.swift */; };
		6E75175B22C520D400B2B157 /* AtomicProperty.swift in Sources */ = {isa = PBXBuildFile; fileRef = 6E75167122C520D400B2B157 /* AtomicProperty.swift */; };
		6E75175C22C520D400B2B157 /* AtomicProperty.swift in Sources */ = {isa = PBXBuildFile; fileRef = 6E75167122C520D400B2B157 /* AtomicProperty.swift */; };
		6E75175D22C520D400B2B157 /* AtomicProperty.swift in Sources */ = {isa = PBXBuildFile; fileRef = 6E75167122C520D400B2B157 /* AtomicProperty.swift */; };
		6E75175E22C520D400B2B157 /* AtomicProperty.swift in Sources */ = {isa = PBXBuildFile; fileRef = 6E75167122C520D400B2B157 /* AtomicProperty.swift */; };
		6E75175F22C520D400B2B157 /* AtomicProperty.swift in Sources */ = {isa = PBXBuildFile; fileRef = 6E75167122C520D400B2B157 /* AtomicProperty.swift */; };
		6E75176022C520D400B2B157 /* AtomicProperty.swift in Sources */ = {isa = PBXBuildFile; fileRef = 6E75167122C520D400B2B157 /* AtomicProperty.swift */; };
		6E75176122C520D400B2B157 /* AtomicProperty.swift in Sources */ = {isa = PBXBuildFile; fileRef = 6E75167122C520D400B2B157 /* AtomicProperty.swift */; };
		6E75176222C520D400B2B157 /* AtomicProperty.swift in Sources */ = {isa = PBXBuildFile; fileRef = 6E75167122C520D400B2B157 /* AtomicProperty.swift */; };
		6E75176322C520D400B2B157 /* AtomicProperty.swift in Sources */ = {isa = PBXBuildFile; fileRef = 6E75167122C520D400B2B157 /* AtomicProperty.swift */; };
		6E75176422C520D400B2B157 /* AtomicProperty.swift in Sources */ = {isa = PBXBuildFile; fileRef = 6E75167122C520D400B2B157 /* AtomicProperty.swift */; };
		6E75176522C520D400B2B157 /* AtomicProperty.swift in Sources */ = {isa = PBXBuildFile; fileRef = 6E75167122C520D400B2B157 /* AtomicProperty.swift */; };
		6E75176622C520D400B2B157 /* Utils.swift in Sources */ = {isa = PBXBuildFile; fileRef = 6E75167222C520D400B2B157 /* Utils.swift */; };
		6E75176722C520D400B2B157 /* Utils.swift in Sources */ = {isa = PBXBuildFile; fileRef = 6E75167222C520D400B2B157 /* Utils.swift */; };
		6E75176822C520D400B2B157 /* Utils.swift in Sources */ = {isa = PBXBuildFile; fileRef = 6E75167222C520D400B2B157 /* Utils.swift */; };
		6E75176922C520D400B2B157 /* Utils.swift in Sources */ = {isa = PBXBuildFile; fileRef = 6E75167222C520D400B2B157 /* Utils.swift */; };
		6E75176A22C520D400B2B157 /* Utils.swift in Sources */ = {isa = PBXBuildFile; fileRef = 6E75167222C520D400B2B157 /* Utils.swift */; };
		6E75176B22C520D400B2B157 /* Utils.swift in Sources */ = {isa = PBXBuildFile; fileRef = 6E75167222C520D400B2B157 /* Utils.swift */; };
		6E75176C22C520D400B2B157 /* Utils.swift in Sources */ = {isa = PBXBuildFile; fileRef = 6E75167222C520D400B2B157 /* Utils.swift */; };
		6E75176D22C520D400B2B157 /* Utils.swift in Sources */ = {isa = PBXBuildFile; fileRef = 6E75167222C520D400B2B157 /* Utils.swift */; };
		6E75176E22C520D400B2B157 /* Utils.swift in Sources */ = {isa = PBXBuildFile; fileRef = 6E75167222C520D400B2B157 /* Utils.swift */; };
		6E75176F22C520D400B2B157 /* Utils.swift in Sources */ = {isa = PBXBuildFile; fileRef = 6E75167222C520D400B2B157 /* Utils.swift */; };
		6E75177022C520D400B2B157 /* Utils.swift in Sources */ = {isa = PBXBuildFile; fileRef = 6E75167222C520D400B2B157 /* Utils.swift */; };
		6E75177122C520D400B2B157 /* Utils.swift in Sources */ = {isa = PBXBuildFile; fileRef = 6E75167222C520D400B2B157 /* Utils.swift */; };
		6E75177222C520D400B2B157 /* SDKVersion.swift in Sources */ = {isa = PBXBuildFile; fileRef = 6E75167322C520D400B2B157 /* SDKVersion.swift */; };
		6E75177322C520D400B2B157 /* SDKVersion.swift in Sources */ = {isa = PBXBuildFile; fileRef = 6E75167322C520D400B2B157 /* SDKVersion.swift */; };
		6E75177422C520D400B2B157 /* SDKVersion.swift in Sources */ = {isa = PBXBuildFile; fileRef = 6E75167322C520D400B2B157 /* SDKVersion.swift */; };
		6E75177522C520D400B2B157 /* SDKVersion.swift in Sources */ = {isa = PBXBuildFile; fileRef = 6E75167322C520D400B2B157 /* SDKVersion.swift */; };
		6E75177622C520D400B2B157 /* SDKVersion.swift in Sources */ = {isa = PBXBuildFile; fileRef = 6E75167322C520D400B2B157 /* SDKVersion.swift */; };
		6E75177722C520D400B2B157 /* SDKVersion.swift in Sources */ = {isa = PBXBuildFile; fileRef = 6E75167322C520D400B2B157 /* SDKVersion.swift */; };
		6E75177822C520D400B2B157 /* SDKVersion.swift in Sources */ = {isa = PBXBuildFile; fileRef = 6E75167322C520D400B2B157 /* SDKVersion.swift */; };
		6E75177922C520D400B2B157 /* SDKVersion.swift in Sources */ = {isa = PBXBuildFile; fileRef = 6E75167322C520D400B2B157 /* SDKVersion.swift */; };
		6E75177A22C520D400B2B157 /* SDKVersion.swift in Sources */ = {isa = PBXBuildFile; fileRef = 6E75167322C520D400B2B157 /* SDKVersion.swift */; };
		6E75177B22C520D400B2B157 /* SDKVersion.swift in Sources */ = {isa = PBXBuildFile; fileRef = 6E75167322C520D400B2B157 /* SDKVersion.swift */; };
		6E75177C22C520D400B2B157 /* SDKVersion.swift in Sources */ = {isa = PBXBuildFile; fileRef = 6E75167322C520D400B2B157 /* SDKVersion.swift */; };
		6E75177D22C520D400B2B157 /* SDKVersion.swift in Sources */ = {isa = PBXBuildFile; fileRef = 6E75167322C520D400B2B157 /* SDKVersion.swift */; };
		6E75177E22C520D400B2B157 /* ArrayEventForDispatch+Extension.swift in Sources */ = {isa = PBXBuildFile; fileRef = 6E75167522C520D400B2B157 /* ArrayEventForDispatch+Extension.swift */; };
		6E75177F22C520D400B2B157 /* ArrayEventForDispatch+Extension.swift in Sources */ = {isa = PBXBuildFile; fileRef = 6E75167522C520D400B2B157 /* ArrayEventForDispatch+Extension.swift */; };
		6E75178022C520D400B2B157 /* ArrayEventForDispatch+Extension.swift in Sources */ = {isa = PBXBuildFile; fileRef = 6E75167522C520D400B2B157 /* ArrayEventForDispatch+Extension.swift */; };
		6E75178122C520D400B2B157 /* ArrayEventForDispatch+Extension.swift in Sources */ = {isa = PBXBuildFile; fileRef = 6E75167522C520D400B2B157 /* ArrayEventForDispatch+Extension.swift */; };
		6E75178222C520D400B2B157 /* ArrayEventForDispatch+Extension.swift in Sources */ = {isa = PBXBuildFile; fileRef = 6E75167522C520D400B2B157 /* ArrayEventForDispatch+Extension.swift */; };
		6E75178322C520D400B2B157 /* ArrayEventForDispatch+Extension.swift in Sources */ = {isa = PBXBuildFile; fileRef = 6E75167522C520D400B2B157 /* ArrayEventForDispatch+Extension.swift */; };
		6E75178422C520D400B2B157 /* ArrayEventForDispatch+Extension.swift in Sources */ = {isa = PBXBuildFile; fileRef = 6E75167522C520D400B2B157 /* ArrayEventForDispatch+Extension.swift */; };
		6E75178522C520D400B2B157 /* ArrayEventForDispatch+Extension.swift in Sources */ = {isa = PBXBuildFile; fileRef = 6E75167522C520D400B2B157 /* ArrayEventForDispatch+Extension.swift */; };
		6E75178622C520D400B2B157 /* ArrayEventForDispatch+Extension.swift in Sources */ = {isa = PBXBuildFile; fileRef = 6E75167522C520D400B2B157 /* ArrayEventForDispatch+Extension.swift */; };
		6E75178722C520D400B2B157 /* ArrayEventForDispatch+Extension.swift in Sources */ = {isa = PBXBuildFile; fileRef = 6E75167522C520D400B2B157 /* ArrayEventForDispatch+Extension.swift */; };
		6E75178822C520D400B2B157 /* ArrayEventForDispatch+Extension.swift in Sources */ = {isa = PBXBuildFile; fileRef = 6E75167522C520D400B2B157 /* ArrayEventForDispatch+Extension.swift */; };
		6E75178922C520D400B2B157 /* ArrayEventForDispatch+Extension.swift in Sources */ = {isa = PBXBuildFile; fileRef = 6E75167522C520D400B2B157 /* ArrayEventForDispatch+Extension.swift */; };
		6E75178A22C520D400B2B157 /* OptimizelyClient+Extension.swift in Sources */ = {isa = PBXBuildFile; fileRef = 6E75167622C520D400B2B157 /* OptimizelyClient+Extension.swift */; };
		6E75178B22C520D400B2B157 /* OptimizelyClient+Extension.swift in Sources */ = {isa = PBXBuildFile; fileRef = 6E75167622C520D400B2B157 /* OptimizelyClient+Extension.swift */; };
		6E75178C22C520D400B2B157 /* OptimizelyClient+Extension.swift in Sources */ = {isa = PBXBuildFile; fileRef = 6E75167622C520D400B2B157 /* OptimizelyClient+Extension.swift */; };
		6E75178D22C520D400B2B157 /* OptimizelyClient+Extension.swift in Sources */ = {isa = PBXBuildFile; fileRef = 6E75167622C520D400B2B157 /* OptimizelyClient+Extension.swift */; };
		6E75178E22C520D400B2B157 /* OptimizelyClient+Extension.swift in Sources */ = {isa = PBXBuildFile; fileRef = 6E75167622C520D400B2B157 /* OptimizelyClient+Extension.swift */; };
		6E75178F22C520D400B2B157 /* OptimizelyClient+Extension.swift in Sources */ = {isa = PBXBuildFile; fileRef = 6E75167622C520D400B2B157 /* OptimizelyClient+Extension.swift */; };
		6E75179022C520D400B2B157 /* OptimizelyClient+Extension.swift in Sources */ = {isa = PBXBuildFile; fileRef = 6E75167622C520D400B2B157 /* OptimizelyClient+Extension.swift */; };
		6E75179122C520D400B2B157 /* OptimizelyClient+Extension.swift in Sources */ = {isa = PBXBuildFile; fileRef = 6E75167622C520D400B2B157 /* OptimizelyClient+Extension.swift */; };
		6E75179222C520D400B2B157 /* OptimizelyClient+Extension.swift in Sources */ = {isa = PBXBuildFile; fileRef = 6E75167622C520D400B2B157 /* OptimizelyClient+Extension.swift */; };
		6E75179322C520D400B2B157 /* OptimizelyClient+Extension.swift in Sources */ = {isa = PBXBuildFile; fileRef = 6E75167622C520D400B2B157 /* OptimizelyClient+Extension.swift */; };
		6E75179422C520D400B2B157 /* OptimizelyClient+Extension.swift in Sources */ = {isa = PBXBuildFile; fileRef = 6E75167622C520D400B2B157 /* OptimizelyClient+Extension.swift */; };
		6E75179522C520D400B2B157 /* OptimizelyClient+Extension.swift in Sources */ = {isa = PBXBuildFile; fileRef = 6E75167622C520D400B2B157 /* OptimizelyClient+Extension.swift */; };
		6E75179622C520D400B2B157 /* DataStoreQueueStackImpl+Extension.swift in Sources */ = {isa = PBXBuildFile; fileRef = 6E75167722C520D400B2B157 /* DataStoreQueueStackImpl+Extension.swift */; };
		6E75179722C520D400B2B157 /* DataStoreQueueStackImpl+Extension.swift in Sources */ = {isa = PBXBuildFile; fileRef = 6E75167722C520D400B2B157 /* DataStoreQueueStackImpl+Extension.swift */; };
		6E75179822C520D400B2B157 /* DataStoreQueueStackImpl+Extension.swift in Sources */ = {isa = PBXBuildFile; fileRef = 6E75167722C520D400B2B157 /* DataStoreQueueStackImpl+Extension.swift */; };
		6E75179922C520D400B2B157 /* DataStoreQueueStackImpl+Extension.swift in Sources */ = {isa = PBXBuildFile; fileRef = 6E75167722C520D400B2B157 /* DataStoreQueueStackImpl+Extension.swift */; };
		6E75179A22C520D400B2B157 /* DataStoreQueueStackImpl+Extension.swift in Sources */ = {isa = PBXBuildFile; fileRef = 6E75167722C520D400B2B157 /* DataStoreQueueStackImpl+Extension.swift */; };
		6E75179B22C520D400B2B157 /* DataStoreQueueStackImpl+Extension.swift in Sources */ = {isa = PBXBuildFile; fileRef = 6E75167722C520D400B2B157 /* DataStoreQueueStackImpl+Extension.swift */; };
		6E75179C22C520D400B2B157 /* DataStoreQueueStackImpl+Extension.swift in Sources */ = {isa = PBXBuildFile; fileRef = 6E75167722C520D400B2B157 /* DataStoreQueueStackImpl+Extension.swift */; };
		6E75179D22C520D400B2B157 /* DataStoreQueueStackImpl+Extension.swift in Sources */ = {isa = PBXBuildFile; fileRef = 6E75167722C520D400B2B157 /* DataStoreQueueStackImpl+Extension.swift */; };
		6E75179E22C520D400B2B157 /* DataStoreQueueStackImpl+Extension.swift in Sources */ = {isa = PBXBuildFile; fileRef = 6E75167722C520D400B2B157 /* DataStoreQueueStackImpl+Extension.swift */; };
		6E75179F22C520D400B2B157 /* DataStoreQueueStackImpl+Extension.swift in Sources */ = {isa = PBXBuildFile; fileRef = 6E75167722C520D400B2B157 /* DataStoreQueueStackImpl+Extension.swift */; };
		6E7517A022C520D400B2B157 /* DataStoreQueueStackImpl+Extension.swift in Sources */ = {isa = PBXBuildFile; fileRef = 6E75167722C520D400B2B157 /* DataStoreQueueStackImpl+Extension.swift */; };
		6E7517A122C520D400B2B157 /* DataStoreQueueStackImpl+Extension.swift in Sources */ = {isa = PBXBuildFile; fileRef = 6E75167722C520D400B2B157 /* DataStoreQueueStackImpl+Extension.swift */; };
		6E7517A222C520D400B2B157 /* Array+Extension.swift in Sources */ = {isa = PBXBuildFile; fileRef = 6E75167822C520D400B2B157 /* Array+Extension.swift */; };
		6E7517A322C520D400B2B157 /* Array+Extension.swift in Sources */ = {isa = PBXBuildFile; fileRef = 6E75167822C520D400B2B157 /* Array+Extension.swift */; };
		6E7517A422C520D400B2B157 /* Array+Extension.swift in Sources */ = {isa = PBXBuildFile; fileRef = 6E75167822C520D400B2B157 /* Array+Extension.swift */; };
		6E7517A522C520D400B2B157 /* Array+Extension.swift in Sources */ = {isa = PBXBuildFile; fileRef = 6E75167822C520D400B2B157 /* Array+Extension.swift */; };
		6E7517A622C520D400B2B157 /* Array+Extension.swift in Sources */ = {isa = PBXBuildFile; fileRef = 6E75167822C520D400B2B157 /* Array+Extension.swift */; };
		6E7517A722C520D400B2B157 /* Array+Extension.swift in Sources */ = {isa = PBXBuildFile; fileRef = 6E75167822C520D400B2B157 /* Array+Extension.swift */; };
		6E7517A822C520D400B2B157 /* Array+Extension.swift in Sources */ = {isa = PBXBuildFile; fileRef = 6E75167822C520D400B2B157 /* Array+Extension.swift */; };
		6E7517A922C520D400B2B157 /* Array+Extension.swift in Sources */ = {isa = PBXBuildFile; fileRef = 6E75167822C520D400B2B157 /* Array+Extension.swift */; };
		6E7517AA22C520D400B2B157 /* Array+Extension.swift in Sources */ = {isa = PBXBuildFile; fileRef = 6E75167822C520D400B2B157 /* Array+Extension.swift */; };
		6E7517AB22C520D400B2B157 /* Array+Extension.swift in Sources */ = {isa = PBXBuildFile; fileRef = 6E75167822C520D400B2B157 /* Array+Extension.swift */; };
		6E7517AC22C520D400B2B157 /* Array+Extension.swift in Sources */ = {isa = PBXBuildFile; fileRef = 6E75167822C520D400B2B157 /* Array+Extension.swift */; };
		6E7517AD22C520D400B2B157 /* Array+Extension.swift in Sources */ = {isa = PBXBuildFile; fileRef = 6E75167822C520D400B2B157 /* Array+Extension.swift */; };
		6E7517AF22C520D400B2B157 /* Optimizely.h in Headers */ = {isa = PBXBuildFile; fileRef = 6E75167A22C520D400B2B157 /* Optimizely.h */; settings = {ATTRIBUTES = (Public, ); }; };
		6E7517BC22C520D400B2B157 /* DefaultDatafileHandler.swift in Sources */ = {isa = PBXBuildFile; fileRef = 6E75167D22C520D400B2B157 /* DefaultDatafileHandler.swift */; };
		6E7517BD22C520D400B2B157 /* DefaultDatafileHandler.swift in Sources */ = {isa = PBXBuildFile; fileRef = 6E75167D22C520D400B2B157 /* DefaultDatafileHandler.swift */; };
		6E7517BE22C520D400B2B157 /* DefaultDatafileHandler.swift in Sources */ = {isa = PBXBuildFile; fileRef = 6E75167D22C520D400B2B157 /* DefaultDatafileHandler.swift */; };
		6E7517BF22C520D400B2B157 /* DefaultDatafileHandler.swift in Sources */ = {isa = PBXBuildFile; fileRef = 6E75167D22C520D400B2B157 /* DefaultDatafileHandler.swift */; };
		6E7517C022C520D400B2B157 /* DefaultDatafileHandler.swift in Sources */ = {isa = PBXBuildFile; fileRef = 6E75167D22C520D400B2B157 /* DefaultDatafileHandler.swift */; };
		6E7517C122C520D400B2B157 /* DefaultDatafileHandler.swift in Sources */ = {isa = PBXBuildFile; fileRef = 6E75167D22C520D400B2B157 /* DefaultDatafileHandler.swift */; };
		6E7517C222C520D400B2B157 /* DefaultDatafileHandler.swift in Sources */ = {isa = PBXBuildFile; fileRef = 6E75167D22C520D400B2B157 /* DefaultDatafileHandler.swift */; };
		6E7517C322C520D400B2B157 /* DefaultDatafileHandler.swift in Sources */ = {isa = PBXBuildFile; fileRef = 6E75167D22C520D400B2B157 /* DefaultDatafileHandler.swift */; };
		6E7517C422C520D400B2B157 /* DefaultDatafileHandler.swift in Sources */ = {isa = PBXBuildFile; fileRef = 6E75167D22C520D400B2B157 /* DefaultDatafileHandler.swift */; };
		6E7517C522C520D400B2B157 /* DefaultDatafileHandler.swift in Sources */ = {isa = PBXBuildFile; fileRef = 6E75167D22C520D400B2B157 /* DefaultDatafileHandler.swift */; };
		6E7517C622C520D400B2B157 /* DefaultDatafileHandler.swift in Sources */ = {isa = PBXBuildFile; fileRef = 6E75167D22C520D400B2B157 /* DefaultDatafileHandler.swift */; };
		6E7517C722C520D400B2B157 /* DefaultDatafileHandler.swift in Sources */ = {isa = PBXBuildFile; fileRef = 6E75167D22C520D400B2B157 /* DefaultDatafileHandler.swift */; };
		6E7517C822C520D400B2B157 /* DefaultBucketer.swift in Sources */ = {isa = PBXBuildFile; fileRef = 6E75167E22C520D400B2B157 /* DefaultBucketer.swift */; };
		6E7517C922C520D400B2B157 /* DefaultBucketer.swift in Sources */ = {isa = PBXBuildFile; fileRef = 6E75167E22C520D400B2B157 /* DefaultBucketer.swift */; };
		6E7517CA22C520D400B2B157 /* DefaultBucketer.swift in Sources */ = {isa = PBXBuildFile; fileRef = 6E75167E22C520D400B2B157 /* DefaultBucketer.swift */; };
		6E7517CB22C520D400B2B157 /* DefaultBucketer.swift in Sources */ = {isa = PBXBuildFile; fileRef = 6E75167E22C520D400B2B157 /* DefaultBucketer.swift */; };
		6E7517CC22C520D400B2B157 /* DefaultBucketer.swift in Sources */ = {isa = PBXBuildFile; fileRef = 6E75167E22C520D400B2B157 /* DefaultBucketer.swift */; };
		6E7517CD22C520D400B2B157 /* DefaultBucketer.swift in Sources */ = {isa = PBXBuildFile; fileRef = 6E75167E22C520D400B2B157 /* DefaultBucketer.swift */; };
		6E7517CE22C520D400B2B157 /* DefaultBucketer.swift in Sources */ = {isa = PBXBuildFile; fileRef = 6E75167E22C520D400B2B157 /* DefaultBucketer.swift */; };
		6E7517CF22C520D400B2B157 /* DefaultBucketer.swift in Sources */ = {isa = PBXBuildFile; fileRef = 6E75167E22C520D400B2B157 /* DefaultBucketer.swift */; };
		6E7517D022C520D400B2B157 /* DefaultBucketer.swift in Sources */ = {isa = PBXBuildFile; fileRef = 6E75167E22C520D400B2B157 /* DefaultBucketer.swift */; };
		6E7517D122C520D400B2B157 /* DefaultBucketer.swift in Sources */ = {isa = PBXBuildFile; fileRef = 6E75167E22C520D400B2B157 /* DefaultBucketer.swift */; };
		6E7517D222C520D400B2B157 /* DefaultBucketer.swift in Sources */ = {isa = PBXBuildFile; fileRef = 6E75167E22C520D400B2B157 /* DefaultBucketer.swift */; };
		6E7517D322C520D400B2B157 /* DefaultBucketer.swift in Sources */ = {isa = PBXBuildFile; fileRef = 6E75167E22C520D400B2B157 /* DefaultBucketer.swift */; };
		6E7517D422C520D400B2B157 /* DefaultNotificationCenter.swift in Sources */ = {isa = PBXBuildFile; fileRef = 6E75167F22C520D400B2B157 /* DefaultNotificationCenter.swift */; };
		6E7517D522C520D400B2B157 /* DefaultNotificationCenter.swift in Sources */ = {isa = PBXBuildFile; fileRef = 6E75167F22C520D400B2B157 /* DefaultNotificationCenter.swift */; };
		6E7517D622C520D400B2B157 /* DefaultNotificationCenter.swift in Sources */ = {isa = PBXBuildFile; fileRef = 6E75167F22C520D400B2B157 /* DefaultNotificationCenter.swift */; };
		6E7517D722C520D400B2B157 /* DefaultNotificationCenter.swift in Sources */ = {isa = PBXBuildFile; fileRef = 6E75167F22C520D400B2B157 /* DefaultNotificationCenter.swift */; };
		6E7517D822C520D400B2B157 /* DefaultNotificationCenter.swift in Sources */ = {isa = PBXBuildFile; fileRef = 6E75167F22C520D400B2B157 /* DefaultNotificationCenter.swift */; };
		6E7517D922C520D400B2B157 /* DefaultNotificationCenter.swift in Sources */ = {isa = PBXBuildFile; fileRef = 6E75167F22C520D400B2B157 /* DefaultNotificationCenter.swift */; };
		6E7517DA22C520D400B2B157 /* DefaultNotificationCenter.swift in Sources */ = {isa = PBXBuildFile; fileRef = 6E75167F22C520D400B2B157 /* DefaultNotificationCenter.swift */; };
		6E7517DB22C520D400B2B157 /* DefaultNotificationCenter.swift in Sources */ = {isa = PBXBuildFile; fileRef = 6E75167F22C520D400B2B157 /* DefaultNotificationCenter.swift */; };
		6E7517DC22C520D400B2B157 /* DefaultNotificationCenter.swift in Sources */ = {isa = PBXBuildFile; fileRef = 6E75167F22C520D400B2B157 /* DefaultNotificationCenter.swift */; };
		6E7517DD22C520D400B2B157 /* DefaultNotificationCenter.swift in Sources */ = {isa = PBXBuildFile; fileRef = 6E75167F22C520D400B2B157 /* DefaultNotificationCenter.swift */; };
		6E7517DE22C520D400B2B157 /* DefaultNotificationCenter.swift in Sources */ = {isa = PBXBuildFile; fileRef = 6E75167F22C520D400B2B157 /* DefaultNotificationCenter.swift */; };
		6E7517DF22C520D400B2B157 /* DefaultNotificationCenter.swift in Sources */ = {isa = PBXBuildFile; fileRef = 6E75167F22C520D400B2B157 /* DefaultNotificationCenter.swift */; };
		6E7517E022C520D400B2B157 /* DefaultDecisionService.swift in Sources */ = {isa = PBXBuildFile; fileRef = 6E75168022C520D400B2B157 /* DefaultDecisionService.swift */; };
		6E7517E122C520D400B2B157 /* DefaultDecisionService.swift in Sources */ = {isa = PBXBuildFile; fileRef = 6E75168022C520D400B2B157 /* DefaultDecisionService.swift */; };
		6E7517E222C520D400B2B157 /* DefaultDecisionService.swift in Sources */ = {isa = PBXBuildFile; fileRef = 6E75168022C520D400B2B157 /* DefaultDecisionService.swift */; };
		6E7517E322C520D400B2B157 /* DefaultDecisionService.swift in Sources */ = {isa = PBXBuildFile; fileRef = 6E75168022C520D400B2B157 /* DefaultDecisionService.swift */; };
		6E7517E422C520D400B2B157 /* DefaultDecisionService.swift in Sources */ = {isa = PBXBuildFile; fileRef = 6E75168022C520D400B2B157 /* DefaultDecisionService.swift */; };
		6E7517E522C520D400B2B157 /* DefaultDecisionService.swift in Sources */ = {isa = PBXBuildFile; fileRef = 6E75168022C520D400B2B157 /* DefaultDecisionService.swift */; };
		6E7517E622C520D400B2B157 /* DefaultDecisionService.swift in Sources */ = {isa = PBXBuildFile; fileRef = 6E75168022C520D400B2B157 /* DefaultDecisionService.swift */; };
		6E7517E722C520D400B2B157 /* DefaultDecisionService.swift in Sources */ = {isa = PBXBuildFile; fileRef = 6E75168022C520D400B2B157 /* DefaultDecisionService.swift */; };
		6E7517E822C520D400B2B157 /* DefaultDecisionService.swift in Sources */ = {isa = PBXBuildFile; fileRef = 6E75168022C520D400B2B157 /* DefaultDecisionService.swift */; };
		6E7517E922C520D400B2B157 /* DefaultDecisionService.swift in Sources */ = {isa = PBXBuildFile; fileRef = 6E75168022C520D400B2B157 /* DefaultDecisionService.swift */; };
		6E7517EA22C520D400B2B157 /* DefaultDecisionService.swift in Sources */ = {isa = PBXBuildFile; fileRef = 6E75168022C520D400B2B157 /* DefaultDecisionService.swift */; };
		6E7517EB22C520D400B2B157 /* DefaultDecisionService.swift in Sources */ = {isa = PBXBuildFile; fileRef = 6E75168022C520D400B2B157 /* DefaultDecisionService.swift */; };
		6E7517EC22C520D400B2B157 /* DataStoreMemory.swift in Sources */ = {isa = PBXBuildFile; fileRef = 6E75168222C520D400B2B157 /* DataStoreMemory.swift */; };
		6E7517ED22C520D400B2B157 /* DataStoreMemory.swift in Sources */ = {isa = PBXBuildFile; fileRef = 6E75168222C520D400B2B157 /* DataStoreMemory.swift */; };
		6E7517EE22C520D400B2B157 /* DataStoreMemory.swift in Sources */ = {isa = PBXBuildFile; fileRef = 6E75168222C520D400B2B157 /* DataStoreMemory.swift */; };
		6E7517EF22C520D400B2B157 /* DataStoreMemory.swift in Sources */ = {isa = PBXBuildFile; fileRef = 6E75168222C520D400B2B157 /* DataStoreMemory.swift */; };
		6E7517F022C520D400B2B157 /* DataStoreMemory.swift in Sources */ = {isa = PBXBuildFile; fileRef = 6E75168222C520D400B2B157 /* DataStoreMemory.swift */; };
		6E7517F122C520D400B2B157 /* DataStoreMemory.swift in Sources */ = {isa = PBXBuildFile; fileRef = 6E75168222C520D400B2B157 /* DataStoreMemory.swift */; };
		6E7517F222C520D400B2B157 /* DataStoreMemory.swift in Sources */ = {isa = PBXBuildFile; fileRef = 6E75168222C520D400B2B157 /* DataStoreMemory.swift */; };
		6E7517F322C520D400B2B157 /* DataStoreMemory.swift in Sources */ = {isa = PBXBuildFile; fileRef = 6E75168222C520D400B2B157 /* DataStoreMemory.swift */; };
		6E7517F422C520D400B2B157 /* DataStoreMemory.swift in Sources */ = {isa = PBXBuildFile; fileRef = 6E75168222C520D400B2B157 /* DataStoreMemory.swift */; };
		6E7517F522C520D400B2B157 /* DataStoreMemory.swift in Sources */ = {isa = PBXBuildFile; fileRef = 6E75168222C520D400B2B157 /* DataStoreMemory.swift */; };
		6E7517F622C520D400B2B157 /* DataStoreMemory.swift in Sources */ = {isa = PBXBuildFile; fileRef = 6E75168222C520D400B2B157 /* DataStoreMemory.swift */; };
		6E7517F722C520D400B2B157 /* DataStoreMemory.swift in Sources */ = {isa = PBXBuildFile; fileRef = 6E75168222C520D400B2B157 /* DataStoreMemory.swift */; };
		6E7517F822C520D400B2B157 /* DataStoreUserDefaults.swift in Sources */ = {isa = PBXBuildFile; fileRef = 6E75168322C520D400B2B157 /* DataStoreUserDefaults.swift */; };
		6E7517F922C520D400B2B157 /* DataStoreUserDefaults.swift in Sources */ = {isa = PBXBuildFile; fileRef = 6E75168322C520D400B2B157 /* DataStoreUserDefaults.swift */; };
		6E7517FA22C520D400B2B157 /* DataStoreUserDefaults.swift in Sources */ = {isa = PBXBuildFile; fileRef = 6E75168322C520D400B2B157 /* DataStoreUserDefaults.swift */; };
		6E7517FB22C520D400B2B157 /* DataStoreUserDefaults.swift in Sources */ = {isa = PBXBuildFile; fileRef = 6E75168322C520D400B2B157 /* DataStoreUserDefaults.swift */; };
		6E7517FC22C520D400B2B157 /* DataStoreUserDefaults.swift in Sources */ = {isa = PBXBuildFile; fileRef = 6E75168322C520D400B2B157 /* DataStoreUserDefaults.swift */; };
		6E7517FD22C520D400B2B157 /* DataStoreUserDefaults.swift in Sources */ = {isa = PBXBuildFile; fileRef = 6E75168322C520D400B2B157 /* DataStoreUserDefaults.swift */; };
		6E7517FE22C520D400B2B157 /* DataStoreUserDefaults.swift in Sources */ = {isa = PBXBuildFile; fileRef = 6E75168322C520D400B2B157 /* DataStoreUserDefaults.swift */; };
		6E7517FF22C520D400B2B157 /* DataStoreUserDefaults.swift in Sources */ = {isa = PBXBuildFile; fileRef = 6E75168322C520D400B2B157 /* DataStoreUserDefaults.swift */; };
		6E75180022C520D400B2B157 /* DataStoreUserDefaults.swift in Sources */ = {isa = PBXBuildFile; fileRef = 6E75168322C520D400B2B157 /* DataStoreUserDefaults.swift */; };
		6E75180122C520D400B2B157 /* DataStoreUserDefaults.swift in Sources */ = {isa = PBXBuildFile; fileRef = 6E75168322C520D400B2B157 /* DataStoreUserDefaults.swift */; };
		6E75180222C520D400B2B157 /* DataStoreUserDefaults.swift in Sources */ = {isa = PBXBuildFile; fileRef = 6E75168322C520D400B2B157 /* DataStoreUserDefaults.swift */; };
		6E75180322C520D400B2B157 /* DataStoreUserDefaults.swift in Sources */ = {isa = PBXBuildFile; fileRef = 6E75168322C520D400B2B157 /* DataStoreUserDefaults.swift */; };
		6E75180422C520D400B2B157 /* DataStoreFile.swift in Sources */ = {isa = PBXBuildFile; fileRef = 6E75168422C520D400B2B157 /* DataStoreFile.swift */; };
		6E75180522C520D400B2B157 /* DataStoreFile.swift in Sources */ = {isa = PBXBuildFile; fileRef = 6E75168422C520D400B2B157 /* DataStoreFile.swift */; };
		6E75180622C520D400B2B157 /* DataStoreFile.swift in Sources */ = {isa = PBXBuildFile; fileRef = 6E75168422C520D400B2B157 /* DataStoreFile.swift */; };
		6E75180722C520D400B2B157 /* DataStoreFile.swift in Sources */ = {isa = PBXBuildFile; fileRef = 6E75168422C520D400B2B157 /* DataStoreFile.swift */; };
		6E75180822C520D400B2B157 /* DataStoreFile.swift in Sources */ = {isa = PBXBuildFile; fileRef = 6E75168422C520D400B2B157 /* DataStoreFile.swift */; };
		6E75180922C520D400B2B157 /* DataStoreFile.swift in Sources */ = {isa = PBXBuildFile; fileRef = 6E75168422C520D400B2B157 /* DataStoreFile.swift */; };
		6E75180A22C520D400B2B157 /* DataStoreFile.swift in Sources */ = {isa = PBXBuildFile; fileRef = 6E75168422C520D400B2B157 /* DataStoreFile.swift */; };
		6E75180B22C520D400B2B157 /* DataStoreFile.swift in Sources */ = {isa = PBXBuildFile; fileRef = 6E75168422C520D400B2B157 /* DataStoreFile.swift */; };
		6E75180C22C520D400B2B157 /* DataStoreFile.swift in Sources */ = {isa = PBXBuildFile; fileRef = 6E75168422C520D400B2B157 /* DataStoreFile.swift */; };
		6E75180D22C520D400B2B157 /* DataStoreFile.swift in Sources */ = {isa = PBXBuildFile; fileRef = 6E75168422C520D400B2B157 /* DataStoreFile.swift */; };
		6E75180E22C520D400B2B157 /* DataStoreFile.swift in Sources */ = {isa = PBXBuildFile; fileRef = 6E75168422C520D400B2B157 /* DataStoreFile.swift */; };
		6E75180F22C520D400B2B157 /* DataStoreFile.swift in Sources */ = {isa = PBXBuildFile; fileRef = 6E75168422C520D400B2B157 /* DataStoreFile.swift */; };
		6E75181022C520D400B2B157 /* DataStoreQueueStackImpl.swift in Sources */ = {isa = PBXBuildFile; fileRef = 6E75168522C520D400B2B157 /* DataStoreQueueStackImpl.swift */; };
		6E75181122C520D400B2B157 /* DataStoreQueueStackImpl.swift in Sources */ = {isa = PBXBuildFile; fileRef = 6E75168522C520D400B2B157 /* DataStoreQueueStackImpl.swift */; };
		6E75181222C520D400B2B157 /* DataStoreQueueStackImpl.swift in Sources */ = {isa = PBXBuildFile; fileRef = 6E75168522C520D400B2B157 /* DataStoreQueueStackImpl.swift */; };
		6E75181322C520D400B2B157 /* DataStoreQueueStackImpl.swift in Sources */ = {isa = PBXBuildFile; fileRef = 6E75168522C520D400B2B157 /* DataStoreQueueStackImpl.swift */; };
		6E75181422C520D400B2B157 /* DataStoreQueueStackImpl.swift in Sources */ = {isa = PBXBuildFile; fileRef = 6E75168522C520D400B2B157 /* DataStoreQueueStackImpl.swift */; };
		6E75181522C520D400B2B157 /* DataStoreQueueStackImpl.swift in Sources */ = {isa = PBXBuildFile; fileRef = 6E75168522C520D400B2B157 /* DataStoreQueueStackImpl.swift */; };
		6E75181622C520D400B2B157 /* DataStoreQueueStackImpl.swift in Sources */ = {isa = PBXBuildFile; fileRef = 6E75168522C520D400B2B157 /* DataStoreQueueStackImpl.swift */; };
		6E75181722C520D400B2B157 /* DataStoreQueueStackImpl.swift in Sources */ = {isa = PBXBuildFile; fileRef = 6E75168522C520D400B2B157 /* DataStoreQueueStackImpl.swift */; };
		6E75181822C520D400B2B157 /* DataStoreQueueStackImpl.swift in Sources */ = {isa = PBXBuildFile; fileRef = 6E75168522C520D400B2B157 /* DataStoreQueueStackImpl.swift */; };
		6E75181922C520D400B2B157 /* DataStoreQueueStackImpl.swift in Sources */ = {isa = PBXBuildFile; fileRef = 6E75168522C520D400B2B157 /* DataStoreQueueStackImpl.swift */; };
		6E75181A22C520D400B2B157 /* DataStoreQueueStackImpl.swift in Sources */ = {isa = PBXBuildFile; fileRef = 6E75168522C520D400B2B157 /* DataStoreQueueStackImpl.swift */; };
		6E75181B22C520D400B2B157 /* DataStoreQueueStackImpl.swift in Sources */ = {isa = PBXBuildFile; fileRef = 6E75168522C520D400B2B157 /* DataStoreQueueStackImpl.swift */; };
		6E75181C22C520D400B2B157 /* BatchEventBuilder.swift in Sources */ = {isa = PBXBuildFile; fileRef = 6E75168722C520D400B2B157 /* BatchEventBuilder.swift */; };
		6E75181D22C520D400B2B157 /* BatchEventBuilder.swift in Sources */ = {isa = PBXBuildFile; fileRef = 6E75168722C520D400B2B157 /* BatchEventBuilder.swift */; };
		6E75181E22C520D400B2B157 /* BatchEventBuilder.swift in Sources */ = {isa = PBXBuildFile; fileRef = 6E75168722C520D400B2B157 /* BatchEventBuilder.swift */; };
		6E75181F22C520D400B2B157 /* BatchEventBuilder.swift in Sources */ = {isa = PBXBuildFile; fileRef = 6E75168722C520D400B2B157 /* BatchEventBuilder.swift */; };
		6E75182022C520D400B2B157 /* BatchEventBuilder.swift in Sources */ = {isa = PBXBuildFile; fileRef = 6E75168722C520D400B2B157 /* BatchEventBuilder.swift */; };
		6E75182122C520D400B2B157 /* BatchEventBuilder.swift in Sources */ = {isa = PBXBuildFile; fileRef = 6E75168722C520D400B2B157 /* BatchEventBuilder.swift */; };
		6E75182222C520D400B2B157 /* BatchEventBuilder.swift in Sources */ = {isa = PBXBuildFile; fileRef = 6E75168722C520D400B2B157 /* BatchEventBuilder.swift */; };
		6E75182322C520D400B2B157 /* BatchEventBuilder.swift in Sources */ = {isa = PBXBuildFile; fileRef = 6E75168722C520D400B2B157 /* BatchEventBuilder.swift */; };
		6E75182422C520D400B2B157 /* BatchEventBuilder.swift in Sources */ = {isa = PBXBuildFile; fileRef = 6E75168722C520D400B2B157 /* BatchEventBuilder.swift */; };
		6E75182522C520D400B2B157 /* BatchEventBuilder.swift in Sources */ = {isa = PBXBuildFile; fileRef = 6E75168722C520D400B2B157 /* BatchEventBuilder.swift */; };
		6E75182622C520D400B2B157 /* BatchEventBuilder.swift in Sources */ = {isa = PBXBuildFile; fileRef = 6E75168722C520D400B2B157 /* BatchEventBuilder.swift */; };
		6E75182722C520D400B2B157 /* BatchEventBuilder.swift in Sources */ = {isa = PBXBuildFile; fileRef = 6E75168722C520D400B2B157 /* BatchEventBuilder.swift */; };
		6E75182822C520D400B2B157 /* BatchEvent.swift in Sources */ = {isa = PBXBuildFile; fileRef = 6E75168A22C520D400B2B157 /* BatchEvent.swift */; };
		6E75182922C520D400B2B157 /* BatchEvent.swift in Sources */ = {isa = PBXBuildFile; fileRef = 6E75168A22C520D400B2B157 /* BatchEvent.swift */; };
		6E75182A22C520D400B2B157 /* BatchEvent.swift in Sources */ = {isa = PBXBuildFile; fileRef = 6E75168A22C520D400B2B157 /* BatchEvent.swift */; };
		6E75182B22C520D400B2B157 /* BatchEvent.swift in Sources */ = {isa = PBXBuildFile; fileRef = 6E75168A22C520D400B2B157 /* BatchEvent.swift */; };
		6E75182C22C520D400B2B157 /* BatchEvent.swift in Sources */ = {isa = PBXBuildFile; fileRef = 6E75168A22C520D400B2B157 /* BatchEvent.swift */; };
		6E75182D22C520D400B2B157 /* BatchEvent.swift in Sources */ = {isa = PBXBuildFile; fileRef = 6E75168A22C520D400B2B157 /* BatchEvent.swift */; };
		6E75182E22C520D400B2B157 /* BatchEvent.swift in Sources */ = {isa = PBXBuildFile; fileRef = 6E75168A22C520D400B2B157 /* BatchEvent.swift */; };
		6E75182F22C520D400B2B157 /* BatchEvent.swift in Sources */ = {isa = PBXBuildFile; fileRef = 6E75168A22C520D400B2B157 /* BatchEvent.swift */; };
		6E75183022C520D400B2B157 /* BatchEvent.swift in Sources */ = {isa = PBXBuildFile; fileRef = 6E75168A22C520D400B2B157 /* BatchEvent.swift */; };
		6E75183122C520D400B2B157 /* BatchEvent.swift in Sources */ = {isa = PBXBuildFile; fileRef = 6E75168A22C520D400B2B157 /* BatchEvent.swift */; };
		6E75183222C520D400B2B157 /* BatchEvent.swift in Sources */ = {isa = PBXBuildFile; fileRef = 6E75168A22C520D400B2B157 /* BatchEvent.swift */; };
		6E75183322C520D400B2B157 /* BatchEvent.swift in Sources */ = {isa = PBXBuildFile; fileRef = 6E75168A22C520D400B2B157 /* BatchEvent.swift */; };
		6E75183422C520D400B2B157 /* EventForDispatch.swift in Sources */ = {isa = PBXBuildFile; fileRef = 6E75168B22C520D400B2B157 /* EventForDispatch.swift */; };
		6E75183522C520D400B2B157 /* EventForDispatch.swift in Sources */ = {isa = PBXBuildFile; fileRef = 6E75168B22C520D400B2B157 /* EventForDispatch.swift */; };
		6E75183622C520D400B2B157 /* EventForDispatch.swift in Sources */ = {isa = PBXBuildFile; fileRef = 6E75168B22C520D400B2B157 /* EventForDispatch.swift */; };
		6E75183722C520D400B2B157 /* EventForDispatch.swift in Sources */ = {isa = PBXBuildFile; fileRef = 6E75168B22C520D400B2B157 /* EventForDispatch.swift */; };
		6E75183822C520D400B2B157 /* EventForDispatch.swift in Sources */ = {isa = PBXBuildFile; fileRef = 6E75168B22C520D400B2B157 /* EventForDispatch.swift */; };
		6E75183922C520D400B2B157 /* EventForDispatch.swift in Sources */ = {isa = PBXBuildFile; fileRef = 6E75168B22C520D400B2B157 /* EventForDispatch.swift */; };
		6E75183A22C520D400B2B157 /* EventForDispatch.swift in Sources */ = {isa = PBXBuildFile; fileRef = 6E75168B22C520D400B2B157 /* EventForDispatch.swift */; };
		6E75183B22C520D400B2B157 /* EventForDispatch.swift in Sources */ = {isa = PBXBuildFile; fileRef = 6E75168B22C520D400B2B157 /* EventForDispatch.swift */; };
		6E75183C22C520D400B2B157 /* EventForDispatch.swift in Sources */ = {isa = PBXBuildFile; fileRef = 6E75168B22C520D400B2B157 /* EventForDispatch.swift */; };
		6E75183D22C520D400B2B157 /* EventForDispatch.swift in Sources */ = {isa = PBXBuildFile; fileRef = 6E75168B22C520D400B2B157 /* EventForDispatch.swift */; };
		6E75183E22C520D400B2B157 /* EventForDispatch.swift in Sources */ = {isa = PBXBuildFile; fileRef = 6E75168B22C520D400B2B157 /* EventForDispatch.swift */; };
		6E75183F22C520D400B2B157 /* EventForDispatch.swift in Sources */ = {isa = PBXBuildFile; fileRef = 6E75168B22C520D400B2B157 /* EventForDispatch.swift */; };
		6E75184022C520D400B2B157 /* Event.swift in Sources */ = {isa = PBXBuildFile; fileRef = 6E75168C22C520D400B2B157 /* Event.swift */; };
		6E75184122C520D400B2B157 /* Event.swift in Sources */ = {isa = PBXBuildFile; fileRef = 6E75168C22C520D400B2B157 /* Event.swift */; };
		6E75184222C520D400B2B157 /* Event.swift in Sources */ = {isa = PBXBuildFile; fileRef = 6E75168C22C520D400B2B157 /* Event.swift */; };
		6E75184322C520D400B2B157 /* Event.swift in Sources */ = {isa = PBXBuildFile; fileRef = 6E75168C22C520D400B2B157 /* Event.swift */; };
		6E75184422C520D400B2B157 /* Event.swift in Sources */ = {isa = PBXBuildFile; fileRef = 6E75168C22C520D400B2B157 /* Event.swift */; };
		6E75184522C520D400B2B157 /* Event.swift in Sources */ = {isa = PBXBuildFile; fileRef = 6E75168C22C520D400B2B157 /* Event.swift */; };
		6E75184622C520D400B2B157 /* Event.swift in Sources */ = {isa = PBXBuildFile; fileRef = 6E75168C22C520D400B2B157 /* Event.swift */; };
		6E75184722C520D400B2B157 /* Event.swift in Sources */ = {isa = PBXBuildFile; fileRef = 6E75168C22C520D400B2B157 /* Event.swift */; };
		6E75184822C520D400B2B157 /* Event.swift in Sources */ = {isa = PBXBuildFile; fileRef = 6E75168C22C520D400B2B157 /* Event.swift */; };
		6E75184922C520D400B2B157 /* Event.swift in Sources */ = {isa = PBXBuildFile; fileRef = 6E75168C22C520D400B2B157 /* Event.swift */; };
		6E75184A22C520D400B2B157 /* Event.swift in Sources */ = {isa = PBXBuildFile; fileRef = 6E75168C22C520D400B2B157 /* Event.swift */; };
		6E75184B22C520D400B2B157 /* Event.swift in Sources */ = {isa = PBXBuildFile; fileRef = 6E75168C22C520D400B2B157 /* Event.swift */; };
		6E75184C22C520D400B2B157 /* ProjectConfig.swift in Sources */ = {isa = PBXBuildFile; fileRef = 6E75168D22C520D400B2B157 /* ProjectConfig.swift */; };
		6E75184D22C520D400B2B157 /* ProjectConfig.swift in Sources */ = {isa = PBXBuildFile; fileRef = 6E75168D22C520D400B2B157 /* ProjectConfig.swift */; };
		6E75184E22C520D400B2B157 /* ProjectConfig.swift in Sources */ = {isa = PBXBuildFile; fileRef = 6E75168D22C520D400B2B157 /* ProjectConfig.swift */; };
		6E75184F22C520D400B2B157 /* ProjectConfig.swift in Sources */ = {isa = PBXBuildFile; fileRef = 6E75168D22C520D400B2B157 /* ProjectConfig.swift */; };
		6E75185022C520D400B2B157 /* ProjectConfig.swift in Sources */ = {isa = PBXBuildFile; fileRef = 6E75168D22C520D400B2B157 /* ProjectConfig.swift */; };
		6E75185122C520D400B2B157 /* ProjectConfig.swift in Sources */ = {isa = PBXBuildFile; fileRef = 6E75168D22C520D400B2B157 /* ProjectConfig.swift */; };
		6E75185222C520D400B2B157 /* ProjectConfig.swift in Sources */ = {isa = PBXBuildFile; fileRef = 6E75168D22C520D400B2B157 /* ProjectConfig.swift */; };
		6E75185322C520D400B2B157 /* ProjectConfig.swift in Sources */ = {isa = PBXBuildFile; fileRef = 6E75168D22C520D400B2B157 /* ProjectConfig.swift */; };
		6E75185422C520D400B2B157 /* ProjectConfig.swift in Sources */ = {isa = PBXBuildFile; fileRef = 6E75168D22C520D400B2B157 /* ProjectConfig.swift */; };
		6E75185522C520D400B2B157 /* ProjectConfig.swift in Sources */ = {isa = PBXBuildFile; fileRef = 6E75168D22C520D400B2B157 /* ProjectConfig.swift */; };
		6E75185622C520D400B2B157 /* ProjectConfig.swift in Sources */ = {isa = PBXBuildFile; fileRef = 6E75168D22C520D400B2B157 /* ProjectConfig.swift */; };
		6E75185722C520D400B2B157 /* ProjectConfig.swift in Sources */ = {isa = PBXBuildFile; fileRef = 6E75168D22C520D400B2B157 /* ProjectConfig.swift */; };
		6E75185822C520D400B2B157 /* FeatureVariable.swift in Sources */ = {isa = PBXBuildFile; fileRef = 6E75168E22C520D400B2B157 /* FeatureVariable.swift */; };
		6E75185922C520D400B2B157 /* FeatureVariable.swift in Sources */ = {isa = PBXBuildFile; fileRef = 6E75168E22C520D400B2B157 /* FeatureVariable.swift */; };
		6E75185A22C520D400B2B157 /* FeatureVariable.swift in Sources */ = {isa = PBXBuildFile; fileRef = 6E75168E22C520D400B2B157 /* FeatureVariable.swift */; };
		6E75185B22C520D400B2B157 /* FeatureVariable.swift in Sources */ = {isa = PBXBuildFile; fileRef = 6E75168E22C520D400B2B157 /* FeatureVariable.swift */; };
		6E75185C22C520D400B2B157 /* FeatureVariable.swift in Sources */ = {isa = PBXBuildFile; fileRef = 6E75168E22C520D400B2B157 /* FeatureVariable.swift */; };
		6E75185D22C520D400B2B157 /* FeatureVariable.swift in Sources */ = {isa = PBXBuildFile; fileRef = 6E75168E22C520D400B2B157 /* FeatureVariable.swift */; };
		6E75185E22C520D400B2B157 /* FeatureVariable.swift in Sources */ = {isa = PBXBuildFile; fileRef = 6E75168E22C520D400B2B157 /* FeatureVariable.swift */; };
		6E75185F22C520D400B2B157 /* FeatureVariable.swift in Sources */ = {isa = PBXBuildFile; fileRef = 6E75168E22C520D400B2B157 /* FeatureVariable.swift */; };
		6E75186022C520D400B2B157 /* FeatureVariable.swift in Sources */ = {isa = PBXBuildFile; fileRef = 6E75168E22C520D400B2B157 /* FeatureVariable.swift */; };
		6E75186122C520D400B2B157 /* FeatureVariable.swift in Sources */ = {isa = PBXBuildFile; fileRef = 6E75168E22C520D400B2B157 /* FeatureVariable.swift */; };
		6E75186222C520D400B2B157 /* FeatureVariable.swift in Sources */ = {isa = PBXBuildFile; fileRef = 6E75168E22C520D400B2B157 /* FeatureVariable.swift */; };
		6E75186322C520D400B2B157 /* FeatureVariable.swift in Sources */ = {isa = PBXBuildFile; fileRef = 6E75168E22C520D400B2B157 /* FeatureVariable.swift */; };
		6E75186422C520D400B2B157 /* Rollout.swift in Sources */ = {isa = PBXBuildFile; fileRef = 6E75168F22C520D400B2B157 /* Rollout.swift */; };
		6E75186522C520D400B2B157 /* Rollout.swift in Sources */ = {isa = PBXBuildFile; fileRef = 6E75168F22C520D400B2B157 /* Rollout.swift */; };
		6E75186622C520D400B2B157 /* Rollout.swift in Sources */ = {isa = PBXBuildFile; fileRef = 6E75168F22C520D400B2B157 /* Rollout.swift */; };
		6E75186722C520D400B2B157 /* Rollout.swift in Sources */ = {isa = PBXBuildFile; fileRef = 6E75168F22C520D400B2B157 /* Rollout.swift */; };
		6E75186822C520D400B2B157 /* Rollout.swift in Sources */ = {isa = PBXBuildFile; fileRef = 6E75168F22C520D400B2B157 /* Rollout.swift */; };
		6E75186922C520D400B2B157 /* Rollout.swift in Sources */ = {isa = PBXBuildFile; fileRef = 6E75168F22C520D400B2B157 /* Rollout.swift */; };
		6E75186A22C520D400B2B157 /* Rollout.swift in Sources */ = {isa = PBXBuildFile; fileRef = 6E75168F22C520D400B2B157 /* Rollout.swift */; };
		6E75186B22C520D400B2B157 /* Rollout.swift in Sources */ = {isa = PBXBuildFile; fileRef = 6E75168F22C520D400B2B157 /* Rollout.swift */; };
		6E75186C22C520D400B2B157 /* Rollout.swift in Sources */ = {isa = PBXBuildFile; fileRef = 6E75168F22C520D400B2B157 /* Rollout.swift */; };
		6E75186D22C520D400B2B157 /* Rollout.swift in Sources */ = {isa = PBXBuildFile; fileRef = 6E75168F22C520D400B2B157 /* Rollout.swift */; };
		6E75186E22C520D400B2B157 /* Rollout.swift in Sources */ = {isa = PBXBuildFile; fileRef = 6E75168F22C520D400B2B157 /* Rollout.swift */; };
		6E75186F22C520D400B2B157 /* Rollout.swift in Sources */ = {isa = PBXBuildFile; fileRef = 6E75168F22C520D400B2B157 /* Rollout.swift */; };
		6E75187022C520D400B2B157 /* Variation.swift in Sources */ = {isa = PBXBuildFile; fileRef = 6E75169022C520D400B2B157 /* Variation.swift */; };
		6E75187122C520D400B2B157 /* Variation.swift in Sources */ = {isa = PBXBuildFile; fileRef = 6E75169022C520D400B2B157 /* Variation.swift */; };
		6E75187222C520D400B2B157 /* Variation.swift in Sources */ = {isa = PBXBuildFile; fileRef = 6E75169022C520D400B2B157 /* Variation.swift */; };
		6E75187322C520D400B2B157 /* Variation.swift in Sources */ = {isa = PBXBuildFile; fileRef = 6E75169022C520D400B2B157 /* Variation.swift */; };
		6E75187422C520D400B2B157 /* Variation.swift in Sources */ = {isa = PBXBuildFile; fileRef = 6E75169022C520D400B2B157 /* Variation.swift */; };
		6E75187522C520D400B2B157 /* Variation.swift in Sources */ = {isa = PBXBuildFile; fileRef = 6E75169022C520D400B2B157 /* Variation.swift */; };
		6E75187622C520D400B2B157 /* Variation.swift in Sources */ = {isa = PBXBuildFile; fileRef = 6E75169022C520D400B2B157 /* Variation.swift */; };
		6E75187722C520D400B2B157 /* Variation.swift in Sources */ = {isa = PBXBuildFile; fileRef = 6E75169022C520D400B2B157 /* Variation.swift */; };
		6E75187822C520D400B2B157 /* Variation.swift in Sources */ = {isa = PBXBuildFile; fileRef = 6E75169022C520D400B2B157 /* Variation.swift */; };
		6E75187922C520D400B2B157 /* Variation.swift in Sources */ = {isa = PBXBuildFile; fileRef = 6E75169022C520D400B2B157 /* Variation.swift */; };
		6E75187A22C520D400B2B157 /* Variation.swift in Sources */ = {isa = PBXBuildFile; fileRef = 6E75169022C520D400B2B157 /* Variation.swift */; };
		6E75187B22C520D400B2B157 /* Variation.swift in Sources */ = {isa = PBXBuildFile; fileRef = 6E75169022C520D400B2B157 /* Variation.swift */; };
		6E75187C22C520D400B2B157 /* TrafficAllocation.swift in Sources */ = {isa = PBXBuildFile; fileRef = 6E75169122C520D400B2B157 /* TrafficAllocation.swift */; };
		6E75187D22C520D400B2B157 /* TrafficAllocation.swift in Sources */ = {isa = PBXBuildFile; fileRef = 6E75169122C520D400B2B157 /* TrafficAllocation.swift */; };
		6E75187E22C520D400B2B157 /* TrafficAllocation.swift in Sources */ = {isa = PBXBuildFile; fileRef = 6E75169122C520D400B2B157 /* TrafficAllocation.swift */; };
		6E75187F22C520D400B2B157 /* TrafficAllocation.swift in Sources */ = {isa = PBXBuildFile; fileRef = 6E75169122C520D400B2B157 /* TrafficAllocation.swift */; };
		6E75188022C520D400B2B157 /* TrafficAllocation.swift in Sources */ = {isa = PBXBuildFile; fileRef = 6E75169122C520D400B2B157 /* TrafficAllocation.swift */; };
		6E75188122C520D400B2B157 /* TrafficAllocation.swift in Sources */ = {isa = PBXBuildFile; fileRef = 6E75169122C520D400B2B157 /* TrafficAllocation.swift */; };
		6E75188222C520D400B2B157 /* TrafficAllocation.swift in Sources */ = {isa = PBXBuildFile; fileRef = 6E75169122C520D400B2B157 /* TrafficAllocation.swift */; };
		6E75188322C520D400B2B157 /* TrafficAllocation.swift in Sources */ = {isa = PBXBuildFile; fileRef = 6E75169122C520D400B2B157 /* TrafficAllocation.swift */; };
		6E75188422C520D400B2B157 /* TrafficAllocation.swift in Sources */ = {isa = PBXBuildFile; fileRef = 6E75169122C520D400B2B157 /* TrafficAllocation.swift */; };
		6E75188522C520D400B2B157 /* TrafficAllocation.swift in Sources */ = {isa = PBXBuildFile; fileRef = 6E75169122C520D400B2B157 /* TrafficAllocation.swift */; };
		6E75188622C520D400B2B157 /* TrafficAllocation.swift in Sources */ = {isa = PBXBuildFile; fileRef = 6E75169122C520D400B2B157 /* TrafficAllocation.swift */; };
		6E75188722C520D400B2B157 /* TrafficAllocation.swift in Sources */ = {isa = PBXBuildFile; fileRef = 6E75169122C520D400B2B157 /* TrafficAllocation.swift */; };
		6E75188822C520D400B2B157 /* Project.swift in Sources */ = {isa = PBXBuildFile; fileRef = 6E75169222C520D400B2B157 /* Project.swift */; };
		6E75188922C520D400B2B157 /* Project.swift in Sources */ = {isa = PBXBuildFile; fileRef = 6E75169222C520D400B2B157 /* Project.swift */; };
		6E75188A22C520D400B2B157 /* Project.swift in Sources */ = {isa = PBXBuildFile; fileRef = 6E75169222C520D400B2B157 /* Project.swift */; };
		6E75188B22C520D400B2B157 /* Project.swift in Sources */ = {isa = PBXBuildFile; fileRef = 6E75169222C520D400B2B157 /* Project.swift */; };
		6E75188C22C520D400B2B157 /* Project.swift in Sources */ = {isa = PBXBuildFile; fileRef = 6E75169222C520D400B2B157 /* Project.swift */; };
		6E75188D22C520D400B2B157 /* Project.swift in Sources */ = {isa = PBXBuildFile; fileRef = 6E75169222C520D400B2B157 /* Project.swift */; };
		6E75188E22C520D400B2B157 /* Project.swift in Sources */ = {isa = PBXBuildFile; fileRef = 6E75169222C520D400B2B157 /* Project.swift */; };
		6E75188F22C520D400B2B157 /* Project.swift in Sources */ = {isa = PBXBuildFile; fileRef = 6E75169222C520D400B2B157 /* Project.swift */; };
		6E75189022C520D400B2B157 /* Project.swift in Sources */ = {isa = PBXBuildFile; fileRef = 6E75169222C520D400B2B157 /* Project.swift */; };
		6E75189122C520D400B2B157 /* Project.swift in Sources */ = {isa = PBXBuildFile; fileRef = 6E75169222C520D400B2B157 /* Project.swift */; };
		6E75189222C520D400B2B157 /* Project.swift in Sources */ = {isa = PBXBuildFile; fileRef = 6E75169222C520D400B2B157 /* Project.swift */; };
		6E75189322C520D400B2B157 /* Project.swift in Sources */ = {isa = PBXBuildFile; fileRef = 6E75169222C520D400B2B157 /* Project.swift */; };
		6E75189422C520D400B2B157 /* Experiment.swift in Sources */ = {isa = PBXBuildFile; fileRef = 6E75169322C520D400B2B157 /* Experiment.swift */; };
		6E75189522C520D400B2B157 /* Experiment.swift in Sources */ = {isa = PBXBuildFile; fileRef = 6E75169322C520D400B2B157 /* Experiment.swift */; };
		6E75189622C520D400B2B157 /* Experiment.swift in Sources */ = {isa = PBXBuildFile; fileRef = 6E75169322C520D400B2B157 /* Experiment.swift */; };
		6E75189722C520D400B2B157 /* Experiment.swift in Sources */ = {isa = PBXBuildFile; fileRef = 6E75169322C520D400B2B157 /* Experiment.swift */; };
		6E75189822C520D400B2B157 /* Experiment.swift in Sources */ = {isa = PBXBuildFile; fileRef = 6E75169322C520D400B2B157 /* Experiment.swift */; };
		6E75189922C520D400B2B157 /* Experiment.swift in Sources */ = {isa = PBXBuildFile; fileRef = 6E75169322C520D400B2B157 /* Experiment.swift */; };
		6E75189A22C520D400B2B157 /* Experiment.swift in Sources */ = {isa = PBXBuildFile; fileRef = 6E75169322C520D400B2B157 /* Experiment.swift */; };
		6E75189B22C520D400B2B157 /* Experiment.swift in Sources */ = {isa = PBXBuildFile; fileRef = 6E75169322C520D400B2B157 /* Experiment.swift */; };
		6E75189C22C520D400B2B157 /* Experiment.swift in Sources */ = {isa = PBXBuildFile; fileRef = 6E75169322C520D400B2B157 /* Experiment.swift */; };
		6E75189D22C520D400B2B157 /* Experiment.swift in Sources */ = {isa = PBXBuildFile; fileRef = 6E75169322C520D400B2B157 /* Experiment.swift */; };
		6E75189E22C520D400B2B157 /* Experiment.swift in Sources */ = {isa = PBXBuildFile; fileRef = 6E75169322C520D400B2B157 /* Experiment.swift */; };
		6E75189F22C520D400B2B157 /* Experiment.swift in Sources */ = {isa = PBXBuildFile; fileRef = 6E75169322C520D400B2B157 /* Experiment.swift */; };
		6E7518A022C520D400B2B157 /* FeatureFlag.swift in Sources */ = {isa = PBXBuildFile; fileRef = 6E75169422C520D400B2B157 /* FeatureFlag.swift */; };
		6E7518A122C520D400B2B157 /* FeatureFlag.swift in Sources */ = {isa = PBXBuildFile; fileRef = 6E75169422C520D400B2B157 /* FeatureFlag.swift */; };
		6E7518A222C520D400B2B157 /* FeatureFlag.swift in Sources */ = {isa = PBXBuildFile; fileRef = 6E75169422C520D400B2B157 /* FeatureFlag.swift */; };
		6E7518A322C520D400B2B157 /* FeatureFlag.swift in Sources */ = {isa = PBXBuildFile; fileRef = 6E75169422C520D400B2B157 /* FeatureFlag.swift */; };
		6E7518A422C520D400B2B157 /* FeatureFlag.swift in Sources */ = {isa = PBXBuildFile; fileRef = 6E75169422C520D400B2B157 /* FeatureFlag.swift */; };
		6E7518A522C520D400B2B157 /* FeatureFlag.swift in Sources */ = {isa = PBXBuildFile; fileRef = 6E75169422C520D400B2B157 /* FeatureFlag.swift */; };
		6E7518A622C520D400B2B157 /* FeatureFlag.swift in Sources */ = {isa = PBXBuildFile; fileRef = 6E75169422C520D400B2B157 /* FeatureFlag.swift */; };
		6E7518A722C520D400B2B157 /* FeatureFlag.swift in Sources */ = {isa = PBXBuildFile; fileRef = 6E75169422C520D400B2B157 /* FeatureFlag.swift */; };
		6E7518A822C520D400B2B157 /* FeatureFlag.swift in Sources */ = {isa = PBXBuildFile; fileRef = 6E75169422C520D400B2B157 /* FeatureFlag.swift */; };
		6E7518A922C520D400B2B157 /* FeatureFlag.swift in Sources */ = {isa = PBXBuildFile; fileRef = 6E75169422C520D400B2B157 /* FeatureFlag.swift */; };
		6E7518AA22C520D400B2B157 /* FeatureFlag.swift in Sources */ = {isa = PBXBuildFile; fileRef = 6E75169422C520D400B2B157 /* FeatureFlag.swift */; };
		6E7518AB22C520D400B2B157 /* FeatureFlag.swift in Sources */ = {isa = PBXBuildFile; fileRef = 6E75169422C520D400B2B157 /* FeatureFlag.swift */; };
		6E7518AC22C520D400B2B157 /* Group.swift in Sources */ = {isa = PBXBuildFile; fileRef = 6E75169522C520D400B2B157 /* Group.swift */; };
		6E7518AD22C520D400B2B157 /* Group.swift in Sources */ = {isa = PBXBuildFile; fileRef = 6E75169522C520D400B2B157 /* Group.swift */; };
		6E7518AE22C520D400B2B157 /* Group.swift in Sources */ = {isa = PBXBuildFile; fileRef = 6E75169522C520D400B2B157 /* Group.swift */; };
		6E7518AF22C520D400B2B157 /* Group.swift in Sources */ = {isa = PBXBuildFile; fileRef = 6E75169522C520D400B2B157 /* Group.swift */; };
		6E7518B022C520D400B2B157 /* Group.swift in Sources */ = {isa = PBXBuildFile; fileRef = 6E75169522C520D400B2B157 /* Group.swift */; };
		6E7518B122C520D400B2B157 /* Group.swift in Sources */ = {isa = PBXBuildFile; fileRef = 6E75169522C520D400B2B157 /* Group.swift */; };
		6E7518B222C520D400B2B157 /* Group.swift in Sources */ = {isa = PBXBuildFile; fileRef = 6E75169522C520D400B2B157 /* Group.swift */; };
		6E7518B322C520D400B2B157 /* Group.swift in Sources */ = {isa = PBXBuildFile; fileRef = 6E75169522C520D400B2B157 /* Group.swift */; };
		6E7518B422C520D400B2B157 /* Group.swift in Sources */ = {isa = PBXBuildFile; fileRef = 6E75169522C520D400B2B157 /* Group.swift */; };
		6E7518B522C520D400B2B157 /* Group.swift in Sources */ = {isa = PBXBuildFile; fileRef = 6E75169522C520D400B2B157 /* Group.swift */; };
		6E7518B622C520D400B2B157 /* Group.swift in Sources */ = {isa = PBXBuildFile; fileRef = 6E75169522C520D400B2B157 /* Group.swift */; };
		6E7518B722C520D400B2B157 /* Group.swift in Sources */ = {isa = PBXBuildFile; fileRef = 6E75169522C520D400B2B157 /* Group.swift */; };
		6E7518B822C520D400B2B157 /* Variable.swift in Sources */ = {isa = PBXBuildFile; fileRef = 6E75169622C520D400B2B157 /* Variable.swift */; };
		6E7518B922C520D400B2B157 /* Variable.swift in Sources */ = {isa = PBXBuildFile; fileRef = 6E75169622C520D400B2B157 /* Variable.swift */; };
		6E7518BA22C520D400B2B157 /* Variable.swift in Sources */ = {isa = PBXBuildFile; fileRef = 6E75169622C520D400B2B157 /* Variable.swift */; };
		6E7518BB22C520D400B2B157 /* Variable.swift in Sources */ = {isa = PBXBuildFile; fileRef = 6E75169622C520D400B2B157 /* Variable.swift */; };
		6E7518BC22C520D400B2B157 /* Variable.swift in Sources */ = {isa = PBXBuildFile; fileRef = 6E75169622C520D400B2B157 /* Variable.swift */; };
		6E7518BD22C520D400B2B157 /* Variable.swift in Sources */ = {isa = PBXBuildFile; fileRef = 6E75169622C520D400B2B157 /* Variable.swift */; };
		6E7518BE22C520D400B2B157 /* Variable.swift in Sources */ = {isa = PBXBuildFile; fileRef = 6E75169622C520D400B2B157 /* Variable.swift */; };
		6E7518BF22C520D400B2B157 /* Variable.swift in Sources */ = {isa = PBXBuildFile; fileRef = 6E75169622C520D400B2B157 /* Variable.swift */; };
		6E7518C022C520D400B2B157 /* Variable.swift in Sources */ = {isa = PBXBuildFile; fileRef = 6E75169622C520D400B2B157 /* Variable.swift */; };
		6E7518C122C520D400B2B157 /* Variable.swift in Sources */ = {isa = PBXBuildFile; fileRef = 6E75169622C520D400B2B157 /* Variable.swift */; };
		6E7518C222C520D400B2B157 /* Variable.swift in Sources */ = {isa = PBXBuildFile; fileRef = 6E75169622C520D400B2B157 /* Variable.swift */; };
		6E7518C322C520D400B2B157 /* Variable.swift in Sources */ = {isa = PBXBuildFile; fileRef = 6E75169622C520D400B2B157 /* Variable.swift */; };
		6E7518C422C520D400B2B157 /* Audience.swift in Sources */ = {isa = PBXBuildFile; fileRef = 6E75169822C520D400B2B157 /* Audience.swift */; };
		6E7518C522C520D400B2B157 /* Audience.swift in Sources */ = {isa = PBXBuildFile; fileRef = 6E75169822C520D400B2B157 /* Audience.swift */; };
		6E7518C622C520D400B2B157 /* Audience.swift in Sources */ = {isa = PBXBuildFile; fileRef = 6E75169822C520D400B2B157 /* Audience.swift */; };
		6E7518C722C520D400B2B157 /* Audience.swift in Sources */ = {isa = PBXBuildFile; fileRef = 6E75169822C520D400B2B157 /* Audience.swift */; };
		6E7518C822C520D400B2B157 /* Audience.swift in Sources */ = {isa = PBXBuildFile; fileRef = 6E75169822C520D400B2B157 /* Audience.swift */; };
		6E7518C922C520D400B2B157 /* Audience.swift in Sources */ = {isa = PBXBuildFile; fileRef = 6E75169822C520D400B2B157 /* Audience.swift */; };
		6E7518CA22C520D400B2B157 /* Audience.swift in Sources */ = {isa = PBXBuildFile; fileRef = 6E75169822C520D400B2B157 /* Audience.swift */; };
		6E7518CB22C520D400B2B157 /* Audience.swift in Sources */ = {isa = PBXBuildFile; fileRef = 6E75169822C520D400B2B157 /* Audience.swift */; };
		6E7518CC22C520D400B2B157 /* Audience.swift in Sources */ = {isa = PBXBuildFile; fileRef = 6E75169822C520D400B2B157 /* Audience.swift */; };
		6E7518CD22C520D400B2B157 /* Audience.swift in Sources */ = {isa = PBXBuildFile; fileRef = 6E75169822C520D400B2B157 /* Audience.swift */; };
		6E7518CE22C520D400B2B157 /* Audience.swift in Sources */ = {isa = PBXBuildFile; fileRef = 6E75169822C520D400B2B157 /* Audience.swift */; };
		6E7518CF22C520D400B2B157 /* Audience.swift in Sources */ = {isa = PBXBuildFile; fileRef = 6E75169822C520D400B2B157 /* Audience.swift */; };
		6E7518D022C520D400B2B157 /* AttributeValue.swift in Sources */ = {isa = PBXBuildFile; fileRef = 6E75169922C520D400B2B157 /* AttributeValue.swift */; };
		6E7518D122C520D400B2B157 /* AttributeValue.swift in Sources */ = {isa = PBXBuildFile; fileRef = 6E75169922C520D400B2B157 /* AttributeValue.swift */; };
		6E7518D222C520D400B2B157 /* AttributeValue.swift in Sources */ = {isa = PBXBuildFile; fileRef = 6E75169922C520D400B2B157 /* AttributeValue.swift */; };
		6E7518D322C520D400B2B157 /* AttributeValue.swift in Sources */ = {isa = PBXBuildFile; fileRef = 6E75169922C520D400B2B157 /* AttributeValue.swift */; };
		6E7518D422C520D400B2B157 /* AttributeValue.swift in Sources */ = {isa = PBXBuildFile; fileRef = 6E75169922C520D400B2B157 /* AttributeValue.swift */; };
		6E7518D522C520D400B2B157 /* AttributeValue.swift in Sources */ = {isa = PBXBuildFile; fileRef = 6E75169922C520D400B2B157 /* AttributeValue.swift */; };
		6E7518D622C520D400B2B157 /* AttributeValue.swift in Sources */ = {isa = PBXBuildFile; fileRef = 6E75169922C520D400B2B157 /* AttributeValue.swift */; };
		6E7518D722C520D400B2B157 /* AttributeValue.swift in Sources */ = {isa = PBXBuildFile; fileRef = 6E75169922C520D400B2B157 /* AttributeValue.swift */; };
		6E7518D822C520D400B2B157 /* AttributeValue.swift in Sources */ = {isa = PBXBuildFile; fileRef = 6E75169922C520D400B2B157 /* AttributeValue.swift */; };
		6E7518D922C520D400B2B157 /* AttributeValue.swift in Sources */ = {isa = PBXBuildFile; fileRef = 6E75169922C520D400B2B157 /* AttributeValue.swift */; };
		6E7518DA22C520D400B2B157 /* AttributeValue.swift in Sources */ = {isa = PBXBuildFile; fileRef = 6E75169922C520D400B2B157 /* AttributeValue.swift */; };
		6E7518DB22C520D400B2B157 /* AttributeValue.swift in Sources */ = {isa = PBXBuildFile; fileRef = 6E75169922C520D400B2B157 /* AttributeValue.swift */; };
		6E7518DC22C520D400B2B157 /* ConditionLeaf.swift in Sources */ = {isa = PBXBuildFile; fileRef = 6E75169A22C520D400B2B157 /* ConditionLeaf.swift */; };
		6E7518DD22C520D400B2B157 /* ConditionLeaf.swift in Sources */ = {isa = PBXBuildFile; fileRef = 6E75169A22C520D400B2B157 /* ConditionLeaf.swift */; };
		6E7518DE22C520D400B2B157 /* ConditionLeaf.swift in Sources */ = {isa = PBXBuildFile; fileRef = 6E75169A22C520D400B2B157 /* ConditionLeaf.swift */; };
		6E7518DF22C520D400B2B157 /* ConditionLeaf.swift in Sources */ = {isa = PBXBuildFile; fileRef = 6E75169A22C520D400B2B157 /* ConditionLeaf.swift */; };
		6E7518E022C520D400B2B157 /* ConditionLeaf.swift in Sources */ = {isa = PBXBuildFile; fileRef = 6E75169A22C520D400B2B157 /* ConditionLeaf.swift */; };
		6E7518E122C520D400B2B157 /* ConditionLeaf.swift in Sources */ = {isa = PBXBuildFile; fileRef = 6E75169A22C520D400B2B157 /* ConditionLeaf.swift */; };
		6E7518E222C520D400B2B157 /* ConditionLeaf.swift in Sources */ = {isa = PBXBuildFile; fileRef = 6E75169A22C520D400B2B157 /* ConditionLeaf.swift */; };
		6E7518E322C520D400B2B157 /* ConditionLeaf.swift in Sources */ = {isa = PBXBuildFile; fileRef = 6E75169A22C520D400B2B157 /* ConditionLeaf.swift */; };
		6E7518E422C520D400B2B157 /* ConditionLeaf.swift in Sources */ = {isa = PBXBuildFile; fileRef = 6E75169A22C520D400B2B157 /* ConditionLeaf.swift */; };
		6E7518E522C520D400B2B157 /* ConditionLeaf.swift in Sources */ = {isa = PBXBuildFile; fileRef = 6E75169A22C520D400B2B157 /* ConditionLeaf.swift */; };
		6E7518E622C520D400B2B157 /* ConditionLeaf.swift in Sources */ = {isa = PBXBuildFile; fileRef = 6E75169A22C520D400B2B157 /* ConditionLeaf.swift */; };
		6E7518E722C520D400B2B157 /* ConditionLeaf.swift in Sources */ = {isa = PBXBuildFile; fileRef = 6E75169A22C520D400B2B157 /* ConditionLeaf.swift */; };
		6E7518E822C520D400B2B157 /* ConditionHolder.swift in Sources */ = {isa = PBXBuildFile; fileRef = 6E75169B22C520D400B2B157 /* ConditionHolder.swift */; };
		6E7518E922C520D400B2B157 /* ConditionHolder.swift in Sources */ = {isa = PBXBuildFile; fileRef = 6E75169B22C520D400B2B157 /* ConditionHolder.swift */; };
		6E7518EA22C520D400B2B157 /* ConditionHolder.swift in Sources */ = {isa = PBXBuildFile; fileRef = 6E75169B22C520D400B2B157 /* ConditionHolder.swift */; };
		6E7518EB22C520D400B2B157 /* ConditionHolder.swift in Sources */ = {isa = PBXBuildFile; fileRef = 6E75169B22C520D400B2B157 /* ConditionHolder.swift */; };
		6E7518EC22C520D400B2B157 /* ConditionHolder.swift in Sources */ = {isa = PBXBuildFile; fileRef = 6E75169B22C520D400B2B157 /* ConditionHolder.swift */; };
		6E7518ED22C520D400B2B157 /* ConditionHolder.swift in Sources */ = {isa = PBXBuildFile; fileRef = 6E75169B22C520D400B2B157 /* ConditionHolder.swift */; };
		6E7518EE22C520D400B2B157 /* ConditionHolder.swift in Sources */ = {isa = PBXBuildFile; fileRef = 6E75169B22C520D400B2B157 /* ConditionHolder.swift */; };
		6E7518EF22C520D400B2B157 /* ConditionHolder.swift in Sources */ = {isa = PBXBuildFile; fileRef = 6E75169B22C520D400B2B157 /* ConditionHolder.swift */; };
		6E7518F022C520D500B2B157 /* ConditionHolder.swift in Sources */ = {isa = PBXBuildFile; fileRef = 6E75169B22C520D400B2B157 /* ConditionHolder.swift */; };
		6E7518F122C520D500B2B157 /* ConditionHolder.swift in Sources */ = {isa = PBXBuildFile; fileRef = 6E75169B22C520D400B2B157 /* ConditionHolder.swift */; };
		6E7518F222C520D500B2B157 /* ConditionHolder.swift in Sources */ = {isa = PBXBuildFile; fileRef = 6E75169B22C520D400B2B157 /* ConditionHolder.swift */; };
		6E7518F322C520D500B2B157 /* ConditionHolder.swift in Sources */ = {isa = PBXBuildFile; fileRef = 6E75169B22C520D400B2B157 /* ConditionHolder.swift */; };
		6E7518F422C520D500B2B157 /* UserAttribute.swift in Sources */ = {isa = PBXBuildFile; fileRef = 6E75169C22C520D400B2B157 /* UserAttribute.swift */; };
		6E7518F522C520D500B2B157 /* UserAttribute.swift in Sources */ = {isa = PBXBuildFile; fileRef = 6E75169C22C520D400B2B157 /* UserAttribute.swift */; };
		6E7518F622C520D500B2B157 /* UserAttribute.swift in Sources */ = {isa = PBXBuildFile; fileRef = 6E75169C22C520D400B2B157 /* UserAttribute.swift */; };
		6E7518F722C520D500B2B157 /* UserAttribute.swift in Sources */ = {isa = PBXBuildFile; fileRef = 6E75169C22C520D400B2B157 /* UserAttribute.swift */; };
		6E7518F822C520D500B2B157 /* UserAttribute.swift in Sources */ = {isa = PBXBuildFile; fileRef = 6E75169C22C520D400B2B157 /* UserAttribute.swift */; };
		6E7518F922C520D500B2B157 /* UserAttribute.swift in Sources */ = {isa = PBXBuildFile; fileRef = 6E75169C22C520D400B2B157 /* UserAttribute.swift */; };
		6E7518FA22C520D500B2B157 /* UserAttribute.swift in Sources */ = {isa = PBXBuildFile; fileRef = 6E75169C22C520D400B2B157 /* UserAttribute.swift */; };
		6E7518FB22C520D500B2B157 /* UserAttribute.swift in Sources */ = {isa = PBXBuildFile; fileRef = 6E75169C22C520D400B2B157 /* UserAttribute.swift */; };
		6E7518FC22C520D500B2B157 /* UserAttribute.swift in Sources */ = {isa = PBXBuildFile; fileRef = 6E75169C22C520D400B2B157 /* UserAttribute.swift */; };
		6E7518FD22C520D500B2B157 /* UserAttribute.swift in Sources */ = {isa = PBXBuildFile; fileRef = 6E75169C22C520D400B2B157 /* UserAttribute.swift */; };
		6E7518FE22C520D500B2B157 /* UserAttribute.swift in Sources */ = {isa = PBXBuildFile; fileRef = 6E75169C22C520D400B2B157 /* UserAttribute.swift */; };
		6E7518FF22C520D500B2B157 /* UserAttribute.swift in Sources */ = {isa = PBXBuildFile; fileRef = 6E75169C22C520D400B2B157 /* UserAttribute.swift */; };
		6E75190022C520D500B2B157 /* Attribute.swift in Sources */ = {isa = PBXBuildFile; fileRef = 6E75169D22C520D400B2B157 /* Attribute.swift */; };
		6E75190122C520D500B2B157 /* Attribute.swift in Sources */ = {isa = PBXBuildFile; fileRef = 6E75169D22C520D400B2B157 /* Attribute.swift */; };
		6E75190222C520D500B2B157 /* Attribute.swift in Sources */ = {isa = PBXBuildFile; fileRef = 6E75169D22C520D400B2B157 /* Attribute.swift */; };
		6E75190322C520D500B2B157 /* Attribute.swift in Sources */ = {isa = PBXBuildFile; fileRef = 6E75169D22C520D400B2B157 /* Attribute.swift */; };
		6E75190422C520D500B2B157 /* Attribute.swift in Sources */ = {isa = PBXBuildFile; fileRef = 6E75169D22C520D400B2B157 /* Attribute.swift */; };
		6E75190522C520D500B2B157 /* Attribute.swift in Sources */ = {isa = PBXBuildFile; fileRef = 6E75169D22C520D400B2B157 /* Attribute.swift */; };
		6E75190622C520D500B2B157 /* Attribute.swift in Sources */ = {isa = PBXBuildFile; fileRef = 6E75169D22C520D400B2B157 /* Attribute.swift */; };
		6E75190722C520D500B2B157 /* Attribute.swift in Sources */ = {isa = PBXBuildFile; fileRef = 6E75169D22C520D400B2B157 /* Attribute.swift */; };
		6E75190822C520D500B2B157 /* Attribute.swift in Sources */ = {isa = PBXBuildFile; fileRef = 6E75169D22C520D400B2B157 /* Attribute.swift */; };
		6E75190922C520D500B2B157 /* Attribute.swift in Sources */ = {isa = PBXBuildFile; fileRef = 6E75169D22C520D400B2B157 /* Attribute.swift */; };
		6E75190A22C520D500B2B157 /* Attribute.swift in Sources */ = {isa = PBXBuildFile; fileRef = 6E75169D22C520D400B2B157 /* Attribute.swift */; };
		6E75190B22C520D500B2B157 /* Attribute.swift in Sources */ = {isa = PBXBuildFile; fileRef = 6E75169D22C520D400B2B157 /* Attribute.swift */; };
		6E75190C22C520D500B2B157 /* BackgroundingCallbacks.swift in Sources */ = {isa = PBXBuildFile; fileRef = 6E75169F22C520D400B2B157 /* BackgroundingCallbacks.swift */; };
		6E75190D22C520D500B2B157 /* BackgroundingCallbacks.swift in Sources */ = {isa = PBXBuildFile; fileRef = 6E75169F22C520D400B2B157 /* BackgroundingCallbacks.swift */; };
		6E75190E22C520D500B2B157 /* BackgroundingCallbacks.swift in Sources */ = {isa = PBXBuildFile; fileRef = 6E75169F22C520D400B2B157 /* BackgroundingCallbacks.swift */; };
		6E75190F22C520D500B2B157 /* BackgroundingCallbacks.swift in Sources */ = {isa = PBXBuildFile; fileRef = 6E75169F22C520D400B2B157 /* BackgroundingCallbacks.swift */; };
		6E75191022C520D500B2B157 /* BackgroundingCallbacks.swift in Sources */ = {isa = PBXBuildFile; fileRef = 6E75169F22C520D400B2B157 /* BackgroundingCallbacks.swift */; };
		6E75191122C520D500B2B157 /* BackgroundingCallbacks.swift in Sources */ = {isa = PBXBuildFile; fileRef = 6E75169F22C520D400B2B157 /* BackgroundingCallbacks.swift */; };
		6E75191222C520D500B2B157 /* BackgroundingCallbacks.swift in Sources */ = {isa = PBXBuildFile; fileRef = 6E75169F22C520D400B2B157 /* BackgroundingCallbacks.swift */; };
		6E75191322C520D500B2B157 /* BackgroundingCallbacks.swift in Sources */ = {isa = PBXBuildFile; fileRef = 6E75169F22C520D400B2B157 /* BackgroundingCallbacks.swift */; };
		6E75191422C520D500B2B157 /* BackgroundingCallbacks.swift in Sources */ = {isa = PBXBuildFile; fileRef = 6E75169F22C520D400B2B157 /* BackgroundingCallbacks.swift */; };
		6E75191522C520D500B2B157 /* BackgroundingCallbacks.swift in Sources */ = {isa = PBXBuildFile; fileRef = 6E75169F22C520D400B2B157 /* BackgroundingCallbacks.swift */; };
		6E75191622C520D500B2B157 /* BackgroundingCallbacks.swift in Sources */ = {isa = PBXBuildFile; fileRef = 6E75169F22C520D400B2B157 /* BackgroundingCallbacks.swift */; };
		6E75191722C520D500B2B157 /* BackgroundingCallbacks.swift in Sources */ = {isa = PBXBuildFile; fileRef = 6E75169F22C520D400B2B157 /* BackgroundingCallbacks.swift */; };
		6E75191822C520D500B2B157 /* OPTNotificationCenter.swift in Sources */ = {isa = PBXBuildFile; fileRef = 6E7516A022C520D400B2B157 /* OPTNotificationCenter.swift */; };
		6E75191922C520D500B2B157 /* OPTNotificationCenter.swift in Sources */ = {isa = PBXBuildFile; fileRef = 6E7516A022C520D400B2B157 /* OPTNotificationCenter.swift */; };
		6E75191A22C520D500B2B157 /* OPTNotificationCenter.swift in Sources */ = {isa = PBXBuildFile; fileRef = 6E7516A022C520D400B2B157 /* OPTNotificationCenter.swift */; };
		6E75191B22C520D500B2B157 /* OPTNotificationCenter.swift in Sources */ = {isa = PBXBuildFile; fileRef = 6E7516A022C520D400B2B157 /* OPTNotificationCenter.swift */; };
		6E75191C22C520D500B2B157 /* OPTNotificationCenter.swift in Sources */ = {isa = PBXBuildFile; fileRef = 6E7516A022C520D400B2B157 /* OPTNotificationCenter.swift */; };
		6E75191D22C520D500B2B157 /* OPTNotificationCenter.swift in Sources */ = {isa = PBXBuildFile; fileRef = 6E7516A022C520D400B2B157 /* OPTNotificationCenter.swift */; };
		6E75191E22C520D500B2B157 /* OPTNotificationCenter.swift in Sources */ = {isa = PBXBuildFile; fileRef = 6E7516A022C520D400B2B157 /* OPTNotificationCenter.swift */; };
		6E75191F22C520D500B2B157 /* OPTNotificationCenter.swift in Sources */ = {isa = PBXBuildFile; fileRef = 6E7516A022C520D400B2B157 /* OPTNotificationCenter.swift */; };
		6E75192022C520D500B2B157 /* OPTNotificationCenter.swift in Sources */ = {isa = PBXBuildFile; fileRef = 6E7516A022C520D400B2B157 /* OPTNotificationCenter.swift */; };
		6E75192122C520D500B2B157 /* OPTNotificationCenter.swift in Sources */ = {isa = PBXBuildFile; fileRef = 6E7516A022C520D400B2B157 /* OPTNotificationCenter.swift */; };
		6E75192222C520D500B2B157 /* OPTNotificationCenter.swift in Sources */ = {isa = PBXBuildFile; fileRef = 6E7516A022C520D400B2B157 /* OPTNotificationCenter.swift */; };
		6E75192322C520D500B2B157 /* OPTNotificationCenter.swift in Sources */ = {isa = PBXBuildFile; fileRef = 6E7516A022C520D400B2B157 /* OPTNotificationCenter.swift */; };
		6E75192422C520D500B2B157 /* DataStoreQueueStack.swift in Sources */ = {isa = PBXBuildFile; fileRef = 6E7516A122C520D400B2B157 /* DataStoreQueueStack.swift */; };
		6E75192522C520D500B2B157 /* DataStoreQueueStack.swift in Sources */ = {isa = PBXBuildFile; fileRef = 6E7516A122C520D400B2B157 /* DataStoreQueueStack.swift */; };
		6E75192622C520D500B2B157 /* DataStoreQueueStack.swift in Sources */ = {isa = PBXBuildFile; fileRef = 6E7516A122C520D400B2B157 /* DataStoreQueueStack.swift */; };
		6E75192722C520D500B2B157 /* DataStoreQueueStack.swift in Sources */ = {isa = PBXBuildFile; fileRef = 6E7516A122C520D400B2B157 /* DataStoreQueueStack.swift */; };
		6E75192822C520D500B2B157 /* DataStoreQueueStack.swift in Sources */ = {isa = PBXBuildFile; fileRef = 6E7516A122C520D400B2B157 /* DataStoreQueueStack.swift */; };
		6E75192922C520D500B2B157 /* DataStoreQueueStack.swift in Sources */ = {isa = PBXBuildFile; fileRef = 6E7516A122C520D400B2B157 /* DataStoreQueueStack.swift */; };
		6E75192A22C520D500B2B157 /* DataStoreQueueStack.swift in Sources */ = {isa = PBXBuildFile; fileRef = 6E7516A122C520D400B2B157 /* DataStoreQueueStack.swift */; };
		6E75192B22C520D500B2B157 /* DataStoreQueueStack.swift in Sources */ = {isa = PBXBuildFile; fileRef = 6E7516A122C520D400B2B157 /* DataStoreQueueStack.swift */; };
		6E75192C22C520D500B2B157 /* DataStoreQueueStack.swift in Sources */ = {isa = PBXBuildFile; fileRef = 6E7516A122C520D400B2B157 /* DataStoreQueueStack.swift */; };
		6E75192D22C520D500B2B157 /* DataStoreQueueStack.swift in Sources */ = {isa = PBXBuildFile; fileRef = 6E7516A122C520D400B2B157 /* DataStoreQueueStack.swift */; };
		6E75192E22C520D500B2B157 /* DataStoreQueueStack.swift in Sources */ = {isa = PBXBuildFile; fileRef = 6E7516A122C520D400B2B157 /* DataStoreQueueStack.swift */; };
		6E75192F22C520D500B2B157 /* DataStoreQueueStack.swift in Sources */ = {isa = PBXBuildFile; fileRef = 6E7516A122C520D400B2B157 /* DataStoreQueueStack.swift */; };
		6E75193022C520D500B2B157 /* OPTDataStore.swift in Sources */ = {isa = PBXBuildFile; fileRef = 6E7516A222C520D400B2B157 /* OPTDataStore.swift */; };
		6E75193122C520D500B2B157 /* OPTDataStore.swift in Sources */ = {isa = PBXBuildFile; fileRef = 6E7516A222C520D400B2B157 /* OPTDataStore.swift */; };
		6E75193222C520D500B2B157 /* OPTDataStore.swift in Sources */ = {isa = PBXBuildFile; fileRef = 6E7516A222C520D400B2B157 /* OPTDataStore.swift */; };
		6E75193322C520D500B2B157 /* OPTDataStore.swift in Sources */ = {isa = PBXBuildFile; fileRef = 6E7516A222C520D400B2B157 /* OPTDataStore.swift */; };
		6E75193422C520D500B2B157 /* OPTDataStore.swift in Sources */ = {isa = PBXBuildFile; fileRef = 6E7516A222C520D400B2B157 /* OPTDataStore.swift */; };
		6E75193522C520D500B2B157 /* OPTDataStore.swift in Sources */ = {isa = PBXBuildFile; fileRef = 6E7516A222C520D400B2B157 /* OPTDataStore.swift */; };
		6E75193622C520D500B2B157 /* OPTDataStore.swift in Sources */ = {isa = PBXBuildFile; fileRef = 6E7516A222C520D400B2B157 /* OPTDataStore.swift */; };
		6E75193722C520D500B2B157 /* OPTDataStore.swift in Sources */ = {isa = PBXBuildFile; fileRef = 6E7516A222C520D400B2B157 /* OPTDataStore.swift */; };
		6E75193822C520D500B2B157 /* OPTDataStore.swift in Sources */ = {isa = PBXBuildFile; fileRef = 6E7516A222C520D400B2B157 /* OPTDataStore.swift */; };
		6E75193922C520D500B2B157 /* OPTDataStore.swift in Sources */ = {isa = PBXBuildFile; fileRef = 6E7516A222C520D400B2B157 /* OPTDataStore.swift */; };
		6E75193A22C520D500B2B157 /* OPTDataStore.swift in Sources */ = {isa = PBXBuildFile; fileRef = 6E7516A222C520D400B2B157 /* OPTDataStore.swift */; };
		6E75193B22C520D500B2B157 /* OPTDataStore.swift in Sources */ = {isa = PBXBuildFile; fileRef = 6E7516A222C520D400B2B157 /* OPTDataStore.swift */; };
		6E75193C22C520D500B2B157 /* OPTDecisionService.swift in Sources */ = {isa = PBXBuildFile; fileRef = 6E7516A322C520D400B2B157 /* OPTDecisionService.swift */; };
		6E75193D22C520D500B2B157 /* OPTDecisionService.swift in Sources */ = {isa = PBXBuildFile; fileRef = 6E7516A322C520D400B2B157 /* OPTDecisionService.swift */; };
		6E75193E22C520D500B2B157 /* OPTDecisionService.swift in Sources */ = {isa = PBXBuildFile; fileRef = 6E7516A322C520D400B2B157 /* OPTDecisionService.swift */; };
		6E75193F22C520D500B2B157 /* OPTDecisionService.swift in Sources */ = {isa = PBXBuildFile; fileRef = 6E7516A322C520D400B2B157 /* OPTDecisionService.swift */; };
		6E75194022C520D500B2B157 /* OPTDecisionService.swift in Sources */ = {isa = PBXBuildFile; fileRef = 6E7516A322C520D400B2B157 /* OPTDecisionService.swift */; };
		6E75194122C520D500B2B157 /* OPTDecisionService.swift in Sources */ = {isa = PBXBuildFile; fileRef = 6E7516A322C520D400B2B157 /* OPTDecisionService.swift */; };
		6E75194222C520D500B2B157 /* OPTDecisionService.swift in Sources */ = {isa = PBXBuildFile; fileRef = 6E7516A322C520D400B2B157 /* OPTDecisionService.swift */; };
		6E75194322C520D500B2B157 /* OPTDecisionService.swift in Sources */ = {isa = PBXBuildFile; fileRef = 6E7516A322C520D400B2B157 /* OPTDecisionService.swift */; };
		6E75194422C520D500B2B157 /* OPTDecisionService.swift in Sources */ = {isa = PBXBuildFile; fileRef = 6E7516A322C520D400B2B157 /* OPTDecisionService.swift */; };
		6E75194522C520D500B2B157 /* OPTDecisionService.swift in Sources */ = {isa = PBXBuildFile; fileRef = 6E7516A322C520D400B2B157 /* OPTDecisionService.swift */; };
		6E75194622C520D500B2B157 /* OPTDecisionService.swift in Sources */ = {isa = PBXBuildFile; fileRef = 6E7516A322C520D400B2B157 /* OPTDecisionService.swift */; };
		6E75194722C520D500B2B157 /* OPTDecisionService.swift in Sources */ = {isa = PBXBuildFile; fileRef = 6E7516A322C520D400B2B157 /* OPTDecisionService.swift */; };
		6E75194822C520D500B2B157 /* OPTDatafileHandler.swift in Sources */ = {isa = PBXBuildFile; fileRef = 6E7516A422C520D400B2B157 /* OPTDatafileHandler.swift */; };
		6E75194922C520D500B2B157 /* OPTDatafileHandler.swift in Sources */ = {isa = PBXBuildFile; fileRef = 6E7516A422C520D400B2B157 /* OPTDatafileHandler.swift */; };
		6E75194A22C520D500B2B157 /* OPTDatafileHandler.swift in Sources */ = {isa = PBXBuildFile; fileRef = 6E7516A422C520D400B2B157 /* OPTDatafileHandler.swift */; };
		6E75194B22C520D500B2B157 /* OPTDatafileHandler.swift in Sources */ = {isa = PBXBuildFile; fileRef = 6E7516A422C520D400B2B157 /* OPTDatafileHandler.swift */; };
		6E75194C22C520D500B2B157 /* OPTDatafileHandler.swift in Sources */ = {isa = PBXBuildFile; fileRef = 6E7516A422C520D400B2B157 /* OPTDatafileHandler.swift */; };
		6E75194D22C520D500B2B157 /* OPTDatafileHandler.swift in Sources */ = {isa = PBXBuildFile; fileRef = 6E7516A422C520D400B2B157 /* OPTDatafileHandler.swift */; };
		6E75194E22C520D500B2B157 /* OPTDatafileHandler.swift in Sources */ = {isa = PBXBuildFile; fileRef = 6E7516A422C520D400B2B157 /* OPTDatafileHandler.swift */; };
		6E75194F22C520D500B2B157 /* OPTDatafileHandler.swift in Sources */ = {isa = PBXBuildFile; fileRef = 6E7516A422C520D400B2B157 /* OPTDatafileHandler.swift */; };
		6E75195022C520D500B2B157 /* OPTDatafileHandler.swift in Sources */ = {isa = PBXBuildFile; fileRef = 6E7516A422C520D400B2B157 /* OPTDatafileHandler.swift */; };
		6E75195122C520D500B2B157 /* OPTDatafileHandler.swift in Sources */ = {isa = PBXBuildFile; fileRef = 6E7516A422C520D400B2B157 /* OPTDatafileHandler.swift */; };
		6E75195222C520D500B2B157 /* OPTDatafileHandler.swift in Sources */ = {isa = PBXBuildFile; fileRef = 6E7516A422C520D400B2B157 /* OPTDatafileHandler.swift */; };
		6E75195322C520D500B2B157 /* OPTDatafileHandler.swift in Sources */ = {isa = PBXBuildFile; fileRef = 6E7516A422C520D400B2B157 /* OPTDatafileHandler.swift */; };
		6E75195422C520D500B2B157 /* OPTBucketer.swift in Sources */ = {isa = PBXBuildFile; fileRef = 6E7516A522C520D400B2B157 /* OPTBucketer.swift */; };
		6E75195522C520D500B2B157 /* OPTBucketer.swift in Sources */ = {isa = PBXBuildFile; fileRef = 6E7516A522C520D400B2B157 /* OPTBucketer.swift */; };
		6E75195622C520D500B2B157 /* OPTBucketer.swift in Sources */ = {isa = PBXBuildFile; fileRef = 6E7516A522C520D400B2B157 /* OPTBucketer.swift */; };
		6E75195722C520D500B2B157 /* OPTBucketer.swift in Sources */ = {isa = PBXBuildFile; fileRef = 6E7516A522C520D400B2B157 /* OPTBucketer.swift */; };
		6E75195822C520D500B2B157 /* OPTBucketer.swift in Sources */ = {isa = PBXBuildFile; fileRef = 6E7516A522C520D400B2B157 /* OPTBucketer.swift */; };
		6E75195922C520D500B2B157 /* OPTBucketer.swift in Sources */ = {isa = PBXBuildFile; fileRef = 6E7516A522C520D400B2B157 /* OPTBucketer.swift */; };
		6E75195A22C520D500B2B157 /* OPTBucketer.swift in Sources */ = {isa = PBXBuildFile; fileRef = 6E7516A522C520D400B2B157 /* OPTBucketer.swift */; };
		6E75195B22C520D500B2B157 /* OPTBucketer.swift in Sources */ = {isa = PBXBuildFile; fileRef = 6E7516A522C520D400B2B157 /* OPTBucketer.swift */; };
		6E75195C22C520D500B2B157 /* OPTBucketer.swift in Sources */ = {isa = PBXBuildFile; fileRef = 6E7516A522C520D400B2B157 /* OPTBucketer.swift */; };
		6E75195D22C520D500B2B157 /* OPTBucketer.swift in Sources */ = {isa = PBXBuildFile; fileRef = 6E7516A522C520D400B2B157 /* OPTBucketer.swift */; };
		6E75195E22C520D500B2B157 /* OPTBucketer.swift in Sources */ = {isa = PBXBuildFile; fileRef = 6E7516A522C520D400B2B157 /* OPTBucketer.swift */; };
		6E75195F22C520D500B2B157 /* OPTBucketer.swift in Sources */ = {isa = PBXBuildFile; fileRef = 6E7516A522C520D400B2B157 /* OPTBucketer.swift */; };
		6E981FC2232C363300FADDD6 /* DecisionListenerTests_Datafile.swift in Sources */ = {isa = PBXBuildFile; fileRef = 6E981FC1232C363300FADDD6 /* DecisionListenerTests_Datafile.swift */; };
		6E981FC3232C363300FADDD6 /* DecisionListenerTests_Datafile.swift in Sources */ = {isa = PBXBuildFile; fileRef = 6E981FC1232C363300FADDD6 /* DecisionListenerTests_Datafile.swift */; };
		6E9B114522C5486E00C22D81 /* MurmurTests.swift in Sources */ = {isa = PBXBuildFile; fileRef = 6E75197F22C5211100B2B157 /* MurmurTests.swift */; };
		6E9B114622C5486E00C22D81 /* DecisionServiceTests_Experiments.swift in Sources */ = {isa = PBXBuildFile; fileRef = 6E75198022C5211100B2B157 /* DecisionServiceTests_Experiments.swift */; };
		6E9B114722C5486E00C22D81 /* OptimizelyErrorTests.swift in Sources */ = {isa = PBXBuildFile; fileRef = 6E75198122C5211100B2B157 /* OptimizelyErrorTests.swift */; };
		6E9B114822C5486E00C22D81 /* OptimizelySwiftSDKiOSTests.swift in Sources */ = {isa = PBXBuildFile; fileRef = 6E75198222C5211100B2B157 /* OptimizelySwiftSDKiOSTests.swift */; };
		6E9B114922C5486E00C22D81 /* BucketTests_GroupToExp.swift in Sources */ = {isa = PBXBuildFile; fileRef = 6E75198322C5211100B2B157 /* BucketTests_GroupToExp.swift */; };
		6E9B114A22C5486E00C22D81 /* BucketTests_Others.swift in Sources */ = {isa = PBXBuildFile; fileRef = 6E75198422C5211100B2B157 /* BucketTests_Others.swift */; };
		6E9B114B22C5486E00C22D81 /* BatchEventBuilderTest.swift in Sources */ = {isa = PBXBuildFile; fileRef = 6E75198522C5211100B2B157 /* BatchEventBuilderTest.swift */; };
		6E9B114C22C5486E00C22D81 /* DecisionServiceTests_UserProfiles.swift in Sources */ = {isa = PBXBuildFile; fileRef = 6E75198622C5211100B2B157 /* DecisionServiceTests_UserProfiles.swift */; };
		6E9B114D22C5486E00C22D81 /* BatchEventBuilderTests_Events.swift in Sources */ = {isa = PBXBuildFile; fileRef = 6E75198722C5211100B2B157 /* BatchEventBuilderTests_Events.swift */; };
		6E9B114E22C5486E00C22D81 /* DefaultLoggerTests.swift in Sources */ = {isa = PBXBuildFile; fileRef = 6E75198822C5211100B2B157 /* DefaultLoggerTests.swift */; };
		6E9B114F22C5486E00C22D81 /* DefaultUserProfileServiceTests.swift in Sources */ = {isa = PBXBuildFile; fileRef = 6E75198922C5211100B2B157 /* DefaultUserProfileServiceTests.swift */; };
		6E9B115022C5486E00C22D81 /* BucketTests_Base.swift in Sources */ = {isa = PBXBuildFile; fileRef = 6E75198A22C5211100B2B157 /* BucketTests_Base.swift */; };
		6E9B115122C5486E00C22D81 /* NotificationCenterTests.swift in Sources */ = {isa = PBXBuildFile; fileRef = 6E75198B22C5211100B2B157 /* NotificationCenterTests.swift */; };
		6E9B115222C5486E00C22D81 /* BucketTests_ExpToVariation.swift in Sources */ = {isa = PBXBuildFile; fileRef = 6E75198C22C5211100B2B157 /* BucketTests_ExpToVariation.swift */; };
		6E9B115422C5486E00C22D81 /* LoggerTests.swift in Sources */ = {isa = PBXBuildFile; fileRef = 6E75198E22C5211100B2B157 /* LoggerTests.swift */; };
		6E9B115522C5486E00C22D81 /* BucketTests_BucketVariation.swift in Sources */ = {isa = PBXBuildFile; fileRef = 6E75198F22C5211100B2B157 /* BucketTests_BucketVariation.swift */; };
		6E9B115622C5486E00C22D81 /* DecisionListenerTests.swift in Sources */ = {isa = PBXBuildFile; fileRef = 6E75199022C5211100B2B157 /* DecisionListenerTests.swift */; };
		6E9B115722C5486E00C22D81 /* DecisionServiceTests_Features.swift in Sources */ = {isa = PBXBuildFile; fileRef = 6E75199122C5211100B2B157 /* DecisionServiceTests_Features.swift */; };
		6E9B115822C5486E00C22D81 /* EventDispatcherTests.swift in Sources */ = {isa = PBXBuildFile; fileRef = 6E75199222C5211100B2B157 /* EventDispatcherTests.swift */; };
		6E9B115922C5486E00C22D81 /* BatchEventBuilderTests_Attributes.swift in Sources */ = {isa = PBXBuildFile; fileRef = 6E75199322C5211100B2B157 /* BatchEventBuilderTests_Attributes.swift */; };
		6E9B115A22C5486E00C22D81 /* DecisionServiceTests_Others.swift in Sources */ = {isa = PBXBuildFile; fileRef = 6E75199422C5211100B2B157 /* DecisionServiceTests_Others.swift */; };
		6E9B115B22C5486E00C22D81 /* DecisionServiceTests.swift in Sources */ = {isa = PBXBuildFile; fileRef = 6E75199522C5211100B2B157 /* DecisionServiceTests.swift */; };
		6E9B115C22C5486E00C22D81 /* DatafileHandlerTests.swift in Sources */ = {isa = PBXBuildFile; fileRef = 6E75199622C5211100B2B157 /* DatafileHandlerTests.swift */; };
		6E9B115D22C5486E00C22D81 /* BatchEventBuilderTests_EventTags.swift in Sources */ = {isa = PBXBuildFile; fileRef = 6E75199722C5211100B2B157 /* BatchEventBuilderTests_EventTags.swift */; };
		6E9B115E22C5486E00C22D81 /* DataStoreTests.swift in Sources */ = {isa = PBXBuildFile; fileRef = 6E75199822C5211100B2B157 /* DataStoreTests.swift */; };
		6E9B115F22C5487100C22D81 /* MurmurTests.swift in Sources */ = {isa = PBXBuildFile; fileRef = 6E75197F22C5211100B2B157 /* MurmurTests.swift */; };
		6E9B116022C5487100C22D81 /* DecisionServiceTests_Experiments.swift in Sources */ = {isa = PBXBuildFile; fileRef = 6E75198022C5211100B2B157 /* DecisionServiceTests_Experiments.swift */; };
		6E9B116122C5487100C22D81 /* OptimizelyErrorTests.swift in Sources */ = {isa = PBXBuildFile; fileRef = 6E75198122C5211100B2B157 /* OptimizelyErrorTests.swift */; };
		6E9B116222C5487100C22D81 /* OptimizelySwiftSDKiOSTests.swift in Sources */ = {isa = PBXBuildFile; fileRef = 6E75198222C5211100B2B157 /* OptimizelySwiftSDKiOSTests.swift */; };
		6E9B116322C5487100C22D81 /* BucketTests_GroupToExp.swift in Sources */ = {isa = PBXBuildFile; fileRef = 6E75198322C5211100B2B157 /* BucketTests_GroupToExp.swift */; };
		6E9B116422C5487100C22D81 /* BucketTests_Others.swift in Sources */ = {isa = PBXBuildFile; fileRef = 6E75198422C5211100B2B157 /* BucketTests_Others.swift */; };
		6E9B116522C5487100C22D81 /* BatchEventBuilderTest.swift in Sources */ = {isa = PBXBuildFile; fileRef = 6E75198522C5211100B2B157 /* BatchEventBuilderTest.swift */; };
		6E9B116622C5487100C22D81 /* DecisionServiceTests_UserProfiles.swift in Sources */ = {isa = PBXBuildFile; fileRef = 6E75198622C5211100B2B157 /* DecisionServiceTests_UserProfiles.swift */; };
		6E9B116722C5487100C22D81 /* BatchEventBuilderTests_Events.swift in Sources */ = {isa = PBXBuildFile; fileRef = 6E75198722C5211100B2B157 /* BatchEventBuilderTests_Events.swift */; };
		6E9B116822C5487100C22D81 /* DefaultLoggerTests.swift in Sources */ = {isa = PBXBuildFile; fileRef = 6E75198822C5211100B2B157 /* DefaultLoggerTests.swift */; };
		6E9B116922C5487100C22D81 /* DefaultUserProfileServiceTests.swift in Sources */ = {isa = PBXBuildFile; fileRef = 6E75198922C5211100B2B157 /* DefaultUserProfileServiceTests.swift */; };
		6E9B116A22C5487100C22D81 /* BucketTests_Base.swift in Sources */ = {isa = PBXBuildFile; fileRef = 6E75198A22C5211100B2B157 /* BucketTests_Base.swift */; };
		6E9B116B22C5487100C22D81 /* NotificationCenterTests.swift in Sources */ = {isa = PBXBuildFile; fileRef = 6E75198B22C5211100B2B157 /* NotificationCenterTests.swift */; };
		6E9B116C22C5487100C22D81 /* BucketTests_ExpToVariation.swift in Sources */ = {isa = PBXBuildFile; fileRef = 6E75198C22C5211100B2B157 /* BucketTests_ExpToVariation.swift */; };
		6E9B116E22C5487100C22D81 /* LoggerTests.swift in Sources */ = {isa = PBXBuildFile; fileRef = 6E75198E22C5211100B2B157 /* LoggerTests.swift */; };
		6E9B116F22C5487100C22D81 /* BucketTests_BucketVariation.swift in Sources */ = {isa = PBXBuildFile; fileRef = 6E75198F22C5211100B2B157 /* BucketTests_BucketVariation.swift */; };
		6E9B117022C5487100C22D81 /* DecisionListenerTests.swift in Sources */ = {isa = PBXBuildFile; fileRef = 6E75199022C5211100B2B157 /* DecisionListenerTests.swift */; };
		6E9B117122C5487100C22D81 /* DecisionServiceTests_Features.swift in Sources */ = {isa = PBXBuildFile; fileRef = 6E75199122C5211100B2B157 /* DecisionServiceTests_Features.swift */; };
		6E9B117222C5487100C22D81 /* EventDispatcherTests.swift in Sources */ = {isa = PBXBuildFile; fileRef = 6E75199222C5211100B2B157 /* EventDispatcherTests.swift */; };
		6E9B117322C5487100C22D81 /* BatchEventBuilderTests_Attributes.swift in Sources */ = {isa = PBXBuildFile; fileRef = 6E75199322C5211100B2B157 /* BatchEventBuilderTests_Attributes.swift */; };
		6E9B117422C5487100C22D81 /* DecisionServiceTests_Others.swift in Sources */ = {isa = PBXBuildFile; fileRef = 6E75199422C5211100B2B157 /* DecisionServiceTests_Others.swift */; };
		6E9B117522C5487100C22D81 /* DecisionServiceTests.swift in Sources */ = {isa = PBXBuildFile; fileRef = 6E75199522C5211100B2B157 /* DecisionServiceTests.swift */; };
		6E9B117622C5487100C22D81 /* DatafileHandlerTests.swift in Sources */ = {isa = PBXBuildFile; fileRef = 6E75199622C5211100B2B157 /* DatafileHandlerTests.swift */; };
		6E9B117722C5487100C22D81 /* BatchEventBuilderTests_EventTags.swift in Sources */ = {isa = PBXBuildFile; fileRef = 6E75199722C5211100B2B157 /* BatchEventBuilderTests_EventTags.swift */; };
		6E9B117822C5487100C22D81 /* DataStoreTests.swift in Sources */ = {isa = PBXBuildFile; fileRef = 6E75199822C5211100B2B157 /* DataStoreTests.swift */; };
		6E9B117922C5487A00C22D81 /* tvOSOnlyTests.swift in Sources */ = {isa = PBXBuildFile; fileRef = 6E75199A22C5211100B2B157 /* tvOSOnlyTests.swift */; };
		6E9B117A22C5488100C22D81 /* AttributeValueTests.swift in Sources */ = {isa = PBXBuildFile; fileRef = 6E75199C22C5211100B2B157 /* AttributeValueTests.swift */; };
		6E9B117B22C5488100C22D81 /* EventForDispatchTests.swift in Sources */ = {isa = PBXBuildFile; fileRef = 6E75199D22C5211100B2B157 /* EventForDispatchTests.swift */; };
		6E9B117C22C5488100C22D81 /* FeatureVariableTests.swift in Sources */ = {isa = PBXBuildFile; fileRef = 6E75199E22C5211100B2B157 /* FeatureVariableTests.swift */; };
		6E9B117D22C5488100C22D81 /* AttributeTests.swift in Sources */ = {isa = PBXBuildFile; fileRef = 6E75199F22C5211100B2B157 /* AttributeTests.swift */; };
		6E9B117E22C5488100C22D81 /* VariableTests.swift in Sources */ = {isa = PBXBuildFile; fileRef = 6E7519A022C5211100B2B157 /* VariableTests.swift */; };
		6E9B117F22C5488100C22D81 /* FeatureFlagTests.swift in Sources */ = {isa = PBXBuildFile; fileRef = 6E7519A122C5211100B2B157 /* FeatureFlagTests.swift */; };
		6E9B118022C5488100C22D81 /* AudienceTests.swift in Sources */ = {isa = PBXBuildFile; fileRef = 6E7519A222C5211100B2B157 /* AudienceTests.swift */; };
		6E9B118122C5488100C22D81 /* ConditionLeafTests.swift in Sources */ = {isa = PBXBuildFile; fileRef = 6E7519A322C5211100B2B157 /* ConditionLeafTests.swift */; };
		6E9B118222C5488100C22D81 /* AudienceTests_Evaluate.swift in Sources */ = {isa = PBXBuildFile; fileRef = 6E7519A422C5211100B2B157 /* AudienceTests_Evaluate.swift */; };
		6E9B118322C5488100C22D81 /* UserAttributeTests_Evaluate.swift in Sources */ = {isa = PBXBuildFile; fileRef = 6E7519A522C5211100B2B157 /* UserAttributeTests_Evaluate.swift */; };
		6E9B118422C5488100C22D81 /* AttributeValueTests_Evaluate.swift in Sources */ = {isa = PBXBuildFile; fileRef = 6E7519A622C5211100B2B157 /* AttributeValueTests_Evaluate.swift */; };
		6E9B118522C5488100C22D81 /* RolloutTests.swift in Sources */ = {isa = PBXBuildFile; fileRef = 6E7519A722C5211100B2B157 /* RolloutTests.swift */; };
		6E9B118622C5488100C22D81 /* ProjectConfigTests.swift in Sources */ = {isa = PBXBuildFile; fileRef = 6E7519A822C5211100B2B157 /* ProjectConfigTests.swift */; };
		6E9B118722C5488100C22D81 /* UserAttributeTests.swift in Sources */ = {isa = PBXBuildFile; fileRef = 6E7519A922C5211100B2B157 /* UserAttributeTests.swift */; };
		6E9B118822C5488100C22D81 /* GroupTests.swift in Sources */ = {isa = PBXBuildFile; fileRef = 6E7519AA22C5211100B2B157 /* GroupTests.swift */; };
		6E9B118922C5488100C22D81 /* VariationTests.swift in Sources */ = {isa = PBXBuildFile; fileRef = 6E7519AB22C5211100B2B157 /* VariationTests.swift */; };
		6E9B118A22C5488100C22D81 /* ExperimentTests.swift in Sources */ = {isa = PBXBuildFile; fileRef = 6E7519AC22C5211100B2B157 /* ExperimentTests.swift */; };
		6E9B118B22C5488100C22D81 /* EventTests.swift in Sources */ = {isa = PBXBuildFile; fileRef = 6E7519AD22C5211100B2B157 /* EventTests.swift */; };
		6E9B118C22C5488100C22D81 /* ConditionHolderTests.swift in Sources */ = {isa = PBXBuildFile; fileRef = 6E7519AE22C5211100B2B157 /* ConditionHolderTests.swift */; };
		6E9B118D22C5488100C22D81 /* TrafficAllocationTests.swift in Sources */ = {isa = PBXBuildFile; fileRef = 6E7519AF22C5211100B2B157 /* TrafficAllocationTests.swift */; };
		6E9B118E22C5488100C22D81 /* ProjectTests.swift in Sources */ = {isa = PBXBuildFile; fileRef = 6E7519B022C5211100B2B157 /* ProjectTests.swift */; };
		6E9B118F22C5488100C22D81 /* ConditionHolderTests_Evaluate.swift in Sources */ = {isa = PBXBuildFile; fileRef = 6E7519B122C5211100B2B157 /* ConditionHolderTests_Evaluate.swift */; };
		6E9B119022C5488300C22D81 /* AttributeValueTests.swift in Sources */ = {isa = PBXBuildFile; fileRef = 6E75199C22C5211100B2B157 /* AttributeValueTests.swift */; };
		6E9B119122C5488300C22D81 /* EventForDispatchTests.swift in Sources */ = {isa = PBXBuildFile; fileRef = 6E75199D22C5211100B2B157 /* EventForDispatchTests.swift */; };
		6E9B119222C5488300C22D81 /* FeatureVariableTests.swift in Sources */ = {isa = PBXBuildFile; fileRef = 6E75199E22C5211100B2B157 /* FeatureVariableTests.swift */; };
		6E9B119322C5488300C22D81 /* AttributeTests.swift in Sources */ = {isa = PBXBuildFile; fileRef = 6E75199F22C5211100B2B157 /* AttributeTests.swift */; };
		6E9B119422C5488300C22D81 /* VariableTests.swift in Sources */ = {isa = PBXBuildFile; fileRef = 6E7519A022C5211100B2B157 /* VariableTests.swift */; };
		6E9B119522C5488300C22D81 /* FeatureFlagTests.swift in Sources */ = {isa = PBXBuildFile; fileRef = 6E7519A122C5211100B2B157 /* FeatureFlagTests.swift */; };
		6E9B119622C5488300C22D81 /* AudienceTests.swift in Sources */ = {isa = PBXBuildFile; fileRef = 6E7519A222C5211100B2B157 /* AudienceTests.swift */; };
		6E9B119722C5488300C22D81 /* ConditionLeafTests.swift in Sources */ = {isa = PBXBuildFile; fileRef = 6E7519A322C5211100B2B157 /* ConditionLeafTests.swift */; };
		6E9B119822C5488300C22D81 /* AudienceTests_Evaluate.swift in Sources */ = {isa = PBXBuildFile; fileRef = 6E7519A422C5211100B2B157 /* AudienceTests_Evaluate.swift */; };
		6E9B119922C5488300C22D81 /* UserAttributeTests_Evaluate.swift in Sources */ = {isa = PBXBuildFile; fileRef = 6E7519A522C5211100B2B157 /* UserAttributeTests_Evaluate.swift */; };
		6E9B119A22C5488300C22D81 /* AttributeValueTests_Evaluate.swift in Sources */ = {isa = PBXBuildFile; fileRef = 6E7519A622C5211100B2B157 /* AttributeValueTests_Evaluate.swift */; };
		6E9B119B22C5488300C22D81 /* RolloutTests.swift in Sources */ = {isa = PBXBuildFile; fileRef = 6E7519A722C5211100B2B157 /* RolloutTests.swift */; };
		6E9B119C22C5488300C22D81 /* ProjectConfigTests.swift in Sources */ = {isa = PBXBuildFile; fileRef = 6E7519A822C5211100B2B157 /* ProjectConfigTests.swift */; };
		6E9B119D22C5488300C22D81 /* UserAttributeTests.swift in Sources */ = {isa = PBXBuildFile; fileRef = 6E7519A922C5211100B2B157 /* UserAttributeTests.swift */; };
		6E9B119E22C5488300C22D81 /* GroupTests.swift in Sources */ = {isa = PBXBuildFile; fileRef = 6E7519AA22C5211100B2B157 /* GroupTests.swift */; };
		6E9B119F22C5488300C22D81 /* VariationTests.swift in Sources */ = {isa = PBXBuildFile; fileRef = 6E7519AB22C5211100B2B157 /* VariationTests.swift */; };
		6E9B11A022C5488300C22D81 /* ExperimentTests.swift in Sources */ = {isa = PBXBuildFile; fileRef = 6E7519AC22C5211100B2B157 /* ExperimentTests.swift */; };
		6E9B11A122C5488300C22D81 /* EventTests.swift in Sources */ = {isa = PBXBuildFile; fileRef = 6E7519AD22C5211100B2B157 /* EventTests.swift */; };
		6E9B11A222C5488300C22D81 /* ConditionHolderTests.swift in Sources */ = {isa = PBXBuildFile; fileRef = 6E7519AE22C5211100B2B157 /* ConditionHolderTests.swift */; };
		6E9B11A322C5488300C22D81 /* TrafficAllocationTests.swift in Sources */ = {isa = PBXBuildFile; fileRef = 6E7519AF22C5211100B2B157 /* TrafficAllocationTests.swift */; };
		6E9B11A422C5488300C22D81 /* ProjectTests.swift in Sources */ = {isa = PBXBuildFile; fileRef = 6E7519B022C5211100B2B157 /* ProjectTests.swift */; };
		6E9B11A522C5488300C22D81 /* ConditionHolderTests_Evaluate.swift in Sources */ = {isa = PBXBuildFile; fileRef = 6E7519B122C5211100B2B157 /* ConditionHolderTests_Evaluate.swift */; };
		6E9B11A622C5488900C22D81 /* iOSOnlyTests.swift in Sources */ = {isa = PBXBuildFile; fileRef = 6E7519B322C5211100B2B157 /* iOSOnlyTests.swift */; };
		6E9B11A722C5489200C22D81 /* MockUrlSession.swift in Sources */ = {isa = PBXBuildFile; fileRef = 6E7519B722C5211100B2B157 /* MockUrlSession.swift */; };
		6E9B11A822C5489200C22D81 /* OTUtils.swift in Sources */ = {isa = PBXBuildFile; fileRef = 6E7519B822C5211100B2B157 /* OTUtils.swift */; };
		6E9B11A922C5489200C22D81 /* MockUrlSession.swift in Sources */ = {isa = PBXBuildFile; fileRef = 6E7519B722C5211100B2B157 /* MockUrlSession.swift */; };
		6E9B11AA22C5489200C22D81 /* OTUtils.swift in Sources */ = {isa = PBXBuildFile; fileRef = 6E7519B822C5211100B2B157 /* OTUtils.swift */; };
		6E9B11AB22C5489300C22D81 /* MockUrlSession.swift in Sources */ = {isa = PBXBuildFile; fileRef = 6E7519B722C5211100B2B157 /* MockUrlSession.swift */; };
		6E9B11AC22C5489300C22D81 /* OTUtils.swift in Sources */ = {isa = PBXBuildFile; fileRef = 6E7519B822C5211100B2B157 /* OTUtils.swift */; };
		6E9B11AD22C5489300C22D81 /* MockUrlSession.swift in Sources */ = {isa = PBXBuildFile; fileRef = 6E7519B722C5211100B2B157 /* MockUrlSession.swift */; };
		6E9B11AE22C5489300C22D81 /* OTUtils.swift in Sources */ = {isa = PBXBuildFile; fileRef = 6E7519B822C5211100B2B157 /* OTUtils.swift */; };
		6E9B11AF22C5489400C22D81 /* MockUrlSession.swift in Sources */ = {isa = PBXBuildFile; fileRef = 6E7519B722C5211100B2B157 /* MockUrlSession.swift */; };
		6E9B11B022C5489400C22D81 /* OTUtils.swift in Sources */ = {isa = PBXBuildFile; fileRef = 6E7519B822C5211100B2B157 /* OTUtils.swift */; };
		6E9B11B122C5489400C22D81 /* MockUrlSession.swift in Sources */ = {isa = PBXBuildFile; fileRef = 6E7519B722C5211100B2B157 /* MockUrlSession.swift */; };
		6E9B11B222C5489400C22D81 /* OTUtils.swift in Sources */ = {isa = PBXBuildFile; fileRef = 6E7519B822C5211100B2B157 /* OTUtils.swift */; };
		6E9B11B322C5489500C22D81 /* MockUrlSession.swift in Sources */ = {isa = PBXBuildFile; fileRef = 6E7519B722C5211100B2B157 /* MockUrlSession.swift */; };
		6E9B11B422C5489500C22D81 /* OTUtils.swift in Sources */ = {isa = PBXBuildFile; fileRef = 6E7519B822C5211100B2B157 /* OTUtils.swift */; };
		6E9B11B522C5489600C22D81 /* MockUrlSession.swift in Sources */ = {isa = PBXBuildFile; fileRef = 6E7519B722C5211100B2B157 /* MockUrlSession.swift */; };
		6E9B11B622C5489600C22D81 /* OTUtils.swift in Sources */ = {isa = PBXBuildFile; fileRef = 6E7519B822C5211100B2B157 /* OTUtils.swift */; };
		6E9B11B722C5489600C22D81 /* MockUrlSession.swift in Sources */ = {isa = PBXBuildFile; fileRef = 6E7519B722C5211100B2B157 /* MockUrlSession.swift */; };
		6E9B11B822C5489600C22D81 /* OTUtils.swift in Sources */ = {isa = PBXBuildFile; fileRef = 6E7519B822C5211100B2B157 /* OTUtils.swift */; };
		6E9B11B922C5489700C22D81 /* MockUrlSession.swift in Sources */ = {isa = PBXBuildFile; fileRef = 6E7519B722C5211100B2B157 /* MockUrlSession.swift */; };
		6E9B11BA22C5489700C22D81 /* OTUtils.swift in Sources */ = {isa = PBXBuildFile; fileRef = 6E7519B822C5211100B2B157 /* OTUtils.swift */; };
		6E9B11D522C548A200C22D81 /* OptimizelyClientTests_Evaluation.swift in Sources */ = {isa = PBXBuildFile; fileRef = 6E7519BA22C5211100B2B157 /* OptimizelyClientTests_Evaluation.swift */; };
		6E9B11D622C548A200C22D81 /* OptimizelyClientTests_DatafileHandler.swift in Sources */ = {isa = PBXBuildFile; fileRef = 6E7519BB22C5211100B2B157 /* OptimizelyClientTests_DatafileHandler.swift */; };
		6E9B11D722C548A200C22D81 /* OptimizelyErrorTests.swift in Sources */ = {isa = PBXBuildFile; fileRef = 6E7519BC22C5211100B2B157 /* OptimizelyErrorTests.swift */; };
		6E9B11D922C548A200C22D81 /* OptimizelyClientTests_Invalid.swift in Sources */ = {isa = PBXBuildFile; fileRef = 6E7519BE22C5211100B2B157 /* OptimizelyClientTests_Invalid.swift */; };
		6E9B11DA22C548A200C22D81 /* OptimizelyClientTests_ObjcAPIs.m in Sources */ = {isa = PBXBuildFile; fileRef = 6E7519BF22C5211100B2B157 /* OptimizelyClientTests_ObjcAPIs.m */; };
		6E9B11DB22C548A200C22D81 /* OptimizelyClientTests_Variables.swift in Sources */ = {isa = PBXBuildFile; fileRef = 6E7519C022C5211100B2B157 /* OptimizelyClientTests_Variables.swift */; };
		6E9B11DC22C548A200C22D81 /* OptimizelyClientTests.swift in Sources */ = {isa = PBXBuildFile; fileRef = 6E7519C122C5211100B2B157 /* OptimizelyClientTests.swift */; };
		6E9B11DD22C548A200C22D81 /* OptimizelyClientTests_Valid.swift in Sources */ = {isa = PBXBuildFile; fileRef = 6E7519C222C5211100B2B157 /* OptimizelyClientTests_Valid.swift */; };
		6E9B11DE22C548A200C22D81 /* OptimizelyClientTests_Others.swift in Sources */ = {isa = PBXBuildFile; fileRef = 6E7519C322C5211100B2B157 /* OptimizelyClientTests_Others.swift */; };
		6E9B11DF22C548A200C22D81 /* OptimizelyClientTests_ForcedVariation.swift in Sources */ = {isa = PBXBuildFile; fileRef = 6E7519C422C5211100B2B157 /* OptimizelyClientTests_ForcedVariation.swift */; };
		6E9B11E022C548A200C22D81 /* OptimizelyClientTests_Group.swift in Sources */ = {isa = PBXBuildFile; fileRef = 6E7519C522C5211100B2B157 /* OptimizelyClientTests_Group.swift */; };
		6E9B11E122C548A200C22D81 /* OptimizelyClientTests_ObjcOthers.m in Sources */ = {isa = PBXBuildFile; fileRef = 6E7519C622C5211100B2B157 /* OptimizelyClientTests_ObjcOthers.m */; };
		6E9B11E222C548AF00C22D81 /* OtherTests.swift in Sources */ = {isa = PBXBuildFile; fileRef = 6E7519C822C5211100B2B157 /* OtherTests.swift */; };
		6E9B11E322C548AF00C22D81 /* ThrowableConditionListTest.swift in Sources */ = {isa = PBXBuildFile; fileRef = 6E7519C922C5211100B2B157 /* ThrowableConditionListTest.swift */; };
		6E9B11E422C548B100C22D81 /* OtherTests.swift in Sources */ = {isa = PBXBuildFile; fileRef = 6E7519C822C5211100B2B157 /* OtherTests.swift */; };
		6E9B11E522C548B100C22D81 /* ThrowableConditionListTest.swift in Sources */ = {isa = PBXBuildFile; fileRef = 6E7519C922C5211100B2B157 /* ThrowableConditionListTest.swift */; };
		6EA0FB1F251A5AEC00EC002D /* bucketer_test3.json in Resources */ = {isa = PBXBuildFile; fileRef = 6EA0FB1E251A5AEC00EC002D /* bucketer_test3.json */; };
		6EA0FB20251A5AEC00EC002D /* bucketer_test3.json in Resources */ = {isa = PBXBuildFile; fileRef = 6EA0FB1E251A5AEC00EC002D /* bucketer_test3.json */; };
		6EA0FB21251A5AEC00EC002D /* bucketer_test3.json in Resources */ = {isa = PBXBuildFile; fileRef = 6EA0FB1E251A5AEC00EC002D /* bucketer_test3.json */; };
		6EA0FB22251A5AEC00EC002D /* bucketer_test3.json in Resources */ = {isa = PBXBuildFile; fileRef = 6EA0FB1E251A5AEC00EC002D /* bucketer_test3.json */; };
		6EA0FB23251A5AEC00EC002D /* bucketer_test3.json in Resources */ = {isa = PBXBuildFile; fileRef = 6EA0FB1E251A5AEC00EC002D /* bucketer_test3.json */; };
		6EA0FB24251A5AEC00EC002D /* bucketer_test3.json in Resources */ = {isa = PBXBuildFile; fileRef = 6EA0FB1E251A5AEC00EC002D /* bucketer_test3.json */; };
		6EA0FB25251A5AEC00EC002D /* bucketer_test3.json in Resources */ = {isa = PBXBuildFile; fileRef = 6EA0FB1E251A5AEC00EC002D /* bucketer_test3.json */; };
		6EA0FB26251A5AEC00EC002D /* bucketer_test3.json in Resources */ = {isa = PBXBuildFile; fileRef = 6EA0FB1E251A5AEC00EC002D /* bucketer_test3.json */; };
		6EA0FB27251A5AEC00EC002D /* bucketer_test3.json in Resources */ = {isa = PBXBuildFile; fileRef = 6EA0FB1E251A5AEC00EC002D /* bucketer_test3.json */; };
		6EA0FB28251A5AEC00EC002D /* bucketer_test3.json in Resources */ = {isa = PBXBuildFile; fileRef = 6EA0FB1E251A5AEC00EC002D /* bucketer_test3.json */; };
		6EA0FB29251A5AEC00EC002D /* bucketer_test3.json in Resources */ = {isa = PBXBuildFile; fileRef = 6EA0FB1E251A5AEC00EC002D /* bucketer_test3.json */; };
		6EA2CC242345618E001E7531 /* OptimizelyConfig.swift in Sources */ = {isa = PBXBuildFile; fileRef = 6EA2CC232345618E001E7531 /* OptimizelyConfig.swift */; };
		6EA2CC252345618E001E7531 /* OptimizelyConfig.swift in Sources */ = {isa = PBXBuildFile; fileRef = 6EA2CC232345618E001E7531 /* OptimizelyConfig.swift */; };
		6EA2CC262345618E001E7531 /* OptimizelyConfig.swift in Sources */ = {isa = PBXBuildFile; fileRef = 6EA2CC232345618E001E7531 /* OptimizelyConfig.swift */; };
		6EA2CC272345618E001E7531 /* OptimizelyConfig.swift in Sources */ = {isa = PBXBuildFile; fileRef = 6EA2CC232345618E001E7531 /* OptimizelyConfig.swift */; };
		6EA2CC282345618E001E7531 /* OptimizelyConfig.swift in Sources */ = {isa = PBXBuildFile; fileRef = 6EA2CC232345618E001E7531 /* OptimizelyConfig.swift */; };
		6EA2CC292345618E001E7531 /* OptimizelyConfig.swift in Sources */ = {isa = PBXBuildFile; fileRef = 6EA2CC232345618E001E7531 /* OptimizelyConfig.swift */; };
		6EA2CC2A2345618E001E7531 /* OptimizelyConfig.swift in Sources */ = {isa = PBXBuildFile; fileRef = 6EA2CC232345618E001E7531 /* OptimizelyConfig.swift */; };
		6EA2CC2B2345618E001E7531 /* OptimizelyConfig.swift in Sources */ = {isa = PBXBuildFile; fileRef = 6EA2CC232345618E001E7531 /* OptimizelyConfig.swift */; };
		6EA2CC2C2345618E001E7531 /* OptimizelyConfig.swift in Sources */ = {isa = PBXBuildFile; fileRef = 6EA2CC232345618E001E7531 /* OptimizelyConfig.swift */; };
		6EA2CC2D2345618E001E7531 /* OptimizelyConfig.swift in Sources */ = {isa = PBXBuildFile; fileRef = 6EA2CC232345618E001E7531 /* OptimizelyConfig.swift */; };
		6EA2CC2E2345618E001E7531 /* OptimizelyConfig.swift in Sources */ = {isa = PBXBuildFile; fileRef = 6EA2CC232345618E001E7531 /* OptimizelyConfig.swift */; };
		6EA2CC2F2345618E001E7531 /* OptimizelyConfig.swift in Sources */ = {isa = PBXBuildFile; fileRef = 6EA2CC232345618E001E7531 /* OptimizelyConfig.swift */; };
		6EA4250D2218E41600B074B5 /* Optimizely.framework in Frameworks */ = {isa = PBXBuildFile; fileRef = 6E614DCD21E3F389005982A1 /* Optimizely.framework */; };
		6EA425602218E58400B074B5 /* Optimizely.framework in Frameworks */ = {isa = PBXBuildFile; fileRef = 6E614DCD21E3F389005982A1 /* Optimizely.framework */; };
		6EA4256F2218E60A00B074B5 /* Optimizely.framework in Frameworks */ = {isa = PBXBuildFile; fileRef = 6EBAEB6C21E3FEF800D13AA9 /* Optimizely.framework */; };
		6EA4257E2218E61F00B074B5 /* Optimizely.framework in Frameworks */ = {isa = PBXBuildFile; fileRef = 6EBAEB6C21E3FEF800D13AA9 /* Optimizely.framework */; settings = {ATTRIBUTES = (Required, ); }; };
		6EA425962218E6AD00B074B5 /* (null) in Sources */ = {isa = PBXBuildFile; };
		6EA425A52218E6AE00B074B5 /* (null) in Sources */ = {isa = PBXBuildFile; };
		6EA426602219242100B074B5 /* Optimizely.framework in Frameworks */ = {isa = PBXBuildFile; fileRef = 6EBAEB6C21E3FEF800D13AA9 /* Optimizely.framework */; };
		6EA4266F2219243D00B074B5 /* Optimizely.framework in Frameworks */ = {isa = PBXBuildFile; fileRef = 6E614DCD21E3F389005982A1 /* Optimizely.framework */; };
		6EC6DD3124ABF6990017D296 /* OptimizelyClient+Decide.swift in Sources */ = {isa = PBXBuildFile; fileRef = 6EC6DD3024ABF6990017D296 /* OptimizelyClient+Decide.swift */; };
		6EC6DD3224ABF6990017D296 /* OptimizelyClient+Decide.swift in Sources */ = {isa = PBXBuildFile; fileRef = 6EC6DD3024ABF6990017D296 /* OptimizelyClient+Decide.swift */; };
		6EC6DD3324ABF6990017D296 /* OptimizelyClient+Decide.swift in Sources */ = {isa = PBXBuildFile; fileRef = 6EC6DD3024ABF6990017D296 /* OptimizelyClient+Decide.swift */; };
		6EC6DD3424ABF6990017D296 /* OptimizelyClient+Decide.swift in Sources */ = {isa = PBXBuildFile; fileRef = 6EC6DD3024ABF6990017D296 /* OptimizelyClient+Decide.swift */; };
		6EC6DD3524ABF6990017D296 /* OptimizelyClient+Decide.swift in Sources */ = {isa = PBXBuildFile; fileRef = 6EC6DD3024ABF6990017D296 /* OptimizelyClient+Decide.swift */; };
		6EC6DD3624ABF6990017D296 /* OptimizelyClient+Decide.swift in Sources */ = {isa = PBXBuildFile; fileRef = 6EC6DD3024ABF6990017D296 /* OptimizelyClient+Decide.swift */; };
		6EC6DD3724ABF6990017D296 /* OptimizelyClient+Decide.swift in Sources */ = {isa = PBXBuildFile; fileRef = 6EC6DD3024ABF6990017D296 /* OptimizelyClient+Decide.swift */; };
		6EC6DD3824ABF6990017D296 /* OptimizelyClient+Decide.swift in Sources */ = {isa = PBXBuildFile; fileRef = 6EC6DD3024ABF6990017D296 /* OptimizelyClient+Decide.swift */; };
		6EC6DD3924ABF6990017D296 /* OptimizelyClient+Decide.swift in Sources */ = {isa = PBXBuildFile; fileRef = 6EC6DD3024ABF6990017D296 /* OptimizelyClient+Decide.swift */; };
		6EC6DD3A24ABF6990017D296 /* OptimizelyClient+Decide.swift in Sources */ = {isa = PBXBuildFile; fileRef = 6EC6DD3024ABF6990017D296 /* OptimizelyClient+Decide.swift */; };
		6EC6DD3B24ABF6990017D296 /* OptimizelyClient+Decide.swift in Sources */ = {isa = PBXBuildFile; fileRef = 6EC6DD3024ABF6990017D296 /* OptimizelyClient+Decide.swift */; };
		6EC6DD3C24ABF6990017D296 /* OptimizelyClient+Decide.swift in Sources */ = {isa = PBXBuildFile; fileRef = 6EC6DD3024ABF6990017D296 /* OptimizelyClient+Decide.swift */; };
		6EC6DD3D24ABF6990017D296 /* OptimizelyClient+Decide.swift in Sources */ = {isa = PBXBuildFile; fileRef = 6EC6DD3024ABF6990017D296 /* OptimizelyClient+Decide.swift */; };
		6EC6DD3E24ABF6990017D296 /* OptimizelyClient+Decide.swift in Sources */ = {isa = PBXBuildFile; fileRef = 6EC6DD3024ABF6990017D296 /* OptimizelyClient+Decide.swift */; };
		6EC6DD4124ABF89B0017D296 /* OptimizelyUserContext.swift in Sources */ = {isa = PBXBuildFile; fileRef = 6EC6DD4024ABF89B0017D296 /* OptimizelyUserContext.swift */; };
		6EC6DD4224ABF89B0017D296 /* OptimizelyUserContext.swift in Sources */ = {isa = PBXBuildFile; fileRef = 6EC6DD4024ABF89B0017D296 /* OptimizelyUserContext.swift */; };
		6EC6DD4324ABF89B0017D296 /* OptimizelyUserContext.swift in Sources */ = {isa = PBXBuildFile; fileRef = 6EC6DD4024ABF89B0017D296 /* OptimizelyUserContext.swift */; };
		6EC6DD4424ABF89B0017D296 /* OptimizelyUserContext.swift in Sources */ = {isa = PBXBuildFile; fileRef = 6EC6DD4024ABF89B0017D296 /* OptimizelyUserContext.swift */; };
		6EC6DD4524ABF89B0017D296 /* OptimizelyUserContext.swift in Sources */ = {isa = PBXBuildFile; fileRef = 6EC6DD4024ABF89B0017D296 /* OptimizelyUserContext.swift */; };
		6EC6DD4624ABF89B0017D296 /* OptimizelyUserContext.swift in Sources */ = {isa = PBXBuildFile; fileRef = 6EC6DD4024ABF89B0017D296 /* OptimizelyUserContext.swift */; };
		6EC6DD4724ABF89B0017D296 /* OptimizelyUserContext.swift in Sources */ = {isa = PBXBuildFile; fileRef = 6EC6DD4024ABF89B0017D296 /* OptimizelyUserContext.swift */; };
		6EC6DD4824ABF89B0017D296 /* OptimizelyUserContext.swift in Sources */ = {isa = PBXBuildFile; fileRef = 6EC6DD4024ABF89B0017D296 /* OptimizelyUserContext.swift */; };
		6EC6DD4924ABF89B0017D296 /* OptimizelyUserContext.swift in Sources */ = {isa = PBXBuildFile; fileRef = 6EC6DD4024ABF89B0017D296 /* OptimizelyUserContext.swift */; };
		6EC6DD4A24ABF89B0017D296 /* OptimizelyUserContext.swift in Sources */ = {isa = PBXBuildFile; fileRef = 6EC6DD4024ABF89B0017D296 /* OptimizelyUserContext.swift */; };
		6EC6DD4B24ABF89B0017D296 /* OptimizelyUserContext.swift in Sources */ = {isa = PBXBuildFile; fileRef = 6EC6DD4024ABF89B0017D296 /* OptimizelyUserContext.swift */; };
		6EC6DD4C24ABF89B0017D296 /* OptimizelyUserContext.swift in Sources */ = {isa = PBXBuildFile; fileRef = 6EC6DD4024ABF89B0017D296 /* OptimizelyUserContext.swift */; };
		6EC6DD4D24ABF89B0017D296 /* OptimizelyUserContext.swift in Sources */ = {isa = PBXBuildFile; fileRef = 6EC6DD4024ABF89B0017D296 /* OptimizelyUserContext.swift */; };
		6EC6DD4E24ABF89B0017D296 /* OptimizelyUserContext.swift in Sources */ = {isa = PBXBuildFile; fileRef = 6EC6DD4024ABF89B0017D296 /* OptimizelyUserContext.swift */; };
		6EC6DD6924AE94820017D296 /* OptimizelyUserContextTests.swift in Sources */ = {isa = PBXBuildFile; fileRef = 6EC6DD6824AE94820017D296 /* OptimizelyUserContextTests.swift */; };
		6EC6DD6A24AE94820017D296 /* OptimizelyUserContextTests.swift in Sources */ = {isa = PBXBuildFile; fileRef = 6EC6DD6824AE94820017D296 /* OptimizelyUserContextTests.swift */; };
		6ECB270222C526A7005D52DC /* Optimizely.h in Headers */ = {isa = PBXBuildFile; fileRef = 6E75167A22C520D400B2B157 /* Optimizely.h */; settings = {ATTRIBUTES = (Public, ); }; };
		6ECB60C6234D329500016D41 /* OptimizelyClientTests_OptimizelyConfig.swift in Sources */ = {isa = PBXBuildFile; fileRef = 6ECB60C5234D329500016D41 /* OptimizelyClientTests_OptimizelyConfig.swift */; };
		6ECB60CA234D5D9C00016D41 /* OptimizelyConfig+ObjC.swift in Sources */ = {isa = PBXBuildFile; fileRef = 6ECB60C9234D5D9C00016D41 /* OptimizelyConfig+ObjC.swift */; };
		6ECB60CB234D5D9C00016D41 /* OptimizelyConfig+ObjC.swift in Sources */ = {isa = PBXBuildFile; fileRef = 6ECB60C9234D5D9C00016D41 /* OptimizelyConfig+ObjC.swift */; };
		6ECB60CC234D5D9C00016D41 /* OptimizelyConfig+ObjC.swift in Sources */ = {isa = PBXBuildFile; fileRef = 6ECB60C9234D5D9C00016D41 /* OptimizelyConfig+ObjC.swift */; };
		6ECB60CD234D5D9C00016D41 /* OptimizelyConfig+ObjC.swift in Sources */ = {isa = PBXBuildFile; fileRef = 6ECB60C9234D5D9C00016D41 /* OptimizelyConfig+ObjC.swift */; };
		6ECB60CE234D5D9C00016D41 /* OptimizelyConfig+ObjC.swift in Sources */ = {isa = PBXBuildFile; fileRef = 6ECB60C9234D5D9C00016D41 /* OptimizelyConfig+ObjC.swift */; };
		6ECB60CF234D5D9C00016D41 /* OptimizelyConfig+ObjC.swift in Sources */ = {isa = PBXBuildFile; fileRef = 6ECB60C9234D5D9C00016D41 /* OptimizelyConfig+ObjC.swift */; };
		6ECB60D0234D5D9C00016D41 /* OptimizelyConfig+ObjC.swift in Sources */ = {isa = PBXBuildFile; fileRef = 6ECB60C9234D5D9C00016D41 /* OptimizelyConfig+ObjC.swift */; };
		6ECB60D1234D5D9C00016D41 /* OptimizelyConfig+ObjC.swift in Sources */ = {isa = PBXBuildFile; fileRef = 6ECB60C9234D5D9C00016D41 /* OptimizelyConfig+ObjC.swift */; };
		6ECB60D2234D5D9C00016D41 /* OptimizelyConfig+ObjC.swift in Sources */ = {isa = PBXBuildFile; fileRef = 6ECB60C9234D5D9C00016D41 /* OptimizelyConfig+ObjC.swift */; };
		6ECB60D3234D5D9C00016D41 /* OptimizelyConfig+ObjC.swift in Sources */ = {isa = PBXBuildFile; fileRef = 6ECB60C9234D5D9C00016D41 /* OptimizelyConfig+ObjC.swift */; };
		6ECB60D4234D5D9C00016D41 /* OptimizelyConfig+ObjC.swift in Sources */ = {isa = PBXBuildFile; fileRef = 6ECB60C9234D5D9C00016D41 /* OptimizelyConfig+ObjC.swift */; };
		6ECB60D5234D5D9C00016D41 /* OptimizelyConfig+ObjC.swift in Sources */ = {isa = PBXBuildFile; fileRef = 6ECB60C9234D5D9C00016D41 /* OptimizelyConfig+ObjC.swift */; };
		6ECB60D7234E601A00016D41 /* OptimizelyClientTests_OptimizelyConfig_Objc.m in Sources */ = {isa = PBXBuildFile; fileRef = 6ECB60D6234E601A00016D41 /* OptimizelyClientTests_OptimizelyConfig_Objc.m */; };
		6EF41A332522BE1900EAADF1 /* OptimizelyUserContextTests_Decide.swift in Sources */ = {isa = PBXBuildFile; fileRef = 6E2D34B8250AD14000A0CDFE /* OptimizelyUserContextTests_Decide.swift */; };
		6EF41A422522BE2100EAADF1 /* OptimizelyUserContextTests_Decide.swift in Sources */ = {isa = PBXBuildFile; fileRef = 6E2D34B8250AD14000A0CDFE /* OptimizelyUserContextTests_Decide.swift */; };
		6EF8DE0624B8DA58008B9488 /* decide_datafile.json in Resources */ = {isa = PBXBuildFile; fileRef = 6EF8DE0524B8DA58008B9488 /* decide_datafile.json */; };
		6EF8DE0724B8DA58008B9488 /* decide_datafile.json in Resources */ = {isa = PBXBuildFile; fileRef = 6EF8DE0524B8DA58008B9488 /* decide_datafile.json */; };
		6EF8DE0824B8DA58008B9488 /* decide_datafile.json in Resources */ = {isa = PBXBuildFile; fileRef = 6EF8DE0524B8DA58008B9488 /* decide_datafile.json */; };
		6EF8DE0C24BD1BB2008B9488 /* OptimizelyDecision.swift in Sources */ = {isa = PBXBuildFile; fileRef = 6EF8DE0A24BD1BB1008B9488 /* OptimizelyDecision.swift */; };
		6EF8DE0D24BD1BB2008B9488 /* OptimizelyDecision.swift in Sources */ = {isa = PBXBuildFile; fileRef = 6EF8DE0A24BD1BB1008B9488 /* OptimizelyDecision.swift */; };
		6EF8DE0E24BD1BB2008B9488 /* OptimizelyDecision.swift in Sources */ = {isa = PBXBuildFile; fileRef = 6EF8DE0A24BD1BB1008B9488 /* OptimizelyDecision.swift */; };
		6EF8DE0F24BD1BB2008B9488 /* OptimizelyDecision.swift in Sources */ = {isa = PBXBuildFile; fileRef = 6EF8DE0A24BD1BB1008B9488 /* OptimizelyDecision.swift */; };
		6EF8DE1024BD1BB2008B9488 /* OptimizelyDecision.swift in Sources */ = {isa = PBXBuildFile; fileRef = 6EF8DE0A24BD1BB1008B9488 /* OptimizelyDecision.swift */; };
		6EF8DE1124BD1BB2008B9488 /* OptimizelyDecision.swift in Sources */ = {isa = PBXBuildFile; fileRef = 6EF8DE0A24BD1BB1008B9488 /* OptimizelyDecision.swift */; };
		6EF8DE1224BD1BB2008B9488 /* OptimizelyDecision.swift in Sources */ = {isa = PBXBuildFile; fileRef = 6EF8DE0A24BD1BB1008B9488 /* OptimizelyDecision.swift */; };
		6EF8DE1324BD1BB2008B9488 /* OptimizelyDecision.swift in Sources */ = {isa = PBXBuildFile; fileRef = 6EF8DE0A24BD1BB1008B9488 /* OptimizelyDecision.swift */; };
		6EF8DE1424BD1BB2008B9488 /* OptimizelyDecision.swift in Sources */ = {isa = PBXBuildFile; fileRef = 6EF8DE0A24BD1BB1008B9488 /* OptimizelyDecision.swift */; };
		6EF8DE1524BD1BB2008B9488 /* OptimizelyDecision.swift in Sources */ = {isa = PBXBuildFile; fileRef = 6EF8DE0A24BD1BB1008B9488 /* OptimizelyDecision.swift */; };
		6EF8DE1624BD1BB2008B9488 /* OptimizelyDecision.swift in Sources */ = {isa = PBXBuildFile; fileRef = 6EF8DE0A24BD1BB1008B9488 /* OptimizelyDecision.swift */; };
		6EF8DE1724BD1BB2008B9488 /* OptimizelyDecision.swift in Sources */ = {isa = PBXBuildFile; fileRef = 6EF8DE0A24BD1BB1008B9488 /* OptimizelyDecision.swift */; };
		6EF8DE1824BD1BB2008B9488 /* OptimizelyDecision.swift in Sources */ = {isa = PBXBuildFile; fileRef = 6EF8DE0A24BD1BB1008B9488 /* OptimizelyDecision.swift */; };
		6EF8DE1924BD1BB2008B9488 /* OptimizelyDecision.swift in Sources */ = {isa = PBXBuildFile; fileRef = 6EF8DE0A24BD1BB1008B9488 /* OptimizelyDecision.swift */; };
		6EF8DE1A24BD1BB2008B9488 /* OptimizelyDecideOption.swift in Sources */ = {isa = PBXBuildFile; fileRef = 6EF8DE0B24BD1BB2008B9488 /* OptimizelyDecideOption.swift */; };
		6EF8DE1B24BD1BB2008B9488 /* OptimizelyDecideOption.swift in Sources */ = {isa = PBXBuildFile; fileRef = 6EF8DE0B24BD1BB2008B9488 /* OptimizelyDecideOption.swift */; };
		6EF8DE1C24BD1BB2008B9488 /* OptimizelyDecideOption.swift in Sources */ = {isa = PBXBuildFile; fileRef = 6EF8DE0B24BD1BB2008B9488 /* OptimizelyDecideOption.swift */; };
		6EF8DE1D24BD1BB2008B9488 /* OptimizelyDecideOption.swift in Sources */ = {isa = PBXBuildFile; fileRef = 6EF8DE0B24BD1BB2008B9488 /* OptimizelyDecideOption.swift */; };
		6EF8DE1E24BD1BB2008B9488 /* OptimizelyDecideOption.swift in Sources */ = {isa = PBXBuildFile; fileRef = 6EF8DE0B24BD1BB2008B9488 /* OptimizelyDecideOption.swift */; };
		6EF8DE1F24BD1BB2008B9488 /* OptimizelyDecideOption.swift in Sources */ = {isa = PBXBuildFile; fileRef = 6EF8DE0B24BD1BB2008B9488 /* OptimizelyDecideOption.swift */; };
		6EF8DE2024BD1BB2008B9488 /* OptimizelyDecideOption.swift in Sources */ = {isa = PBXBuildFile; fileRef = 6EF8DE0B24BD1BB2008B9488 /* OptimizelyDecideOption.swift */; };
		6EF8DE2124BD1BB2008B9488 /* OptimizelyDecideOption.swift in Sources */ = {isa = PBXBuildFile; fileRef = 6EF8DE0B24BD1BB2008B9488 /* OptimizelyDecideOption.swift */; };
		6EF8DE2224BD1BB2008B9488 /* OptimizelyDecideOption.swift in Sources */ = {isa = PBXBuildFile; fileRef = 6EF8DE0B24BD1BB2008B9488 /* OptimizelyDecideOption.swift */; };
		6EF8DE2324BD1BB2008B9488 /* OptimizelyDecideOption.swift in Sources */ = {isa = PBXBuildFile; fileRef = 6EF8DE0B24BD1BB2008B9488 /* OptimizelyDecideOption.swift */; };
		6EF8DE2424BD1BB2008B9488 /* OptimizelyDecideOption.swift in Sources */ = {isa = PBXBuildFile; fileRef = 6EF8DE0B24BD1BB2008B9488 /* OptimizelyDecideOption.swift */; };
		6EF8DE2524BD1BB2008B9488 /* OptimizelyDecideOption.swift in Sources */ = {isa = PBXBuildFile; fileRef = 6EF8DE0B24BD1BB2008B9488 /* OptimizelyDecideOption.swift */; };
		6EF8DE2624BD1BB2008B9488 /* OptimizelyDecideOption.swift in Sources */ = {isa = PBXBuildFile; fileRef = 6EF8DE0B24BD1BB2008B9488 /* OptimizelyDecideOption.swift */; };
		6EF8DE2724BD1BB2008B9488 /* OptimizelyDecideOption.swift in Sources */ = {isa = PBXBuildFile; fileRef = 6EF8DE0B24BD1BB2008B9488 /* OptimizelyDecideOption.swift */; };
		6EF8DE3124BF7D69008B9488 /* DecisionReasons.swift in Sources */ = {isa = PBXBuildFile; fileRef = 6EF8DE3024BF7D69008B9488 /* DecisionReasons.swift */; };
		6EF8DE3224BF7D69008B9488 /* DecisionReasons.swift in Sources */ = {isa = PBXBuildFile; fileRef = 6EF8DE3024BF7D69008B9488 /* DecisionReasons.swift */; };
		6EF8DE3324BF7D69008B9488 /* DecisionReasons.swift in Sources */ = {isa = PBXBuildFile; fileRef = 6EF8DE3024BF7D69008B9488 /* DecisionReasons.swift */; };
		6EF8DE3424BF7D69008B9488 /* DecisionReasons.swift in Sources */ = {isa = PBXBuildFile; fileRef = 6EF8DE3024BF7D69008B9488 /* DecisionReasons.swift */; };
		6EF8DE3524BF7D69008B9488 /* DecisionReasons.swift in Sources */ = {isa = PBXBuildFile; fileRef = 6EF8DE3024BF7D69008B9488 /* DecisionReasons.swift */; };
		6EF8DE3624BF7D69008B9488 /* DecisionReasons.swift in Sources */ = {isa = PBXBuildFile; fileRef = 6EF8DE3024BF7D69008B9488 /* DecisionReasons.swift */; };
		6EF8DE3724BF7D69008B9488 /* DecisionReasons.swift in Sources */ = {isa = PBXBuildFile; fileRef = 6EF8DE3024BF7D69008B9488 /* DecisionReasons.swift */; };
		6EF8DE3824BF7D69008B9488 /* DecisionReasons.swift in Sources */ = {isa = PBXBuildFile; fileRef = 6EF8DE3024BF7D69008B9488 /* DecisionReasons.swift */; };
		6EF8DE3924BF7D69008B9488 /* DecisionReasons.swift in Sources */ = {isa = PBXBuildFile; fileRef = 6EF8DE3024BF7D69008B9488 /* DecisionReasons.swift */; };
		6EF8DE3A24BF7D69008B9488 /* DecisionReasons.swift in Sources */ = {isa = PBXBuildFile; fileRef = 6EF8DE3024BF7D69008B9488 /* DecisionReasons.swift */; };
		6EF8DE3B24BF7D69008B9488 /* DecisionReasons.swift in Sources */ = {isa = PBXBuildFile; fileRef = 6EF8DE3024BF7D69008B9488 /* DecisionReasons.swift */; };
		6EF8DE3C24BF7D69008B9488 /* DecisionReasons.swift in Sources */ = {isa = PBXBuildFile; fileRef = 6EF8DE3024BF7D69008B9488 /* DecisionReasons.swift */; };
		6EF8DE3D24BF7D69008B9488 /* DecisionReasons.swift in Sources */ = {isa = PBXBuildFile; fileRef = 6EF8DE3024BF7D69008B9488 /* DecisionReasons.swift */; };
		6EF8DE3E24BF7D69008B9488 /* DecisionReasons.swift in Sources */ = {isa = PBXBuildFile; fileRef = 6EF8DE3024BF7D69008B9488 /* DecisionReasons.swift */; };
		BD1C3E8524E4399C0084B4DA /* SemanticVersion.swift in Sources */ = {isa = PBXBuildFile; fileRef = 0B97DD93249D327F003DE606 /* SemanticVersion.swift */; };
		BD64853C2491474500F30986 /* Optimizely.h in Headers */ = {isa = PBXBuildFile; fileRef = 6E75167A22C520D400B2B157 /* Optimizely.h */; settings = {ATTRIBUTES = (Public, ); }; };
		BD64853E2491474500F30986 /* Audience.swift in Sources */ = {isa = PBXBuildFile; fileRef = 6E75169822C520D400B2B157 /* Audience.swift */; };
		BD64853F2491474500F30986 /* OptimizelyClient+Extension.swift in Sources */ = {isa = PBXBuildFile; fileRef = 6E75167622C520D400B2B157 /* OptimizelyClient+Extension.swift */; };
		BD6485402491474500F30986 /* Attribute.swift in Sources */ = {isa = PBXBuildFile; fileRef = 6E75169D22C520D400B2B157 /* Attribute.swift */; };
		BD6485412491474500F30986 /* Group.swift in Sources */ = {isa = PBXBuildFile; fileRef = 6E75169522C520D400B2B157 /* Group.swift */; };
		BD6485422491474500F30986 /* DefaultBucketer.swift in Sources */ = {isa = PBXBuildFile; fileRef = 6E75167E22C520D400B2B157 /* DefaultBucketer.swift */; };
		BD6485432491474500F30986 /* DefaultDatafileHandler.swift in Sources */ = {isa = PBXBuildFile; fileRef = 6E75167D22C520D400B2B157 /* DefaultDatafileHandler.swift */; };
		BD6485442491474500F30986 /* OPTLogger.swift in Sources */ = {isa = PBXBuildFile; fileRef = 6E75166322C520D400B2B157 /* OPTLogger.swift */; };
		BD6485452491474500F30986 /* BatchEvent.swift in Sources */ = {isa = PBXBuildFile; fileRef = 6E75168A22C520D400B2B157 /* BatchEvent.swift */; };
		BD6485462491474500F30986 /* Event.swift in Sources */ = {isa = PBXBuildFile; fileRef = 6E75168C22C520D400B2B157 /* Event.swift */; };
		BD6485472491474500F30986 /* OPTEventDispatcher.swift in Sources */ = {isa = PBXBuildFile; fileRef = 6E75166522C520D400B2B157 /* OPTEventDispatcher.swift */; };
		BD6485482491474500F30986 /* DefaultNotificationCenter.swift in Sources */ = {isa = PBXBuildFile; fileRef = 6E75167F22C520D400B2B157 /* DefaultNotificationCenter.swift */; };
		BD6485492491474500F30986 /* OPTDecisionService.swift in Sources */ = {isa = PBXBuildFile; fileRef = 6E7516A322C520D400B2B157 /* OPTDecisionService.swift */; };
		BD64854A2491474500F30986 /* Utils.swift in Sources */ = {isa = PBXBuildFile; fileRef = 6E75167222C520D400B2B157 /* Utils.swift */; };
		BD64854B2491474500F30986 /* ArrayEventForDispatch+Extension.swift in Sources */ = {isa = PBXBuildFile; fileRef = 6E75167522C520D400B2B157 /* ArrayEventForDispatch+Extension.swift */; };
		BD64854C2491474500F30986 /* DefaultEventDispatcher.swift in Sources */ = {isa = PBXBuildFile; fileRef = 6E75166122C520D400B2B157 /* DefaultEventDispatcher.swift */; };
		BD64854D2491474500F30986 /* UserAttribute.swift in Sources */ = {isa = PBXBuildFile; fileRef = 6E75169C22C520D400B2B157 /* UserAttribute.swift */; };
		BD64854E2491474500F30986 /* BackgroundingCallbacks.swift in Sources */ = {isa = PBXBuildFile; fileRef = 6E75169F22C520D400B2B157 /* BackgroundingCallbacks.swift */; };
		BD64854F2491474500F30986 /* DataStoreFile.swift in Sources */ = {isa = PBXBuildFile; fileRef = 6E75168422C520D400B2B157 /* DataStoreFile.swift */; };
		BD6485502491474500F30986 /* OPTBucketer.swift in Sources */ = {isa = PBXBuildFile; fileRef = 6E7516A522C520D400B2B157 /* OPTBucketer.swift */; };
		BD6485512491474500F30986 /* OptimizelyResult.swift in Sources */ = {isa = PBXBuildFile; fileRef = 6E75166B22C520D400B2B157 /* OptimizelyResult.swift */; };
		BD6485522491474500F30986 /* Constants.swift in Sources */ = {isa = PBXBuildFile; fileRef = 6E75166D22C520D400B2B157 /* Constants.swift */; };
		BD6485532491474500F30986 /* DefaultLogger.swift in Sources */ = {isa = PBXBuildFile; fileRef = 6E75165F22C520D400B2B157 /* DefaultLogger.swift */; };
		BD6485542491474500F30986 /* Experiment.swift in Sources */ = {isa = PBXBuildFile; fileRef = 6E75169322C520D400B2B157 /* Experiment.swift */; };
		BD6485552491474500F30986 /* OptimizelyConfig+ObjC.swift in Sources */ = {isa = PBXBuildFile; fileRef = 6ECB60C9234D5D9C00016D41 /* OptimizelyConfig+ObjC.swift */; };
		BD6485562491474500F30986 /* SDKVersion.swift in Sources */ = {isa = PBXBuildFile; fileRef = 6E75167322C520D400B2B157 /* SDKVersion.swift */; };
		BD6485572491474500F30986 /* Project.swift in Sources */ = {isa = PBXBuildFile; fileRef = 6E75169222C520D400B2B157 /* Project.swift */; };
		BD6485582491474500F30986 /* AttributeValue.swift in Sources */ = {isa = PBXBuildFile; fileRef = 6E75169922C520D400B2B157 /* AttributeValue.swift */; };
		BD6485592491474500F30986 /* BatchEventBuilder.swift in Sources */ = {isa = PBXBuildFile; fileRef = 6E75168722C520D400B2B157 /* BatchEventBuilder.swift */; };
		BD64855A2491474500F30986 /* ConditionLeaf.swift in Sources */ = {isa = PBXBuildFile; fileRef = 6E75169A22C520D400B2B157 /* ConditionLeaf.swift */; };
		BD64855B2491474500F30986 /* OptimizelyJSON+ObjC.swift in Sources */ = {isa = PBXBuildFile; fileRef = C78CAFA324486E0A009FE876 /* OptimizelyJSON+ObjC.swift */; };
		BD64855C2491474500F30986 /* DataStoreUserDefaults.swift in Sources */ = {isa = PBXBuildFile; fileRef = 6E75168322C520D400B2B157 /* DataStoreUserDefaults.swift */; };
		BD64855D2491474500F30986 /* Array+Extension.swift in Sources */ = {isa = PBXBuildFile; fileRef = 6E75167822C520D400B2B157 /* Array+Extension.swift */; };
		BD64855E2491474500F30986 /* OPTDatafileHandler.swift in Sources */ = {isa = PBXBuildFile; fileRef = 6E7516A422C520D400B2B157 /* OPTDatafileHandler.swift */; };
		BD64855F2491474500F30986 /* ConditionHolder.swift in Sources */ = {isa = PBXBuildFile; fileRef = 6E75169B22C520D400B2B157 /* ConditionHolder.swift */; };
		BD6485602491474500F30986 /* OPTNotificationCenter.swift in Sources */ = {isa = PBXBuildFile; fileRef = 6E7516A022C520D400B2B157 /* OPTNotificationCenter.swift */; };
		BD6485612491474500F30986 /* Variable.swift in Sources */ = {isa = PBXBuildFile; fileRef = 6E75169622C520D400B2B157 /* Variable.swift */; };
		BD6485622491474500F30986 /* MurmurHash3.swift in Sources */ = {isa = PBXBuildFile; fileRef = 6E75166E22C520D400B2B157 /* MurmurHash3.swift */; };
		BD6485632491474500F30986 /* FeatureVariable.swift in Sources */ = {isa = PBXBuildFile; fileRef = 6E75168E22C520D400B2B157 /* FeatureVariable.swift */; };
		BD6485642491474500F30986 /* Rollout.swift in Sources */ = {isa = PBXBuildFile; fileRef = 6E75168F22C520D400B2B157 /* Rollout.swift */; };
		BD6485652491474500F30986 /* DataStoreQueueStackImpl+Extension.swift in Sources */ = {isa = PBXBuildFile; fileRef = 6E75167722C520D400B2B157 /* DataStoreQueueStackImpl+Extension.swift */; };
		BD6485662491474500F30986 /* OptimizelyJSON.swift in Sources */ = {isa = PBXBuildFile; fileRef = C78CAF572445AD8D009FE876 /* OptimizelyJSON.swift */; };
		BD6485672491474500F30986 /* OptimizelyClient.swift in Sources */ = {isa = PBXBuildFile; fileRef = 6E75166922C520D400B2B157 /* OptimizelyClient.swift */; };
		BD6485682491474500F30986 /* FeatureFlag.swift in Sources */ = {isa = PBXBuildFile; fileRef = 6E75169422C520D400B2B157 /* FeatureFlag.swift */; };
		BD6485692491474500F30986 /* HandlerRegistryService.swift in Sources */ = {isa = PBXBuildFile; fileRef = 6E75166F22C520D400B2B157 /* HandlerRegistryService.swift */; };
		BD64856A2491474500F30986 /* Variation.swift in Sources */ = {isa = PBXBuildFile; fileRef = 6E75169022C520D400B2B157 /* Variation.swift */; };
		BD64856B2491474500F30986 /* ProjectConfig.swift in Sources */ = {isa = PBXBuildFile; fileRef = 6E75168D22C520D400B2B157 /* ProjectConfig.swift */; };
		BD64856C2491474500F30986 /* DataStoreQueueStackImpl.swift in Sources */ = {isa = PBXBuildFile; fileRef = 6E75168522C520D400B2B157 /* DataStoreQueueStackImpl.swift */; };
		BD64856D2491474500F30986 /* OptimizelyError.swift in Sources */ = {isa = PBXBuildFile; fileRef = 6E75166722C520D400B2B157 /* OptimizelyError.swift */; };
		BD64856E2491474500F30986 /* EventForDispatch.swift in Sources */ = {isa = PBXBuildFile; fileRef = 6E75168B22C520D400B2B157 /* EventForDispatch.swift */; };
		BD64856F2491474500F30986 /* OptimizelyClient+ObjC.swift in Sources */ = {isa = PBXBuildFile; fileRef = 6E75166A22C520D400B2B157 /* OptimizelyClient+ObjC.swift */; };
		BD6485702491474500F30986 /* OPTUserProfileService.swift in Sources */ = {isa = PBXBuildFile; fileRef = 6E75166422C520D400B2B157 /* OPTUserProfileService.swift */; };
		BD6485712491474500F30986 /* DefaultUserProfileService.swift in Sources */ = {isa = PBXBuildFile; fileRef = 6E75166022C520D400B2B157 /* DefaultUserProfileService.swift */; };
		BD6485722491474500F30986 /* DataStoreQueueStack.swift in Sources */ = {isa = PBXBuildFile; fileRef = 6E7516A122C520D400B2B157 /* DataStoreQueueStack.swift */; };
		BD6485732491474500F30986 /* OptimizelyConfig.swift in Sources */ = {isa = PBXBuildFile; fileRef = 6EA2CC232345618E001E7531 /* OptimizelyConfig.swift */; };
		BD6485742491474500F30986 /* OPTDataStore.swift in Sources */ = {isa = PBXBuildFile; fileRef = 6E7516A222C520D400B2B157 /* OPTDataStore.swift */; };
		BD6485752491474500F30986 /* DefaultDecisionService.swift in Sources */ = {isa = PBXBuildFile; fileRef = 6E75168022C520D400B2B157 /* DefaultDecisionService.swift */; };
		BD6485762491474500F30986 /* OptimizelyLogLevel.swift in Sources */ = {isa = PBXBuildFile; fileRef = 6E75166822C520D400B2B157 /* OptimizelyLogLevel.swift */; };
		BD6485772491474500F30986 /* TrafficAllocation.swift in Sources */ = {isa = PBXBuildFile; fileRef = 6E75169122C520D400B2B157 /* TrafficAllocation.swift */; };
		BD6485782491474500F30986 /* DataStoreMemory.swift in Sources */ = {isa = PBXBuildFile; fileRef = 6E75168222C520D400B2B157 /* DataStoreMemory.swift */; };
		BD6485792491474500F30986 /* LogMessage.swift in Sources */ = {isa = PBXBuildFile; fileRef = 6E75167022C520D400B2B157 /* LogMessage.swift */; };
		BD64857A2491474500F30986 /* AtomicProperty.swift in Sources */ = {isa = PBXBuildFile; fileRef = 6E75167122C520D400B2B157 /* AtomicProperty.swift */; };
		BD64857B2491474500F30986 /* Notifications.swift in Sources */ = {isa = PBXBuildFile; fileRef = 6E34A6162319EBB700BAE302 /* Notifications.swift */; };
		C78CAF582445AD8D009FE876 /* OptimizelyJSON.swift in Sources */ = {isa = PBXBuildFile; fileRef = C78CAF572445AD8D009FE876 /* OptimizelyJSON.swift */; };
		C78CAF592445AD8D009FE876 /* OptimizelyJSON.swift in Sources */ = {isa = PBXBuildFile; fileRef = C78CAF572445AD8D009FE876 /* OptimizelyJSON.swift */; };
		C78CAF5A2445AD8D009FE876 /* OptimizelyJSON.swift in Sources */ = {isa = PBXBuildFile; fileRef = C78CAF572445AD8D009FE876 /* OptimizelyJSON.swift */; };
		C78CAF5B2445AD8D009FE876 /* OptimizelyJSON.swift in Sources */ = {isa = PBXBuildFile; fileRef = C78CAF572445AD8D009FE876 /* OptimizelyJSON.swift */; };
		C78CAF5C2445AD8D009FE876 /* OptimizelyJSON.swift in Sources */ = {isa = PBXBuildFile; fileRef = C78CAF572445AD8D009FE876 /* OptimizelyJSON.swift */; };
		C78CAF5D2445AD8D009FE876 /* OptimizelyJSON.swift in Sources */ = {isa = PBXBuildFile; fileRef = C78CAF572445AD8D009FE876 /* OptimizelyJSON.swift */; };
		C78CAF5E2445AD8D009FE876 /* OptimizelyJSON.swift in Sources */ = {isa = PBXBuildFile; fileRef = C78CAF572445AD8D009FE876 /* OptimizelyJSON.swift */; };
		C78CAF5F2445AD8D009FE876 /* OptimizelyJSON.swift in Sources */ = {isa = PBXBuildFile; fileRef = C78CAF572445AD8D009FE876 /* OptimizelyJSON.swift */; };
		C78CAF602445AD8D009FE876 /* OptimizelyJSON.swift in Sources */ = {isa = PBXBuildFile; fileRef = C78CAF572445AD8D009FE876 /* OptimizelyJSON.swift */; };
		C78CAF612445AD8D009FE876 /* OptimizelyJSON.swift in Sources */ = {isa = PBXBuildFile; fileRef = C78CAF572445AD8D009FE876 /* OptimizelyJSON.swift */; };
		C78CAF622445AD8D009FE876 /* OptimizelyJSON.swift in Sources */ = {isa = PBXBuildFile; fileRef = C78CAF572445AD8D009FE876 /* OptimizelyJSON.swift */; };
		C78CAF632445AD8D009FE876 /* OptimizelyJSON.swift in Sources */ = {isa = PBXBuildFile; fileRef = C78CAF572445AD8D009FE876 /* OptimizelyJSON.swift */; };
		C78CAF642445AD8D009FE876 /* OptimizelyJSON.swift in Sources */ = {isa = PBXBuildFile; fileRef = C78CAF572445AD8D009FE876 /* OptimizelyJSON.swift */; };
		C78CAF7424482C86009FE876 /* OptimizelyClientTests_OptimizelyJSON.swift in Sources */ = {isa = PBXBuildFile; fileRef = C78CAF652446DB91009FE876 /* OptimizelyClientTests_OptimizelyJSON.swift */; };
		C78CAF8624485029009FE876 /* OptimizelyClientTests_OptimizelyJSON_Objc.m in Sources */ = {isa = PBXBuildFile; fileRef = C78CAF8524485029009FE876 /* OptimizelyClientTests_OptimizelyJSON_Objc.m */; };
		C78CAFA424486E0A009FE876 /* OptimizelyJSON+ObjC.swift in Sources */ = {isa = PBXBuildFile; fileRef = C78CAFA324486E0A009FE876 /* OptimizelyJSON+ObjC.swift */; };
		C78CAFA524486E0A009FE876 /* OptimizelyJSON+ObjC.swift in Sources */ = {isa = PBXBuildFile; fileRef = C78CAFA324486E0A009FE876 /* OptimizelyJSON+ObjC.swift */; };
		C78CAFA624486E0A009FE876 /* OptimizelyJSON+ObjC.swift in Sources */ = {isa = PBXBuildFile; fileRef = C78CAFA324486E0A009FE876 /* OptimizelyJSON+ObjC.swift */; };
		C78CAFA724486E0A009FE876 /* OptimizelyJSON+ObjC.swift in Sources */ = {isa = PBXBuildFile; fileRef = C78CAFA324486E0A009FE876 /* OptimizelyJSON+ObjC.swift */; };
		C78CAFA824486E0A009FE876 /* OptimizelyJSON+ObjC.swift in Sources */ = {isa = PBXBuildFile; fileRef = C78CAFA324486E0A009FE876 /* OptimizelyJSON+ObjC.swift */; };
		C78CAFA924486E0A009FE876 /* OptimizelyJSON+ObjC.swift in Sources */ = {isa = PBXBuildFile; fileRef = C78CAFA324486E0A009FE876 /* OptimizelyJSON+ObjC.swift */; };
		C78CAFAA24486E0A009FE876 /* OptimizelyJSON+ObjC.swift in Sources */ = {isa = PBXBuildFile; fileRef = C78CAFA324486E0A009FE876 /* OptimizelyJSON+ObjC.swift */; };
		C78CAFAB24486E0A009FE876 /* OptimizelyJSON+ObjC.swift in Sources */ = {isa = PBXBuildFile; fileRef = C78CAFA324486E0A009FE876 /* OptimizelyJSON+ObjC.swift */; };
		C78CAFAC24486E0A009FE876 /* OptimizelyJSON+ObjC.swift in Sources */ = {isa = PBXBuildFile; fileRef = C78CAFA324486E0A009FE876 /* OptimizelyJSON+ObjC.swift */; };
		C78CAFAD24486E0A009FE876 /* OptimizelyJSON+ObjC.swift in Sources */ = {isa = PBXBuildFile; fileRef = C78CAFA324486E0A009FE876 /* OptimizelyJSON+ObjC.swift */; };
		C78CAFAE24486E0A009FE876 /* OptimizelyJSON+ObjC.swift in Sources */ = {isa = PBXBuildFile; fileRef = C78CAFA324486E0A009FE876 /* OptimizelyJSON+ObjC.swift */; };
		C78CAFAF24486E0A009FE876 /* OptimizelyJSON+ObjC.swift in Sources */ = {isa = PBXBuildFile; fileRef = C78CAFA324486E0A009FE876 /* OptimizelyJSON+ObjC.swift */; };
		C78CAFB024486E0A009FE876 /* OptimizelyJSON+ObjC.swift in Sources */ = {isa = PBXBuildFile; fileRef = C78CAFA324486E0A009FE876 /* OptimizelyJSON+ObjC.swift */; };
/* End PBXBuildFile section */

/* Begin PBXContainerItemProxy section */
		6E14CD692423F80B00010234 /* PBXContainerItemProxy */ = {
			isa = PBXContainerItemProxy;
			containerPortal = 0B7CB0B921AC5FE2007B77E5 /* Project object */;
			proxyType = 1;
			remoteGlobalIDString = 6EBAEB6B21E3FEF800D13AA9;
			remoteInfo = "OptimizelySwiftSDK-iOS";
		};
		6E614DD721E3F38A005982A1 /* PBXContainerItemProxy */ = {
			isa = PBXContainerItemProxy;
			containerPortal = 0B7CB0B921AC5FE2007B77E5 /* Project object */;
			proxyType = 1;
			remoteGlobalIDString = 6E614DCC21E3F389005982A1;
			remoteInfo = OptimizelySwiftSDKtvOS;
		};
		6E636B922236C91F00AF3CEF /* PBXContainerItemProxy */ = {
			isa = PBXContainerItemProxy;
			containerPortal = 0B7CB0B921AC5FE2007B77E5 /* Project object */;
			proxyType = 1;
			remoteGlobalIDString = 6EBAEB6B21E3FEF800D13AA9;
			remoteInfo = "OptimizelySwiftSDK-iOS";
		};
		6E636BA12236C96700AF3CEF /* PBXContainerItemProxy */ = {
			isa = PBXContainerItemProxy;
			containerPortal = 0B7CB0B921AC5FE2007B77E5 /* Project object */;
			proxyType = 1;
			remoteGlobalIDString = 6EBAEB6B21E3FEF800D13AA9;
			remoteInfo = "OptimizelySwiftSDK-iOS";
		};
		6EA4250E2218E41600B074B5 /* PBXContainerItemProxy */ = {
			isa = PBXContainerItemProxy;
			containerPortal = 0B7CB0B921AC5FE2007B77E5 /* Project object */;
			proxyType = 1;
			remoteGlobalIDString = 6E614DCC21E3F389005982A1;
			remoteInfo = "OptimizelySwiftSDK-tvOS";
		};
		6EA425612218E58400B074B5 /* PBXContainerItemProxy */ = {
			isa = PBXContainerItemProxy;
			containerPortal = 0B7CB0B921AC5FE2007B77E5 /* Project object */;
			proxyType = 1;
			remoteGlobalIDString = 6E614DCC21E3F389005982A1;
			remoteInfo = "OptimizelySwiftSDK-tvOS";
		};
		6EA425702218E60A00B074B5 /* PBXContainerItemProxy */ = {
			isa = PBXContainerItemProxy;
			containerPortal = 0B7CB0B921AC5FE2007B77E5 /* Project object */;
			proxyType = 1;
			remoteGlobalIDString = 6EBAEB6B21E3FEF800D13AA9;
			remoteInfo = "OptimizelySwiftSDK-iOS";
		};
		6EA4257F2218E61F00B074B5 /* PBXContainerItemProxy */ = {
			isa = PBXContainerItemProxy;
			containerPortal = 0B7CB0B921AC5FE2007B77E5 /* Project object */;
			proxyType = 1;
			remoteGlobalIDString = 6EBAEB6B21E3FEF800D13AA9;
			remoteInfo = "OptimizelySwiftSDK-iOS";
		};
		6EA426612219242100B074B5 /* PBXContainerItemProxy */ = {
			isa = PBXContainerItemProxy;
			containerPortal = 0B7CB0B921AC5FE2007B77E5 /* Project object */;
			proxyType = 1;
			remoteGlobalIDString = 6EBAEB6B21E3FEF800D13AA9;
			remoteInfo = "OptimizelySwiftSDK-iOS";
		};
		6EA426702219243D00B074B5 /* PBXContainerItemProxy */ = {
			isa = PBXContainerItemProxy;
			containerPortal = 0B7CB0B921AC5FE2007B77E5 /* Project object */;
			proxyType = 1;
			remoteGlobalIDString = 6E614DCC21E3F389005982A1;
			remoteInfo = "OptimizelySwiftSDK-tvOS";
		};
		6EBAEB7621E3FEF900D13AA9 /* PBXContainerItemProxy */ = {
			isa = PBXContainerItemProxy;
			containerPortal = 0B7CB0B921AC5FE2007B77E5 /* Project object */;
			proxyType = 1;
			remoteGlobalIDString = 6EBAEB6B21E3FEF800D13AA9;
			remoteInfo = OptimizelySwiftSDKiOS;
		};
/* End PBXContainerItemProxy section */

/* Begin PBXFileReference section */
		0B97DD93249D327F003DE606 /* SemanticVersion.swift */ = {isa = PBXFileReference; fileEncoding = 4; lastKnownFileType = sourcecode.swift; path = SemanticVersion.swift; sourceTree = "<group>"; };
		0B97DD96249D332C003DE606 /* SemanticVersionTests.swift */ = {isa = PBXFileReference; lastKnownFileType = sourcecode.swift; path = SemanticVersionTests.swift; sourceTree = "<group>"; };
		6E14CD632423F80B00010234 /* OptimizelyTests-Batch-iOS.xctest */ = {isa = PBXFileReference; explicitFileType = wrapper.cfbundle; includeInIndex = 0; path = "OptimizelyTests-Batch-iOS.xctest"; sourceTree = BUILT_PRODUCTS_DIR; };
		6E2D34B8250AD14000A0CDFE /* OptimizelyUserContextTests_Decide.swift */ = {isa = PBXFileReference; fileEncoding = 4; lastKnownFileType = sourcecode.swift; path = OptimizelyUserContextTests_Decide.swift; sourceTree = "<group>"; };
		6E34A6162319EBB700BAE302 /* Notifications.swift */ = {isa = PBXFileReference; fileEncoding = 4; lastKnownFileType = sourcecode.swift; path = Notifications.swift; sourceTree = "<group>"; };
		6E34A623231ED04900BAE302 /* empty_datafile_new_project_id.json */ = {isa = PBXFileReference; fileEncoding = 4; lastKnownFileType = text.json; path = empty_datafile_new_project_id.json; sourceTree = "<group>"; };
		6E34A624231ED04900BAE302 /* empty_datafile_new_revision.json */ = {isa = PBXFileReference; fileEncoding = 4; lastKnownFileType = text.json; path = empty_datafile_new_revision.json; sourceTree = "<group>"; };
		6E34A63D231ED28600BAE302 /* empty_datafile_new_account_id.json */ = {isa = PBXFileReference; fileEncoding = 4; lastKnownFileType = text.json; path = empty_datafile_new_account_id.json; sourceTree = "<group>"; };
		6E5AB69123F6130C007A82B1 /* OptimizelyClientTests_Init_Sync.swift */ = {isa = PBXFileReference; fileEncoding = 4; lastKnownFileType = sourcecode.swift; path = OptimizelyClientTests_Init_Sync.swift; sourceTree = "<group>"; };
		6E5AB69223F6130D007A82B1 /* OptimizelyClientTests_Init_Async.swift */ = {isa = PBXFileReference; fileEncoding = 4; lastKnownFileType = sourcecode.swift; path = OptimizelyClientTests_Init_Async.swift; sourceTree = "<group>"; };
		6E614DCD21E3F389005982A1 /* Optimizely.framework */ = {isa = PBXFileReference; explicitFileType = wrapper.framework; includeInIndex = 0; path = Optimizely.framework; sourceTree = BUILT_PRODUCTS_DIR; };
		6E614DD521E3F38A005982A1 /* OptimizelyTests-tvOS.xctest */ = {isa = PBXFileReference; explicitFileType = wrapper.cfbundle; includeInIndex = 0; path = "OptimizelyTests-tvOS.xctest"; sourceTree = BUILT_PRODUCTS_DIR; };
		6E636B8C2236C91F00AF3CEF /* OptimizelyTests-APIs-iOS.xctest */ = {isa = PBXFileReference; explicitFileType = wrapper.cfbundle; includeInIndex = 0; path = "OptimizelyTests-APIs-iOS.xctest"; sourceTree = BUILT_PRODUCTS_DIR; };
		6E636B9B2236C96700AF3CEF /* OptimizelyTests-Legacy-iOS.xctest */ = {isa = PBXFileReference; explicitFileType = wrapper.cfbundle; includeInIndex = 0; path = "OptimizelyTests-Legacy-iOS.xctest"; sourceTree = BUILT_PRODUCTS_DIR; };
		6E6BE009237F547200FE8274 /* optimizely_config_datafile.json */ = {isa = PBXFileReference; fileEncoding = 4; lastKnownFileType = text.json; path = optimizely_config_datafile.json; sourceTree = "<group>"; };
		6E6BE00A237F547200FE8274 /* optimizely_config_expected.json */ = {isa = PBXFileReference; fileEncoding = 4; lastKnownFileType = text.json; path = optimizely_config_expected.json; sourceTree = "<group>"; };
		6E75165F22C520D400B2B157 /* DefaultLogger.swift */ = {isa = PBXFileReference; fileEncoding = 4; lastKnownFileType = sourcecode.swift; path = DefaultLogger.swift; sourceTree = "<group>"; };
		6E75166022C520D400B2B157 /* DefaultUserProfileService.swift */ = {isa = PBXFileReference; fileEncoding = 4; lastKnownFileType = sourcecode.swift; path = DefaultUserProfileService.swift; sourceTree = "<group>"; };
		6E75166122C520D400B2B157 /* DefaultEventDispatcher.swift */ = {isa = PBXFileReference; fileEncoding = 4; lastKnownFileType = sourcecode.swift; path = DefaultEventDispatcher.swift; sourceTree = "<group>"; };
		6E75166322C520D400B2B157 /* OPTLogger.swift */ = {isa = PBXFileReference; fileEncoding = 4; lastKnownFileType = sourcecode.swift; path = OPTLogger.swift; sourceTree = "<group>"; };
		6E75166422C520D400B2B157 /* OPTUserProfileService.swift */ = {isa = PBXFileReference; fileEncoding = 4; lastKnownFileType = sourcecode.swift; path = OPTUserProfileService.swift; sourceTree = "<group>"; };
		6E75166522C520D400B2B157 /* OPTEventDispatcher.swift */ = {isa = PBXFileReference; fileEncoding = 4; lastKnownFileType = sourcecode.swift; path = OPTEventDispatcher.swift; sourceTree = "<group>"; };
		6E75166722C520D400B2B157 /* OptimizelyError.swift */ = {isa = PBXFileReference; fileEncoding = 4; lastKnownFileType = sourcecode.swift; path = OptimizelyError.swift; sourceTree = "<group>"; };
		6E75166822C520D400B2B157 /* OptimizelyLogLevel.swift */ = {isa = PBXFileReference; fileEncoding = 4; lastKnownFileType = sourcecode.swift; path = OptimizelyLogLevel.swift; sourceTree = "<group>"; };
		6E75166922C520D400B2B157 /* OptimizelyClient.swift */ = {isa = PBXFileReference; fileEncoding = 4; lastKnownFileType = sourcecode.swift; path = OptimizelyClient.swift; sourceTree = "<group>"; };
		6E75166A22C520D400B2B157 /* OptimizelyClient+ObjC.swift */ = {isa = PBXFileReference; fileEncoding = 4; lastKnownFileType = sourcecode.swift; path = "OptimizelyClient+ObjC.swift"; sourceTree = "<group>"; };
		6E75166B22C520D400B2B157 /* OptimizelyResult.swift */ = {isa = PBXFileReference; fileEncoding = 4; lastKnownFileType = sourcecode.swift; path = OptimizelyResult.swift; sourceTree = "<group>"; };
		6E75166D22C520D400B2B157 /* Constants.swift */ = {isa = PBXFileReference; fileEncoding = 4; lastKnownFileType = sourcecode.swift; path = Constants.swift; sourceTree = "<group>"; };
		6E75166E22C520D400B2B157 /* MurmurHash3.swift */ = {isa = PBXFileReference; fileEncoding = 4; lastKnownFileType = sourcecode.swift; path = MurmurHash3.swift; sourceTree = "<group>"; };
		6E75166F22C520D400B2B157 /* HandlerRegistryService.swift */ = {isa = PBXFileReference; fileEncoding = 4; lastKnownFileType = sourcecode.swift; path = HandlerRegistryService.swift; sourceTree = "<group>"; };
		6E75167022C520D400B2B157 /* LogMessage.swift */ = {isa = PBXFileReference; fileEncoding = 4; lastKnownFileType = sourcecode.swift; path = LogMessage.swift; sourceTree = "<group>"; };
		6E75167122C520D400B2B157 /* AtomicProperty.swift */ = {isa = PBXFileReference; fileEncoding = 4; lastKnownFileType = sourcecode.swift; path = AtomicProperty.swift; sourceTree = "<group>"; };
		6E75167222C520D400B2B157 /* Utils.swift */ = {isa = PBXFileReference; fileEncoding = 4; lastKnownFileType = sourcecode.swift; path = Utils.swift; sourceTree = "<group>"; };
		6E75167322C520D400B2B157 /* SDKVersion.swift */ = {isa = PBXFileReference; fileEncoding = 4; lastKnownFileType = sourcecode.swift; path = SDKVersion.swift; sourceTree = "<group>"; };
		6E75167522C520D400B2B157 /* ArrayEventForDispatch+Extension.swift */ = {isa = PBXFileReference; fileEncoding = 4; lastKnownFileType = sourcecode.swift; path = "ArrayEventForDispatch+Extension.swift"; sourceTree = "<group>"; };
		6E75167622C520D400B2B157 /* OptimizelyClient+Extension.swift */ = {isa = PBXFileReference; fileEncoding = 4; lastKnownFileType = sourcecode.swift; path = "OptimizelyClient+Extension.swift"; sourceTree = "<group>"; };
		6E75167722C520D400B2B157 /* DataStoreQueueStackImpl+Extension.swift */ = {isa = PBXFileReference; fileEncoding = 4; lastKnownFileType = sourcecode.swift; path = "DataStoreQueueStackImpl+Extension.swift"; sourceTree = "<group>"; };
		6E75167822C520D400B2B157 /* Array+Extension.swift */ = {isa = PBXFileReference; fileEncoding = 4; lastKnownFileType = sourcecode.swift; path = "Array+Extension.swift"; sourceTree = "<group>"; };
		6E75167A22C520D400B2B157 /* Optimizely.h */ = {isa = PBXFileReference; fileEncoding = 4; lastKnownFileType = sourcecode.c.h; path = Optimizely.h; sourceTree = "<group>"; };
		6E75167B22C520D400B2B157 /* Info.plist */ = {isa = PBXFileReference; fileEncoding = 4; lastKnownFileType = text.plist.xml; path = Info.plist; sourceTree = "<group>"; };
		6E75167D22C520D400B2B157 /* DefaultDatafileHandler.swift */ = {isa = PBXFileReference; fileEncoding = 4; lastKnownFileType = sourcecode.swift; path = DefaultDatafileHandler.swift; sourceTree = "<group>"; };
		6E75167E22C520D400B2B157 /* DefaultBucketer.swift */ = {isa = PBXFileReference; fileEncoding = 4; lastKnownFileType = sourcecode.swift; path = DefaultBucketer.swift; sourceTree = "<group>"; };
		6E75167F22C520D400B2B157 /* DefaultNotificationCenter.swift */ = {isa = PBXFileReference; fileEncoding = 4; lastKnownFileType = sourcecode.swift; path = DefaultNotificationCenter.swift; sourceTree = "<group>"; };
		6E75168022C520D400B2B157 /* DefaultDecisionService.swift */ = {isa = PBXFileReference; fileEncoding = 4; lastKnownFileType = sourcecode.swift; path = DefaultDecisionService.swift; sourceTree = "<group>"; };
		6E75168222C520D400B2B157 /* DataStoreMemory.swift */ = {isa = PBXFileReference; fileEncoding = 4; lastKnownFileType = sourcecode.swift; path = DataStoreMemory.swift; sourceTree = "<group>"; };
		6E75168322C520D400B2B157 /* DataStoreUserDefaults.swift */ = {isa = PBXFileReference; fileEncoding = 4; lastKnownFileType = sourcecode.swift; path = DataStoreUserDefaults.swift; sourceTree = "<group>"; };
		6E75168422C520D400B2B157 /* DataStoreFile.swift */ = {isa = PBXFileReference; fileEncoding = 4; lastKnownFileType = sourcecode.swift; path = DataStoreFile.swift; sourceTree = "<group>"; };
		6E75168522C520D400B2B157 /* DataStoreQueueStackImpl.swift */ = {isa = PBXFileReference; fileEncoding = 4; lastKnownFileType = sourcecode.swift; path = DataStoreQueueStackImpl.swift; sourceTree = "<group>"; };
		6E75168722C520D400B2B157 /* BatchEventBuilder.swift */ = {isa = PBXFileReference; fileEncoding = 4; lastKnownFileType = sourcecode.swift; path = BatchEventBuilder.swift; sourceTree = "<group>"; };
		6E75168A22C520D400B2B157 /* BatchEvent.swift */ = {isa = PBXFileReference; fileEncoding = 4; lastKnownFileType = sourcecode.swift; path = BatchEvent.swift; sourceTree = "<group>"; };
		6E75168B22C520D400B2B157 /* EventForDispatch.swift */ = {isa = PBXFileReference; fileEncoding = 4; lastKnownFileType = sourcecode.swift; path = EventForDispatch.swift; sourceTree = "<group>"; };
		6E75168C22C520D400B2B157 /* Event.swift */ = {isa = PBXFileReference; fileEncoding = 4; lastKnownFileType = sourcecode.swift; path = Event.swift; sourceTree = "<group>"; };
		6E75168D22C520D400B2B157 /* ProjectConfig.swift */ = {isa = PBXFileReference; fileEncoding = 4; lastKnownFileType = sourcecode.swift; path = ProjectConfig.swift; sourceTree = "<group>"; };
		6E75168E22C520D400B2B157 /* FeatureVariable.swift */ = {isa = PBXFileReference; fileEncoding = 4; lastKnownFileType = sourcecode.swift; path = FeatureVariable.swift; sourceTree = "<group>"; };
		6E75168F22C520D400B2B157 /* Rollout.swift */ = {isa = PBXFileReference; fileEncoding = 4; lastKnownFileType = sourcecode.swift; path = Rollout.swift; sourceTree = "<group>"; };
		6E75169022C520D400B2B157 /* Variation.swift */ = {isa = PBXFileReference; fileEncoding = 4; lastKnownFileType = sourcecode.swift; path = Variation.swift; sourceTree = "<group>"; };
		6E75169122C520D400B2B157 /* TrafficAllocation.swift */ = {isa = PBXFileReference; fileEncoding = 4; lastKnownFileType = sourcecode.swift; path = TrafficAllocation.swift; sourceTree = "<group>"; };
		6E75169222C520D400B2B157 /* Project.swift */ = {isa = PBXFileReference; fileEncoding = 4; lastKnownFileType = sourcecode.swift; path = Project.swift; sourceTree = "<group>"; };
		6E75169322C520D400B2B157 /* Experiment.swift */ = {isa = PBXFileReference; fileEncoding = 4; lastKnownFileType = sourcecode.swift; path = Experiment.swift; sourceTree = "<group>"; };
		6E75169422C520D400B2B157 /* FeatureFlag.swift */ = {isa = PBXFileReference; fileEncoding = 4; lastKnownFileType = sourcecode.swift; path = FeatureFlag.swift; sourceTree = "<group>"; };
		6E75169522C520D400B2B157 /* Group.swift */ = {isa = PBXFileReference; fileEncoding = 4; lastKnownFileType = sourcecode.swift; path = Group.swift; sourceTree = "<group>"; };
		6E75169622C520D400B2B157 /* Variable.swift */ = {isa = PBXFileReference; fileEncoding = 4; lastKnownFileType = sourcecode.swift; path = Variable.swift; sourceTree = "<group>"; };
		6E75169822C520D400B2B157 /* Audience.swift */ = {isa = PBXFileReference; fileEncoding = 4; lastKnownFileType = sourcecode.swift; path = Audience.swift; sourceTree = "<group>"; };
		6E75169922C520D400B2B157 /* AttributeValue.swift */ = {isa = PBXFileReference; fileEncoding = 4; lastKnownFileType = sourcecode.swift; path = AttributeValue.swift; sourceTree = "<group>"; };
		6E75169A22C520D400B2B157 /* ConditionLeaf.swift */ = {isa = PBXFileReference; fileEncoding = 4; lastKnownFileType = sourcecode.swift; path = ConditionLeaf.swift; sourceTree = "<group>"; };
		6E75169B22C520D400B2B157 /* ConditionHolder.swift */ = {isa = PBXFileReference; fileEncoding = 4; lastKnownFileType = sourcecode.swift; path = ConditionHolder.swift; sourceTree = "<group>"; };
		6E75169C22C520D400B2B157 /* UserAttribute.swift */ = {isa = PBXFileReference; fileEncoding = 4; lastKnownFileType = sourcecode.swift; path = UserAttribute.swift; sourceTree = "<group>"; };
		6E75169D22C520D400B2B157 /* Attribute.swift */ = {isa = PBXFileReference; fileEncoding = 4; lastKnownFileType = sourcecode.swift; path = Attribute.swift; sourceTree = "<group>"; };
		6E75169F22C520D400B2B157 /* BackgroundingCallbacks.swift */ = {isa = PBXFileReference; fileEncoding = 4; lastKnownFileType = sourcecode.swift; path = BackgroundingCallbacks.swift; sourceTree = "<group>"; };
		6E7516A022C520D400B2B157 /* OPTNotificationCenter.swift */ = {isa = PBXFileReference; fileEncoding = 4; lastKnownFileType = sourcecode.swift; path = OPTNotificationCenter.swift; sourceTree = "<group>"; };
		6E7516A122C520D400B2B157 /* DataStoreQueueStack.swift */ = {isa = PBXFileReference; fileEncoding = 4; lastKnownFileType = sourcecode.swift; path = DataStoreQueueStack.swift; sourceTree = "<group>"; };
		6E7516A222C520D400B2B157 /* OPTDataStore.swift */ = {isa = PBXFileReference; fileEncoding = 4; lastKnownFileType = sourcecode.swift; path = OPTDataStore.swift; sourceTree = "<group>"; };
		6E7516A322C520D400B2B157 /* OPTDecisionService.swift */ = {isa = PBXFileReference; fileEncoding = 4; lastKnownFileType = sourcecode.swift; path = OPTDecisionService.swift; sourceTree = "<group>"; };
		6E7516A422C520D400B2B157 /* OPTDatafileHandler.swift */ = {isa = PBXFileReference; fileEncoding = 4; lastKnownFileType = sourcecode.swift; path = OPTDatafileHandler.swift; sourceTree = "<group>"; };
		6E7516A522C520D400B2B157 /* OPTBucketer.swift */ = {isa = PBXFileReference; fileEncoding = 4; lastKnownFileType = sourcecode.swift; path = OPTBucketer.swift; sourceTree = "<group>"; };
		6E75196222C5211100B2B157 /* optimizely_6372300739_v4.json */ = {isa = PBXFileReference; lastKnownFileType = text.json; path = optimizely_6372300739_v4.json; sourceTree = "<group>"; };
		6E75196422C5211100B2B157 /* 10_entities.json */ = {isa = PBXFileReference; lastKnownFileType = text.json; path = 10_entities.json; sourceTree = "<group>"; };
		6E75196522C5211100B2B157 /* 50_entities.json */ = {isa = PBXFileReference; lastKnownFileType = text.json; path = 50_entities.json; sourceTree = "<group>"; };
		6E75196622C5211100B2B157 /* 100_entities.json */ = {isa = PBXFileReference; lastKnownFileType = text.json; path = 100_entities.json; sourceTree = "<group>"; };
		6E75196722C5211100B2B157 /* feature_rollout_toggle_on.json */ = {isa = PBXFileReference; lastKnownFileType = text.json; path = feature_rollout_toggle_on.json; sourceTree = "<group>"; };
		6E75196822C5211100B2B157 /* feature_rollout_toggle_off.json */ = {isa = PBXFileReference; lastKnownFileType = text.json; path = feature_rollout_toggle_off.json; sourceTree = "<group>"; };
		6E75196922C5211100B2B157 /* feature_experiments.json */ = {isa = PBXFileReference; lastKnownFileType = text.json; path = feature_experiments.json; sourceTree = "<group>"; };
		6E75196A22C5211100B2B157 /* forced_variation.json */ = {isa = PBXFileReference; lastKnownFileType = text.json; path = forced_variation.json; sourceTree = "<group>"; };
		6E75196B22C5211100B2B157 /* unsupported_datafile.json */ = {isa = PBXFileReference; lastKnownFileType = text.json; path = unsupported_datafile.json; sourceTree = "<group>"; };
		6E75196C22C5211100B2B157 /* rollout_bucketing.json */ = {isa = PBXFileReference; lastKnownFileType = text.json; path = rollout_bucketing.json; sourceTree = "<group>"; };
		6E75196D22C5211100B2B157 /* feature_management_experiment_bucketing.json */ = {isa = PBXFileReference; lastKnownFileType = text.json; path = feature_management_experiment_bucketing.json; sourceTree = "<group>"; };
		6E75196E22C5211100B2B157 /* bucketing_id.json */ = {isa = PBXFileReference; lastKnownFileType = text.json; path = bucketing_id.json; sourceTree = "<group>"; };
		6E75196F22C5211100B2B157 /* feature_variables.json */ = {isa = PBXFileReference; lastKnownFileType = text.json; path = feature_variables.json; sourceTree = "<group>"; };
		6E75197022C5211100B2B157 /* api_datafile.json */ = {isa = PBXFileReference; lastKnownFileType = text.json; path = api_datafile.json; sourceTree = "<group>"; };
		6E75197122C5211100B2B157 /* feature_flag.json */ = {isa = PBXFileReference; lastKnownFileType = text.json; path = feature_flag.json; sourceTree = "<group>"; };
		6E75197222C5211100B2B157 /* grouped_experiments.json */ = {isa = PBXFileReference; lastKnownFileType = text.json; path = grouped_experiments.json; sourceTree = "<group>"; };
		6E75197322C5211100B2B157 /* feature_rollouts.json */ = {isa = PBXFileReference; lastKnownFileType = text.json; path = feature_rollouts.json; sourceTree = "<group>"; };
		6E75197422C5211100B2B157 /* audience_targeting.json */ = {isa = PBXFileReference; lastKnownFileType = text.json; path = audience_targeting.json; sourceTree = "<group>"; };
		6E75197522C5211100B2B157 /* typed_audience_datafile.json */ = {isa = PBXFileReference; lastKnownFileType = text.json; path = typed_audience_datafile.json; sourceTree = "<group>"; };
		6E75197622C5211100B2B157 /* feature_exp.json */ = {isa = PBXFileReference; lastKnownFileType = text.json; path = feature_exp.json; sourceTree = "<group>"; };
		6E75197722C5211100B2B157 /* empty_datafile.json */ = {isa = PBXFileReference; lastKnownFileType = text.json; path = empty_datafile.json; sourceTree = "<group>"; };
		6E75197822C5211100B2B157 /* bucketer_test.json */ = {isa = PBXFileReference; lastKnownFileType = text.json; path = bucketer_test.json; sourceTree = "<group>"; };
		6E75197922C5211100B2B157 /* bucketer_test2.json */ = {isa = PBXFileReference; lastKnownFileType = text.json; path = bucketer_test2.json; sourceTree = "<group>"; };
		6E75197A22C5211100B2B157 /* ab_experiments.json */ = {isa = PBXFileReference; lastKnownFileType = text.json; path = ab_experiments.json; sourceTree = "<group>"; };
		6E75197B22C5211100B2B157 /* bot_filtering_enabled.json */ = {isa = PBXFileReference; lastKnownFileType = text.json; path = bot_filtering_enabled.json; sourceTree = "<group>"; };
		6E75197C22C5211100B2B157 /* simple_datafile.json */ = {isa = PBXFileReference; lastKnownFileType = text.json; path = simple_datafile.json; sourceTree = "<group>"; };
		6E75197D22C5211100B2B157 /* unsupported_version.json */ = {isa = PBXFileReference; lastKnownFileType = text.json; path = unsupported_version.json; sourceTree = "<group>"; };
		6E75197F22C5211100B2B157 /* MurmurTests.swift */ = {isa = PBXFileReference; lastKnownFileType = sourcecode.swift; path = MurmurTests.swift; sourceTree = "<group>"; };
		6E75198022C5211100B2B157 /* DecisionServiceTests_Experiments.swift */ = {isa = PBXFileReference; lastKnownFileType = sourcecode.swift; path = DecisionServiceTests_Experiments.swift; sourceTree = "<group>"; };
		6E75198122C5211100B2B157 /* OptimizelyErrorTests.swift */ = {isa = PBXFileReference; lastKnownFileType = sourcecode.swift; path = OptimizelyErrorTests.swift; sourceTree = "<group>"; };
		6E75198222C5211100B2B157 /* OptimizelySwiftSDKiOSTests.swift */ = {isa = PBXFileReference; lastKnownFileType = sourcecode.swift; path = OptimizelySwiftSDKiOSTests.swift; sourceTree = "<group>"; };
		6E75198322C5211100B2B157 /* BucketTests_GroupToExp.swift */ = {isa = PBXFileReference; lastKnownFileType = sourcecode.swift; path = BucketTests_GroupToExp.swift; sourceTree = "<group>"; };
		6E75198422C5211100B2B157 /* BucketTests_Others.swift */ = {isa = PBXFileReference; lastKnownFileType = sourcecode.swift; path = BucketTests_Others.swift; sourceTree = "<group>"; };
		6E75198522C5211100B2B157 /* BatchEventBuilderTest.swift */ = {isa = PBXFileReference; lastKnownFileType = sourcecode.swift; path = BatchEventBuilderTest.swift; sourceTree = "<group>"; };
		6E75198622C5211100B2B157 /* DecisionServiceTests_UserProfiles.swift */ = {isa = PBXFileReference; lastKnownFileType = sourcecode.swift; path = DecisionServiceTests_UserProfiles.swift; sourceTree = "<group>"; };
		6E75198722C5211100B2B157 /* BatchEventBuilderTests_Events.swift */ = {isa = PBXFileReference; lastKnownFileType = sourcecode.swift; path = BatchEventBuilderTests_Events.swift; sourceTree = "<group>"; };
		6E75198822C5211100B2B157 /* DefaultLoggerTests.swift */ = {isa = PBXFileReference; lastKnownFileType = sourcecode.swift; path = DefaultLoggerTests.swift; sourceTree = "<group>"; };
		6E75198922C5211100B2B157 /* DefaultUserProfileServiceTests.swift */ = {isa = PBXFileReference; lastKnownFileType = sourcecode.swift; path = DefaultUserProfileServiceTests.swift; sourceTree = "<group>"; };
		6E75198A22C5211100B2B157 /* BucketTests_Base.swift */ = {isa = PBXFileReference; lastKnownFileType = sourcecode.swift; path = BucketTests_Base.swift; sourceTree = "<group>"; };
		6E75198B22C5211100B2B157 /* NotificationCenterTests.swift */ = {isa = PBXFileReference; lastKnownFileType = sourcecode.swift; path = NotificationCenterTests.swift; sourceTree = "<group>"; };
		6E75198C22C5211100B2B157 /* BucketTests_ExpToVariation.swift */ = {isa = PBXFileReference; lastKnownFileType = sourcecode.swift; path = BucketTests_ExpToVariation.swift; sourceTree = "<group>"; };
		6E75198D22C5211100B2B157 /* EventDispatcherTests_Batch.swift */ = {isa = PBXFileReference; lastKnownFileType = sourcecode.swift; path = EventDispatcherTests_Batch.swift; sourceTree = "<group>"; };
		6E75198E22C5211100B2B157 /* LoggerTests.swift */ = {isa = PBXFileReference; lastKnownFileType = sourcecode.swift; path = LoggerTests.swift; sourceTree = "<group>"; };
		6E75198F22C5211100B2B157 /* BucketTests_BucketVariation.swift */ = {isa = PBXFileReference; lastKnownFileType = sourcecode.swift; path = BucketTests_BucketVariation.swift; sourceTree = "<group>"; };
		6E75199022C5211100B2B157 /* DecisionListenerTests.swift */ = {isa = PBXFileReference; lastKnownFileType = sourcecode.swift; path = DecisionListenerTests.swift; sourceTree = "<group>"; };
		6E75199122C5211100B2B157 /* DecisionServiceTests_Features.swift */ = {isa = PBXFileReference; lastKnownFileType = sourcecode.swift; path = DecisionServiceTests_Features.swift; sourceTree = "<group>"; };
		6E75199222C5211100B2B157 /* EventDispatcherTests.swift */ = {isa = PBXFileReference; lastKnownFileType = sourcecode.swift; path = EventDispatcherTests.swift; sourceTree = "<group>"; };
		6E75199322C5211100B2B157 /* BatchEventBuilderTests_Attributes.swift */ = {isa = PBXFileReference; lastKnownFileType = sourcecode.swift; path = BatchEventBuilderTests_Attributes.swift; sourceTree = "<group>"; };
		6E75199422C5211100B2B157 /* DecisionServiceTests_Others.swift */ = {isa = PBXFileReference; lastKnownFileType = sourcecode.swift; path = DecisionServiceTests_Others.swift; sourceTree = "<group>"; };
		6E75199522C5211100B2B157 /* DecisionServiceTests.swift */ = {isa = PBXFileReference; lastKnownFileType = sourcecode.swift; path = DecisionServiceTests.swift; sourceTree = "<group>"; };
		6E75199622C5211100B2B157 /* DatafileHandlerTests.swift */ = {isa = PBXFileReference; lastKnownFileType = sourcecode.swift; path = DatafileHandlerTests.swift; sourceTree = "<group>"; };
		6E75199722C5211100B2B157 /* BatchEventBuilderTests_EventTags.swift */ = {isa = PBXFileReference; lastKnownFileType = sourcecode.swift; path = BatchEventBuilderTests_EventTags.swift; sourceTree = "<group>"; };
		6E75199822C5211100B2B157 /* DataStoreTests.swift */ = {isa = PBXFileReference; lastKnownFileType = sourcecode.swift; path = DataStoreTests.swift; sourceTree = "<group>"; };
		6E75199A22C5211100B2B157 /* tvOSOnlyTests.swift */ = {isa = PBXFileReference; lastKnownFileType = sourcecode.swift; path = tvOSOnlyTests.swift; sourceTree = "<group>"; };
		6E75199C22C5211100B2B157 /* AttributeValueTests.swift */ = {isa = PBXFileReference; lastKnownFileType = sourcecode.swift; path = AttributeValueTests.swift; sourceTree = "<group>"; };
		6E75199D22C5211100B2B157 /* EventForDispatchTests.swift */ = {isa = PBXFileReference; lastKnownFileType = sourcecode.swift; path = EventForDispatchTests.swift; sourceTree = "<group>"; };
		6E75199E22C5211100B2B157 /* FeatureVariableTests.swift */ = {isa = PBXFileReference; lastKnownFileType = sourcecode.swift; path = FeatureVariableTests.swift; sourceTree = "<group>"; };
		6E75199F22C5211100B2B157 /* AttributeTests.swift */ = {isa = PBXFileReference; lastKnownFileType = sourcecode.swift; path = AttributeTests.swift; sourceTree = "<group>"; };
		6E7519A022C5211100B2B157 /* VariableTests.swift */ = {isa = PBXFileReference; lastKnownFileType = sourcecode.swift; path = VariableTests.swift; sourceTree = "<group>"; };
		6E7519A122C5211100B2B157 /* FeatureFlagTests.swift */ = {isa = PBXFileReference; lastKnownFileType = sourcecode.swift; path = FeatureFlagTests.swift; sourceTree = "<group>"; };
		6E7519A222C5211100B2B157 /* AudienceTests.swift */ = {isa = PBXFileReference; lastKnownFileType = sourcecode.swift; path = AudienceTests.swift; sourceTree = "<group>"; };
		6E7519A322C5211100B2B157 /* ConditionLeafTests.swift */ = {isa = PBXFileReference; lastKnownFileType = sourcecode.swift; path = ConditionLeafTests.swift; sourceTree = "<group>"; };
		6E7519A422C5211100B2B157 /* AudienceTests_Evaluate.swift */ = {isa = PBXFileReference; lastKnownFileType = sourcecode.swift; path = AudienceTests_Evaluate.swift; sourceTree = "<group>"; };
		6E7519A522C5211100B2B157 /* UserAttributeTests_Evaluate.swift */ = {isa = PBXFileReference; lastKnownFileType = sourcecode.swift; path = UserAttributeTests_Evaluate.swift; sourceTree = "<group>"; };
		6E7519A622C5211100B2B157 /* AttributeValueTests_Evaluate.swift */ = {isa = PBXFileReference; lastKnownFileType = sourcecode.swift; path = AttributeValueTests_Evaluate.swift; sourceTree = "<group>"; };
		6E7519A722C5211100B2B157 /* RolloutTests.swift */ = {isa = PBXFileReference; lastKnownFileType = sourcecode.swift; path = RolloutTests.swift; sourceTree = "<group>"; };
		6E7519A822C5211100B2B157 /* ProjectConfigTests.swift */ = {isa = PBXFileReference; lastKnownFileType = sourcecode.swift; path = ProjectConfigTests.swift; sourceTree = "<group>"; };
		6E7519A922C5211100B2B157 /* UserAttributeTests.swift */ = {isa = PBXFileReference; lastKnownFileType = sourcecode.swift; path = UserAttributeTests.swift; sourceTree = "<group>"; };
		6E7519AA22C5211100B2B157 /* GroupTests.swift */ = {isa = PBXFileReference; lastKnownFileType = sourcecode.swift; path = GroupTests.swift; sourceTree = "<group>"; };
		6E7519AB22C5211100B2B157 /* VariationTests.swift */ = {isa = PBXFileReference; lastKnownFileType = sourcecode.swift; path = VariationTests.swift; sourceTree = "<group>"; };
		6E7519AC22C5211100B2B157 /* ExperimentTests.swift */ = {isa = PBXFileReference; lastKnownFileType = sourcecode.swift; path = ExperimentTests.swift; sourceTree = "<group>"; };
		6E7519AD22C5211100B2B157 /* EventTests.swift */ = {isa = PBXFileReference; lastKnownFileType = sourcecode.swift; path = EventTests.swift; sourceTree = "<group>"; };
		6E7519AE22C5211100B2B157 /* ConditionHolderTests.swift */ = {isa = PBXFileReference; lastKnownFileType = sourcecode.swift; path = ConditionHolderTests.swift; sourceTree = "<group>"; };
		6E7519AF22C5211100B2B157 /* TrafficAllocationTests.swift */ = {isa = PBXFileReference; lastKnownFileType = sourcecode.swift; path = TrafficAllocationTests.swift; sourceTree = "<group>"; };
		6E7519B022C5211100B2B157 /* ProjectTests.swift */ = {isa = PBXFileReference; lastKnownFileType = sourcecode.swift; path = ProjectTests.swift; sourceTree = "<group>"; };
		6E7519B122C5211100B2B157 /* ConditionHolderTests_Evaluate.swift */ = {isa = PBXFileReference; lastKnownFileType = sourcecode.swift; path = ConditionHolderTests_Evaluate.swift; sourceTree = "<group>"; };
		6E7519B322C5211100B2B157 /* iOSOnlyTests.swift */ = {isa = PBXFileReference; lastKnownFileType = sourcecode.swift; path = iOSOnlyTests.swift; sourceTree = "<group>"; };
		6E7519B422C5211100B2B157 /* Info.plist */ = {isa = PBXFileReference; lastKnownFileType = text.plist.xml; path = Info.plist; sourceTree = "<group>"; };
		6E7519B722C5211100B2B157 /* MockUrlSession.swift */ = {isa = PBXFileReference; lastKnownFileType = sourcecode.swift; path = MockUrlSession.swift; sourceTree = "<group>"; };
		6E7519B822C5211100B2B157 /* OTUtils.swift */ = {isa = PBXFileReference; lastKnownFileType = sourcecode.swift; path = OTUtils.swift; sourceTree = "<group>"; };
		6E7519BA22C5211100B2B157 /* OptimizelyClientTests_Evaluation.swift */ = {isa = PBXFileReference; lastKnownFileType = sourcecode.swift; path = OptimizelyClientTests_Evaluation.swift; sourceTree = "<group>"; };
		6E7519BB22C5211100B2B157 /* OptimizelyClientTests_DatafileHandler.swift */ = {isa = PBXFileReference; lastKnownFileType = sourcecode.swift; path = OptimizelyClientTests_DatafileHandler.swift; sourceTree = "<group>"; };
		6E7519BC22C5211100B2B157 /* OptimizelyErrorTests.swift */ = {isa = PBXFileReference; lastKnownFileType = sourcecode.swift; path = OptimizelyErrorTests.swift; sourceTree = "<group>"; };
		6E7519BE22C5211100B2B157 /* OptimizelyClientTests_Invalid.swift */ = {isa = PBXFileReference; lastKnownFileType = sourcecode.swift; path = OptimizelyClientTests_Invalid.swift; sourceTree = "<group>"; };
		6E7519BF22C5211100B2B157 /* OptimizelyClientTests_ObjcAPIs.m */ = {isa = PBXFileReference; lastKnownFileType = sourcecode.c.objc; path = OptimizelyClientTests_ObjcAPIs.m; sourceTree = "<group>"; };
		6E7519C022C5211100B2B157 /* OptimizelyClientTests_Variables.swift */ = {isa = PBXFileReference; lastKnownFileType = sourcecode.swift; path = OptimizelyClientTests_Variables.swift; sourceTree = "<group>"; };
		6E7519C122C5211100B2B157 /* OptimizelyClientTests.swift */ = {isa = PBXFileReference; lastKnownFileType = sourcecode.swift; path = OptimizelyClientTests.swift; sourceTree = "<group>"; };
		6E7519C222C5211100B2B157 /* OptimizelyClientTests_Valid.swift */ = {isa = PBXFileReference; lastKnownFileType = sourcecode.swift; path = OptimizelyClientTests_Valid.swift; sourceTree = "<group>"; };
		6E7519C322C5211100B2B157 /* OptimizelyClientTests_Others.swift */ = {isa = PBXFileReference; lastKnownFileType = sourcecode.swift; path = OptimizelyClientTests_Others.swift; sourceTree = "<group>"; };
		6E7519C422C5211100B2B157 /* OptimizelyClientTests_ForcedVariation.swift */ = {isa = PBXFileReference; lastKnownFileType = sourcecode.swift; path = OptimizelyClientTests_ForcedVariation.swift; sourceTree = "<group>"; };
		6E7519C522C5211100B2B157 /* OptimizelyClientTests_Group.swift */ = {isa = PBXFileReference; lastKnownFileType = sourcecode.swift; path = OptimizelyClientTests_Group.swift; sourceTree = "<group>"; };
		6E7519C622C5211100B2B157 /* OptimizelyClientTests_ObjcOthers.m */ = {isa = PBXFileReference; lastKnownFileType = sourcecode.c.objc; path = OptimizelyClientTests_ObjcOthers.m; sourceTree = "<group>"; };
		6E7519C822C5211100B2B157 /* OtherTests.swift */ = {isa = PBXFileReference; lastKnownFileType = sourcecode.swift; path = OtherTests.swift; sourceTree = "<group>"; };
		6E7519C922C5211100B2B157 /* ThrowableConditionListTest.swift */ = {isa = PBXFileReference; lastKnownFileType = sourcecode.swift; path = ThrowableConditionListTest.swift; sourceTree = "<group>"; };
		6E981FC1232C363300FADDD6 /* DecisionListenerTests_Datafile.swift */ = {isa = PBXFileReference; fileEncoding = 4; lastKnownFileType = sourcecode.swift; path = DecisionListenerTests_Datafile.swift; sourceTree = "<group>"; };
		6EA0FB1E251A5AEC00EC002D /* bucketer_test3.json */ = {isa = PBXFileReference; fileEncoding = 4; lastKnownFileType = text.json; path = bucketer_test3.json; sourceTree = "<group>"; };
		6EA2CC232345618E001E7531 /* OptimizelyConfig.swift */ = {isa = PBXFileReference; lastKnownFileType = sourcecode.swift; path = OptimizelyConfig.swift; sourceTree = "<group>"; };
		6EA425082218E41500B074B5 /* OptimizelyTests-Common-tvOS.xctest */ = {isa = PBXFileReference; explicitFileType = wrapper.cfbundle; includeInIndex = 0; path = "OptimizelyTests-Common-tvOS.xctest"; sourceTree = BUILT_PRODUCTS_DIR; };
		6EA4255B2218E58400B074B5 /* OptimizelyTests-DataModel-tvOS.xctest */ = {isa = PBXFileReference; explicitFileType = wrapper.cfbundle; includeInIndex = 0; path = "OptimizelyTests-DataModel-tvOS.xctest"; sourceTree = BUILT_PRODUCTS_DIR; };
		6EA4256A2218E60A00B074B5 /* OptimizelyTests-Common-iOS.xctest */ = {isa = PBXFileReference; explicitFileType = wrapper.cfbundle; includeInIndex = 0; path = "OptimizelyTests-Common-iOS.xctest"; sourceTree = BUILT_PRODUCTS_DIR; };
		6EA425792218E61E00B074B5 /* OptimizelyTests-DataModel-iOS.xctest */ = {isa = PBXFileReference; explicitFileType = wrapper.cfbundle; includeInIndex = 0; path = "OptimizelyTests-DataModel-iOS.xctest"; sourceTree = BUILT_PRODUCTS_DIR; };
		6EA4265B2219242100B074B5 /* OptimizelyTests-Others-iOS.xctest */ = {isa = PBXFileReference; explicitFileType = wrapper.cfbundle; includeInIndex = 0; path = "OptimizelyTests-Others-iOS.xctest"; sourceTree = BUILT_PRODUCTS_DIR; };
		6EA4266A2219243D00B074B5 /* OptimizelyTests-Others-tvOS.xctest */ = {isa = PBXFileReference; explicitFileType = wrapper.cfbundle; includeInIndex = 0; path = "OptimizelyTests-Others-tvOS.xctest"; sourceTree = BUILT_PRODUCTS_DIR; };
		6EBAEB6C21E3FEF800D13AA9 /* Optimizely.framework */ = {isa = PBXFileReference; explicitFileType = wrapper.framework; includeInIndex = 0; path = Optimizely.framework; sourceTree = BUILT_PRODUCTS_DIR; };
		6EBAEB7421E3FEF900D13AA9 /* OptimizelyTests-iOS.xctest */ = {isa = PBXFileReference; explicitFileType = wrapper.cfbundle; includeInIndex = 0; path = "OptimizelyTests-iOS.xctest"; sourceTree = BUILT_PRODUCTS_DIR; };
		6EC6DD3024ABF6990017D296 /* OptimizelyClient+Decide.swift */ = {isa = PBXFileReference; fileEncoding = 4; lastKnownFileType = sourcecode.swift; path = "OptimizelyClient+Decide.swift"; sourceTree = "<group>"; };
		6EC6DD4024ABF89B0017D296 /* OptimizelyUserContext.swift */ = {isa = PBXFileReference; lastKnownFileType = sourcecode.swift; path = OptimizelyUserContext.swift; sourceTree = "<group>"; };
		6EC6DD6824AE94820017D296 /* OptimizelyUserContextTests.swift */ = {isa = PBXFileReference; lastKnownFileType = sourcecode.swift; path = OptimizelyUserContextTests.swift; sourceTree = "<group>"; };
		6ECB60C5234D329500016D41 /* OptimizelyClientTests_OptimizelyConfig.swift */ = {isa = PBXFileReference; lastKnownFileType = sourcecode.swift; path = OptimizelyClientTests_OptimizelyConfig.swift; sourceTree = "<group>"; };
		6ECB60C9234D5D9C00016D41 /* OptimizelyConfig+ObjC.swift */ = {isa = PBXFileReference; fileEncoding = 4; lastKnownFileType = sourcecode.swift; path = "OptimizelyConfig+ObjC.swift"; sourceTree = "<group>"; };
		6ECB60D6234E601A00016D41 /* OptimizelyClientTests_OptimizelyConfig_Objc.m */ = {isa = PBXFileReference; lastKnownFileType = sourcecode.c.objc; path = OptimizelyClientTests_OptimizelyConfig_Objc.m; sourceTree = "<group>"; };
		6EF8DE0524B8DA58008B9488 /* decide_datafile.json */ = {isa = PBXFileReference; fileEncoding = 4; lastKnownFileType = text.json; path = decide_datafile.json; sourceTree = "<group>"; };
		6EF8DE0A24BD1BB1008B9488 /* OptimizelyDecision.swift */ = {isa = PBXFileReference; fileEncoding = 4; lastKnownFileType = sourcecode.swift; path = OptimizelyDecision.swift; sourceTree = "<group>"; };
		6EF8DE0B24BD1BB2008B9488 /* OptimizelyDecideOption.swift */ = {isa = PBXFileReference; fileEncoding = 4; lastKnownFileType = sourcecode.swift; path = OptimizelyDecideOption.swift; sourceTree = "<group>"; };
		6EF8DE3024BF7D69008B9488 /* DecisionReasons.swift */ = {isa = PBXFileReference; fileEncoding = 4; lastKnownFileType = sourcecode.swift; path = DecisionReasons.swift; sourceTree = "<group>"; };
		BD6485812491474500F30986 /* Optimizely.framework */ = {isa = PBXFileReference; explicitFileType = wrapper.framework; includeInIndex = 0; path = Optimizely.framework; sourceTree = BUILT_PRODUCTS_DIR; };
		C78CAF572445AD8D009FE876 /* OptimizelyJSON.swift */ = {isa = PBXFileReference; lastKnownFileType = sourcecode.swift; path = OptimizelyJSON.swift; sourceTree = "<group>"; };
		C78CAF652446DB91009FE876 /* OptimizelyClientTests_OptimizelyJSON.swift */ = {isa = PBXFileReference; lastKnownFileType = sourcecode.swift; path = OptimizelyClientTests_OptimizelyJSON.swift; sourceTree = "<group>"; };
		C78CAF8524485029009FE876 /* OptimizelyClientTests_OptimizelyJSON_Objc.m */ = {isa = PBXFileReference; lastKnownFileType = sourcecode.c.objc; path = OptimizelyClientTests_OptimizelyJSON_Objc.m; sourceTree = "<group>"; };
		C78CAFA324486E0A009FE876 /* OptimizelyJSON+ObjC.swift */ = {isa = PBXFileReference; fileEncoding = 4; lastKnownFileType = sourcecode.swift; path = "OptimizelyJSON+ObjC.swift"; sourceTree = "<group>"; };
/* End PBXFileReference section */

/* Begin PBXFrameworksBuildPhase section */
		0B11272D2242D80A002A9C20 /* Frameworks */ = {
			isa = PBXFrameworksBuildPhase;
			buildActionMask = 2147483647;
			files = (
				0B11272E2242D817002A9C20 /* Optimizely.framework in Frameworks */,
			);
			runOnlyForDeploymentPostprocessing = 0;
		};
		6E14CD602423F80B00010234 /* Frameworks */ = {
			isa = PBXFrameworksBuildPhase;
			buildActionMask = 2147483647;
			files = (
				6E14CD682423F80B00010234 /* Optimizely.framework in Frameworks */,
			);
			runOnlyForDeploymentPostprocessing = 0;
		};
		6E614DCA21E3F389005982A1 /* Frameworks */ = {
			isa = PBXFrameworksBuildPhase;
			buildActionMask = 2147483647;
			files = (
			);
			runOnlyForDeploymentPostprocessing = 0;
		};
		6E614DD221E3F38A005982A1 /* Frameworks */ = {
			isa = PBXFrameworksBuildPhase;
			buildActionMask = 2147483647;
			files = (
				6E614DD621E3F38A005982A1 /* Optimizely.framework in Frameworks */,
			);
			runOnlyForDeploymentPostprocessing = 0;
		};
		6E636B892236C91F00AF3CEF /* Frameworks */ = {
			isa = PBXFrameworksBuildPhase;
			buildActionMask = 2147483647;
			files = (
				6E636B912236C91F00AF3CEF /* Optimizely.framework in Frameworks */,
			);
			runOnlyForDeploymentPostprocessing = 0;
		};
		6E636B982236C96700AF3CEF /* Frameworks */ = {
			isa = PBXFrameworksBuildPhase;
			buildActionMask = 2147483647;
			files = (
				6E636BA02236C96700AF3CEF /* Optimizely.framework in Frameworks */,
			);
			runOnlyForDeploymentPostprocessing = 0;
		};
		6EA425052218E41500B074B5 /* Frameworks */ = {
			isa = PBXFrameworksBuildPhase;
			buildActionMask = 2147483647;
			files = (
				6EA4250D2218E41600B074B5 /* Optimizely.framework in Frameworks */,
			);
			runOnlyForDeploymentPostprocessing = 0;
		};
		6EA425582218E58400B074B5 /* Frameworks */ = {
			isa = PBXFrameworksBuildPhase;
			buildActionMask = 2147483647;
			files = (
				6EA425602218E58400B074B5 /* Optimizely.framework in Frameworks */,
			);
			runOnlyForDeploymentPostprocessing = 0;
		};
		6EA425672218E60A00B074B5 /* Frameworks */ = {
			isa = PBXFrameworksBuildPhase;
			buildActionMask = 2147483647;
			files = (
				6EA4256F2218E60A00B074B5 /* Optimizely.framework in Frameworks */,
			);
			runOnlyForDeploymentPostprocessing = 0;
		};
		6EA425762218E61E00B074B5 /* Frameworks */ = {
			isa = PBXFrameworksBuildPhase;
			buildActionMask = 2147483647;
			files = (
				6EA4257E2218E61F00B074B5 /* Optimizely.framework in Frameworks */,
			);
			runOnlyForDeploymentPostprocessing = 0;
		};
		6EA426582219242100B074B5 /* Frameworks */ = {
			isa = PBXFrameworksBuildPhase;
			buildActionMask = 2147483647;
			files = (
				6EA426602219242100B074B5 /* Optimizely.framework in Frameworks */,
			);
			runOnlyForDeploymentPostprocessing = 0;
		};
		6EA426672219243D00B074B5 /* Frameworks */ = {
			isa = PBXFrameworksBuildPhase;
			buildActionMask = 2147483647;
			files = (
				6EA4266F2219243D00B074B5 /* Optimizely.framework in Frameworks */,
			);
			runOnlyForDeploymentPostprocessing = 0;
		};
		6EBAEB6921E3FEF800D13AA9 /* Frameworks */ = {
			isa = PBXFrameworksBuildPhase;
			buildActionMask = 2147483647;
			files = (
			);
			runOnlyForDeploymentPostprocessing = 0;
		};
		BD64857C2491474500F30986 /* Frameworks */ = {
			isa = PBXFrameworksBuildPhase;
			buildActionMask = 2147483647;
			files = (
			);
			runOnlyForDeploymentPostprocessing = 0;
		};
/* End PBXFrameworksBuildPhase section */

/* Begin PBXGroup section */
		0B7CB0B821AC5FE2007B77E5 = {
			isa = PBXGroup;
			children = (
				6E75165D22C520D400B2B157 /* Sources */,
				6E75196022C5211100B2B157 /* Tests */,
				0B7CB0C321AC5FE2007B77E5 /* Products */,
			);
			sourceTree = "<group>";
		};
		0B7CB0C321AC5FE2007B77E5 /* Products */ = {
			isa = PBXGroup;
			children = (
				6E614DCD21E3F389005982A1 /* Optimizely.framework */,
				6E614DD521E3F38A005982A1 /* OptimizelyTests-tvOS.xctest */,
				6EBAEB6C21E3FEF800D13AA9 /* Optimizely.framework */,
				6EBAEB7421E3FEF900D13AA9 /* OptimizelyTests-iOS.xctest */,
				6EA425082218E41500B074B5 /* OptimizelyTests-Common-tvOS.xctest */,
				6EA4255B2218E58400B074B5 /* OptimizelyTests-DataModel-tvOS.xctest */,
				6EA4256A2218E60A00B074B5 /* OptimizelyTests-Common-iOS.xctest */,
				6EA425792218E61E00B074B5 /* OptimizelyTests-DataModel-iOS.xctest */,
				6EA4265B2219242100B074B5 /* OptimizelyTests-Others-iOS.xctest */,
				6EA4266A2219243D00B074B5 /* OptimizelyTests-Others-tvOS.xctest */,
				6E636B8C2236C91F00AF3CEF /* OptimizelyTests-APIs-iOS.xctest */,
				6E636B9B2236C96700AF3CEF /* OptimizelyTests-Legacy-iOS.xctest */,
				6E14CD632423F80B00010234 /* OptimizelyTests-Batch-iOS.xctest */,
				BD6485812491474500F30986 /* Optimizely.framework */,
			);
			name = Products;
			sourceTree = "<group>";
		};
		6E14CD642423F80B00010234 /* OptimizelyTests-Batch-iOS */ = {
			isa = PBXGroup;
			children = (
				6E75198D22C5211100B2B157 /* EventDispatcherTests_Batch.swift */,
			);
			path = "OptimizelyTests-Batch-iOS";
			sourceTree = "<group>";
		};
		6E6BE008237F547200FE8274 /* optmizelyConfig */ = {
			isa = PBXGroup;
			children = (
				6E6BE009237F547200FE8274 /* optimizely_config_datafile.json */,
				6E6BE00A237F547200FE8274 /* optimizely_config_expected.json */,
			);
			path = optmizelyConfig;
			sourceTree = "<group>";
		};
		6E75165D22C520D400B2B157 /* Sources */ = {
			isa = PBXGroup;
			children = (
				6E75166622C520D400B2B157 /* Optimizely */,
				6EC6DD3F24ABF8180017D296 /* Optimizely+Decide */,
				6E75165E22C520D400B2B157 /* Customization */,
				6E75167C22C520D400B2B157 /* Implementation */,
				6E75168822C520D400B2B157 /* Data Model */,
				6E75169E22C520D400B2B157 /* Protocols */,
				6E75167422C520D400B2B157 /* Extensions */,
				6E75166C22C520D400B2B157 /* Utils */,
				6E75167922C520D400B2B157 /* Supporting Files */,
			);
			path = Sources;
			sourceTree = "<group>";
		};
		6E75165E22C520D400B2B157 /* Customization */ = {
			isa = PBXGroup;
			children = (
				6E75165F22C520D400B2B157 /* DefaultLogger.swift */,
				6E75166022C520D400B2B157 /* DefaultUserProfileService.swift */,
				6E75166122C520D400B2B157 /* DefaultEventDispatcher.swift */,
				6E75166222C520D400B2B157 /* Protocols */,
			);
			path = Customization;
			sourceTree = "<group>";
		};
		6E75166222C520D400B2B157 /* Protocols */ = {
			isa = PBXGroup;
			children = (
				6E75166322C520D400B2B157 /* OPTLogger.swift */,
				6E75166422C520D400B2B157 /* OPTUserProfileService.swift */,
				6E75166522C520D400B2B157 /* OPTEventDispatcher.swift */,
			);
			path = Protocols;
			sourceTree = "<group>";
		};
		6E75166622C520D400B2B157 /* Optimizely */ = {
			isa = PBXGroup;
			children = (
				6E75166722C520D400B2B157 /* OptimizelyError.swift */,
				6E75166822C520D400B2B157 /* OptimizelyLogLevel.swift */,
				6E75166922C520D400B2B157 /* OptimizelyClient.swift */,
				6E75166A22C520D400B2B157 /* OptimizelyClient+ObjC.swift */,
				6E75166B22C520D400B2B157 /* OptimizelyResult.swift */,
				6EA2CC232345618E001E7531 /* OptimizelyConfig.swift */,
				6ECB60C9234D5D9C00016D41 /* OptimizelyConfig+ObjC.swift */,
				C78CAF572445AD8D009FE876 /* OptimizelyJSON.swift */,
				C78CAFA324486E0A009FE876 /* OptimizelyJSON+ObjC.swift */,
			);
			path = Optimizely;
			sourceTree = "<group>";
		};
		6E75166C22C520D400B2B157 /* Utils */ = {
			isa = PBXGroup;
			children = (
				6E75166D22C520D400B2B157 /* Constants.swift */,
				6EF8DE3024BF7D69008B9488 /* DecisionReasons.swift */,
				6E34A6162319EBB700BAE302 /* Notifications.swift */,
				6E75166E22C520D400B2B157 /* MurmurHash3.swift */,
				6E75166F22C520D400B2B157 /* HandlerRegistryService.swift */,
				6E75167022C520D400B2B157 /* LogMessage.swift */,
				6E75167122C520D400B2B157 /* AtomicProperty.swift */,
				6E75167222C520D400B2B157 /* Utils.swift */,
				6E75167322C520D400B2B157 /* SDKVersion.swift */,
			);
			path = Utils;
			sourceTree = "<group>";
		};
		6E75167422C520D400B2B157 /* Extensions */ = {
			isa = PBXGroup;
			children = (
				6E75167522C520D400B2B157 /* ArrayEventForDispatch+Extension.swift */,
				6E75167622C520D400B2B157 /* OptimizelyClient+Extension.swift */,
				6E75167722C520D400B2B157 /* DataStoreQueueStackImpl+Extension.swift */,
				6E75167822C520D400B2B157 /* Array+Extension.swift */,
			);
			path = Extensions;
			sourceTree = "<group>";
		};
		6E75167922C520D400B2B157 /* Supporting Files */ = {
			isa = PBXGroup;
			children = (
				6E75167A22C520D400B2B157 /* Optimizely.h */,
				6E75167B22C520D400B2B157 /* Info.plist */,
			);
			path = "Supporting Files";
			sourceTree = "<group>";
		};
		6E75167C22C520D400B2B157 /* Implementation */ = {
			isa = PBXGroup;
			children = (
				6E75167D22C520D400B2B157 /* DefaultDatafileHandler.swift */,
				6E75167E22C520D400B2B157 /* DefaultBucketer.swift */,
				6E75167F22C520D400B2B157 /* DefaultNotificationCenter.swift */,
				6E75168022C520D400B2B157 /* DefaultDecisionService.swift */,
				6E75168122C520D400B2B157 /* Datastore */,
				6E75168622C520D400B2B157 /* Events */,
			);
			path = Implementation;
			sourceTree = "<group>";
		};
		6E75168122C520D400B2B157 /* Datastore */ = {
			isa = PBXGroup;
			children = (
				6E75168222C520D400B2B157 /* DataStoreMemory.swift */,
				6E75168322C520D400B2B157 /* DataStoreUserDefaults.swift */,
				6E75168422C520D400B2B157 /* DataStoreFile.swift */,
				6E75168522C520D400B2B157 /* DataStoreQueueStackImpl.swift */,
			);
			path = Datastore;
			sourceTree = "<group>";
		};
		6E75168622C520D400B2B157 /* Events */ = {
			isa = PBXGroup;
			children = (
				6E75168722C520D400B2B157 /* BatchEventBuilder.swift */,
			);
			path = Events;
			sourceTree = "<group>";
		};
		6E75168822C520D400B2B157 /* Data Model */ = {
			isa = PBXGroup;
			children = (
				6E75168922C520D400B2B157 /* DispatchEvents */,
				6E75169722C520D400B2B157 /* Audience */,
				6E75168C22C520D400B2B157 /* Event.swift */,
				6E75168D22C520D400B2B157 /* ProjectConfig.swift */,
				6E75168E22C520D400B2B157 /* FeatureVariable.swift */,
				6E75168F22C520D400B2B157 /* Rollout.swift */,
				6E75169022C520D400B2B157 /* Variation.swift */,
				6E75169122C520D400B2B157 /* TrafficAllocation.swift */,
				6E75169222C520D400B2B157 /* Project.swift */,
				6E75169322C520D400B2B157 /* Experiment.swift */,
				6E75169422C520D400B2B157 /* FeatureFlag.swift */,
				6E75169522C520D400B2B157 /* Group.swift */,
				6E75169622C520D400B2B157 /* Variable.swift */,
				6E75169D22C520D400B2B157 /* Attribute.swift */,
			);
			path = "Data Model";
			sourceTree = "<group>";
		};
		6E75168922C520D400B2B157 /* DispatchEvents */ = {
			isa = PBXGroup;
			children = (
				6E75168A22C520D400B2B157 /* BatchEvent.swift */,
				6E75168B22C520D400B2B157 /* EventForDispatch.swift */,
			);
			path = DispatchEvents;
			sourceTree = "<group>";
		};
		6E75169722C520D400B2B157 /* Audience */ = {
			isa = PBXGroup;
			children = (
				0B97DD93249D327F003DE606 /* SemanticVersion.swift */,
				6E75169822C520D400B2B157 /* Audience.swift */,
				6E75169922C520D400B2B157 /* AttributeValue.swift */,
				6E75169A22C520D400B2B157 /* ConditionLeaf.swift */,
				6E75169B22C520D400B2B157 /* ConditionHolder.swift */,
				6E75169C22C520D400B2B157 /* UserAttribute.swift */,
			);
			path = Audience;
			sourceTree = "<group>";
		};
		6E75169E22C520D400B2B157 /* Protocols */ = {
			isa = PBXGroup;
			children = (
				6E75169F22C520D400B2B157 /* BackgroundingCallbacks.swift */,
				6E7516A022C520D400B2B157 /* OPTNotificationCenter.swift */,
				6E7516A122C520D400B2B157 /* DataStoreQueueStack.swift */,
				6E7516A222C520D400B2B157 /* OPTDataStore.swift */,
				6E7516A322C520D400B2B157 /* OPTDecisionService.swift */,
				6E7516A422C520D400B2B157 /* OPTDatafileHandler.swift */,
				6E7516A522C520D400B2B157 /* OPTBucketer.swift */,
			);
			path = Protocols;
			sourceTree = "<group>";
		};
		6E75196022C5211100B2B157 /* Tests */ = {
			isa = PBXGroup;
			children = (
				6E75197E22C5211100B2B157 /* OptimizelyTests-Common */,
				6E14CD642423F80B00010234 /* OptimizelyTests-Batch-iOS */,
				6E75199B22C5211100B2B157 /* OptimizelyTests-DataModel */,
				6E7519B922C5211100B2B157 /* OptimizelyTests-APIs */,
				6E7519C722C5211100B2B157 /* OptimizelyTests-Others */,
				6E7519B522C5211100B2B157 /* OptimizelyTests-Legacy */,
				6E7519B222C5211100B2B157 /* OptimizelyTests-iOS */,
				6E75199922C5211100B2B157 /* OptimizelyTests-tvOS */,
				6E75196122C5211100B2B157 /* TestData */,
				6E7519B622C5211100B2B157 /* TestUtils */,
				6E7519B422C5211100B2B157 /* Info.plist */,
			);
			path = Tests;
			sourceTree = "<group>";
		};
		6E75196122C5211100B2B157 /* TestData */ = {
			isa = PBXGroup;
			children = (
				6E75196322C5211100B2B157 /* benchmark */,
				6E6BE008237F547200FE8274 /* optmizelyConfig */,
				6EF8DE0924B8DA5D008B9488 /* decide */,
				6E75196222C5211100B2B157 /* optimizely_6372300739_v4.json */,
				6E75196722C5211100B2B157 /* feature_rollout_toggle_on.json */,
				6E75196822C5211100B2B157 /* feature_rollout_toggle_off.json */,
				6E75196922C5211100B2B157 /* feature_experiments.json */,
				6E75196A22C5211100B2B157 /* forced_variation.json */,
				6E75196B22C5211100B2B157 /* unsupported_datafile.json */,
				6E75196C22C5211100B2B157 /* rollout_bucketing.json */,
				6E75196D22C5211100B2B157 /* feature_management_experiment_bucketing.json */,
				6E75196E22C5211100B2B157 /* bucketing_id.json */,
				6E75196F22C5211100B2B157 /* feature_variables.json */,
				6E75197022C5211100B2B157 /* api_datafile.json */,
				6E75197122C5211100B2B157 /* feature_flag.json */,
				6E75197222C5211100B2B157 /* grouped_experiments.json */,
				6E75197322C5211100B2B157 /* feature_rollouts.json */,
				6E75197422C5211100B2B157 /* audience_targeting.json */,
				6E75197522C5211100B2B157 /* typed_audience_datafile.json */,
				6E75197622C5211100B2B157 /* feature_exp.json */,
				6E75197722C5211100B2B157 /* empty_datafile.json */,
				6E34A623231ED04900BAE302 /* empty_datafile_new_project_id.json */,
				6E34A624231ED04900BAE302 /* empty_datafile_new_revision.json */,
				6E34A63D231ED28600BAE302 /* empty_datafile_new_account_id.json */,
				6E75197822C5211100B2B157 /* bucketer_test.json */,
				6E75197922C5211100B2B157 /* bucketer_test2.json */,
				6EA0FB1E251A5AEC00EC002D /* bucketer_test3.json */,
				6E75197A22C5211100B2B157 /* ab_experiments.json */,
				6E75197B22C5211100B2B157 /* bot_filtering_enabled.json */,
				6E75197C22C5211100B2B157 /* simple_datafile.json */,
				6E75197D22C5211100B2B157 /* unsupported_version.json */,
			);
			path = TestData;
			sourceTree = "<group>";
		};
		6E75196322C5211100B2B157 /* benchmark */ = {
			isa = PBXGroup;
			children = (
				6E75196422C5211100B2B157 /* 10_entities.json */,
				6E75196522C5211100B2B157 /* 50_entities.json */,
				6E75196622C5211100B2B157 /* 100_entities.json */,
			);
			path = benchmark;
			sourceTree = "<group>";
		};
		6E75197E22C5211100B2B157 /* OptimizelyTests-Common */ = {
			isa = PBXGroup;
			children = (
				6E75197F22C5211100B2B157 /* MurmurTests.swift */,
				6E75198022C5211100B2B157 /* DecisionServiceTests_Experiments.swift */,
				6E75198122C5211100B2B157 /* OptimizelyErrorTests.swift */,
				6E75198222C5211100B2B157 /* OptimizelySwiftSDKiOSTests.swift */,
				6E75198322C5211100B2B157 /* BucketTests_GroupToExp.swift */,
				6E75198422C5211100B2B157 /* BucketTests_Others.swift */,
				6E75198522C5211100B2B157 /* BatchEventBuilderTest.swift */,
				6E75198622C5211100B2B157 /* DecisionServiceTests_UserProfiles.swift */,
				6E75198722C5211100B2B157 /* BatchEventBuilderTests_Events.swift */,
				6E75198822C5211100B2B157 /* DefaultLoggerTests.swift */,
				6E75198922C5211100B2B157 /* DefaultUserProfileServiceTests.swift */,
				6E75198A22C5211100B2B157 /* BucketTests_Base.swift */,
				6E75198B22C5211100B2B157 /* NotificationCenterTests.swift */,
				6E75198C22C5211100B2B157 /* BucketTests_ExpToVariation.swift */,
				6E75198E22C5211100B2B157 /* LoggerTests.swift */,
				6E75198F22C5211100B2B157 /* BucketTests_BucketVariation.swift */,
				6E75199022C5211100B2B157 /* DecisionListenerTests.swift */,
				6E981FC1232C363300FADDD6 /* DecisionListenerTests_Datafile.swift */,
				6E75199122C5211100B2B157 /* DecisionServiceTests_Features.swift */,
				6E75199222C5211100B2B157 /* EventDispatcherTests.swift */,
				6E75199322C5211100B2B157 /* BatchEventBuilderTests_Attributes.swift */,
				6E75199422C5211100B2B157 /* DecisionServiceTests_Others.swift */,
				6E75199522C5211100B2B157 /* DecisionServiceTests.swift */,
				6E75199622C5211100B2B157 /* DatafileHandlerTests.swift */,
				6E75199722C5211100B2B157 /* BatchEventBuilderTests_EventTags.swift */,
				6E75199822C5211100B2B157 /* DataStoreTests.swift */,
				6EC6DD6824AE94820017D296 /* OptimizelyUserContextTests.swift */,
				6E2D34B8250AD14000A0CDFE /* OptimizelyUserContextTests_Decide.swift */,
			);
			path = "OptimizelyTests-Common";
			sourceTree = "<group>";
		};
		6E75199922C5211100B2B157 /* OptimizelyTests-tvOS */ = {
			isa = PBXGroup;
			children = (
				6E75199A22C5211100B2B157 /* tvOSOnlyTests.swift */,
			);
			path = "OptimizelyTests-tvOS";
			sourceTree = "<group>";
		};
		6E75199B22C5211100B2B157 /* OptimizelyTests-DataModel */ = {
			isa = PBXGroup;
			children = (
				6E75199C22C5211100B2B157 /* AttributeValueTests.swift */,
				6E75199D22C5211100B2B157 /* EventForDispatchTests.swift */,
				6E75199E22C5211100B2B157 /* FeatureVariableTests.swift */,
				6E75199F22C5211100B2B157 /* AttributeTests.swift */,
				6E7519A022C5211100B2B157 /* VariableTests.swift */,
				6E7519A122C5211100B2B157 /* FeatureFlagTests.swift */,
				6E7519A222C5211100B2B157 /* AudienceTests.swift */,
				6E7519A322C5211100B2B157 /* ConditionLeafTests.swift */,
				6E7519A422C5211100B2B157 /* AudienceTests_Evaluate.swift */,
				6E7519A522C5211100B2B157 /* UserAttributeTests_Evaluate.swift */,
				6E7519A622C5211100B2B157 /* AttributeValueTests_Evaluate.swift */,
				6E7519A722C5211100B2B157 /* RolloutTests.swift */,
				6E7519A822C5211100B2B157 /* ProjectConfigTests.swift */,
				6E7519A922C5211100B2B157 /* UserAttributeTests.swift */,
				6E7519AA22C5211100B2B157 /* GroupTests.swift */,
				6E7519AB22C5211100B2B157 /* VariationTests.swift */,
				6E7519AC22C5211100B2B157 /* ExperimentTests.swift */,
				6E7519AD22C5211100B2B157 /* EventTests.swift */,
				6E7519AE22C5211100B2B157 /* ConditionHolderTests.swift */,
				6E7519AF22C5211100B2B157 /* TrafficAllocationTests.swift */,
				6E7519B022C5211100B2B157 /* ProjectTests.swift */,
				6E7519B122C5211100B2B157 /* ConditionHolderTests_Evaluate.swift */,
				0B97DD96249D332C003DE606 /* SemanticVersionTests.swift */,
			);
			path = "OptimizelyTests-DataModel";
			sourceTree = "<group>";
		};
		6E7519B222C5211100B2B157 /* OptimizelyTests-iOS */ = {
			isa = PBXGroup;
			children = (
				6E7519B322C5211100B2B157 /* iOSOnlyTests.swift */,
			);
			path = "OptimizelyTests-iOS";
			sourceTree = "<group>";
		};
		6E7519B522C5211100B2B157 /* OptimizelyTests-Legacy */ = {
			isa = PBXGroup;
			children = (
			);
			path = "OptimizelyTests-Legacy";
			sourceTree = "<group>";
		};
		6E7519B622C5211100B2B157 /* TestUtils */ = {
			isa = PBXGroup;
			children = (
				6E7519B722C5211100B2B157 /* MockUrlSession.swift */,
				6E7519B822C5211100B2B157 /* OTUtils.swift */,
			);
			path = TestUtils;
			sourceTree = "<group>";
		};
		6E7519B922C5211100B2B157 /* OptimizelyTests-APIs */ = {
			isa = PBXGroup;
			children = (
				6E5AB69223F6130D007A82B1 /* OptimizelyClientTests_Init_Async.swift */,
				6E5AB69123F6130C007A82B1 /* OptimizelyClientTests_Init_Sync.swift */,
				6E7519BA22C5211100B2B157 /* OptimizelyClientTests_Evaluation.swift */,
				6E7519BB22C5211100B2B157 /* OptimizelyClientTests_DatafileHandler.swift */,
				6E7519BC22C5211100B2B157 /* OptimizelyErrorTests.swift */,
				6E7519BE22C5211100B2B157 /* OptimizelyClientTests_Invalid.swift */,
				6E7519BF22C5211100B2B157 /* OptimizelyClientTests_ObjcAPIs.m */,
				6E7519C022C5211100B2B157 /* OptimizelyClientTests_Variables.swift */,
				6E7519C122C5211100B2B157 /* OptimizelyClientTests.swift */,
				6E7519C222C5211100B2B157 /* OptimizelyClientTests_Valid.swift */,
				6E7519C322C5211100B2B157 /* OptimizelyClientTests_Others.swift */,
				6E7519C422C5211100B2B157 /* OptimizelyClientTests_ForcedVariation.swift */,
				6E7519C522C5211100B2B157 /* OptimizelyClientTests_Group.swift */,
				6ECB60C5234D329500016D41 /* OptimizelyClientTests_OptimizelyConfig.swift */,
				6ECB60D6234E601A00016D41 /* OptimizelyClientTests_OptimizelyConfig_Objc.m */,
				6E7519C622C5211100B2B157 /* OptimizelyClientTests_ObjcOthers.m */,
				C78CAF652446DB91009FE876 /* OptimizelyClientTests_OptimizelyJSON.swift */,
				C78CAF8524485029009FE876 /* OptimizelyClientTests_OptimizelyJSON_Objc.m */,
			);
			path = "OptimizelyTests-APIs";
			sourceTree = "<group>";
		};
		6E7519C722C5211100B2B157 /* OptimizelyTests-Others */ = {
			isa = PBXGroup;
			children = (
				6E7519C822C5211100B2B157 /* OtherTests.swift */,
				6E7519C922C5211100B2B157 /* ThrowableConditionListTest.swift */,
			);
			path = "OptimizelyTests-Others";
			sourceTree = "<group>";
		};
		6EC6DD3F24ABF8180017D296 /* Optimizely+Decide */ = {
			isa = PBXGroup;
			children = (
				6EC6DD3024ABF6990017D296 /* OptimizelyClient+Decide.swift */,
				6EC6DD4024ABF89B0017D296 /* OptimizelyUserContext.swift */,
				6EF8DE0B24BD1BB2008B9488 /* OptimizelyDecideOption.swift */,
				6EF8DE0A24BD1BB1008B9488 /* OptimizelyDecision.swift */,
			);
			path = "Optimizely+Decide";
			sourceTree = "<group>";
		};
		6EF8DE0924B8DA5D008B9488 /* decide */ = {
			isa = PBXGroup;
			children = (
				6EF8DE0524B8DA58008B9488 /* decide_datafile.json */,
			);
			path = decide;
			sourceTree = "<group>";
		};
/* End PBXGroup section */

/* Begin PBXHeadersBuildPhase section */
		6E614DC821E3F389005982A1 /* Headers */ = {
			isa = PBXHeadersBuildPhase;
			buildActionMask = 2147483647;
			files = (
				6E7517AF22C520D400B2B157 /* Optimizely.h in Headers */,
			);
			runOnlyForDeploymentPostprocessing = 0;
		};
		6EBAEB6721E3FEF800D13AA9 /* Headers */ = {
			isa = PBXHeadersBuildPhase;
			buildActionMask = 2147483647;
			files = (
				6ECB270222C526A7005D52DC /* Optimizely.h in Headers */,
			);
			runOnlyForDeploymentPostprocessing = 0;
		};
		BD64853B2491474500F30986 /* Headers */ = {
			isa = PBXHeadersBuildPhase;
			buildActionMask = 2147483647;
			files = (
				BD64853C2491474500F30986 /* Optimizely.h in Headers */,
			);
			runOnlyForDeploymentPostprocessing = 0;
		};
/* End PBXHeadersBuildPhase section */

/* Begin PBXNativeTarget section */
		6E14CD622423F80B00010234 /* OptimizelyTests-Batch-iOS */ = {
			isa = PBXNativeTarget;
			buildConfigurationList = 6E14CD6D2423F80B00010234 /* Build configuration list for PBXNativeTarget "OptimizelyTests-Batch-iOS" */;
			buildPhases = (
				6E14CD5F2423F80B00010234 /* Sources */,
				6E14CD602423F80B00010234 /* Frameworks */,
				6E14CD612423F80B00010234 /* Resources */,
			);
			buildRules = (
			);
			dependencies = (
				6E14CD6A2423F80B00010234 /* PBXTargetDependency */,
			);
			name = "OptimizelyTests-Batch-iOS";
			productName = "OptimizelyTests-Batch-iOS";
			productReference = 6E14CD632423F80B00010234 /* OptimizelyTests-Batch-iOS.xctest */;
			productType = "com.apple.product-type.bundle.unit-test";
		};
		6E614DCC21E3F389005982A1 /* OptimizelySwiftSDK-tvOS */ = {
			isa = PBXNativeTarget;
			buildConfigurationList = 6E614DE221E3F38A005982A1 /* Build configuration list for PBXNativeTarget "OptimizelySwiftSDK-tvOS" */;
			buildPhases = (
				6E614DC821E3F389005982A1 /* Headers */,
				6E614DC921E3F389005982A1 /* Sources */,
				6E614DCA21E3F389005982A1 /* Frameworks */,
				6E614DCB21E3F389005982A1 /* Resources */,
			);
			buildRules = (
			);
			dependencies = (
			);
			name = "OptimizelySwiftSDK-tvOS";
			productName = OptimizelySwiftSDKtvOS;
			productReference = 6E614DCD21E3F389005982A1 /* Optimizely.framework */;
			productType = "com.apple.product-type.framework";
		};
		6E614DD421E3F38A005982A1 /* OptimizelyTests-tvOS */ = {
			isa = PBXNativeTarget;
			buildConfigurationList = 6E614DE321E3F38A005982A1 /* Build configuration list for PBXNativeTarget "OptimizelyTests-tvOS" */;
			buildPhases = (
				6E614DD121E3F38A005982A1 /* Sources */,
				6E614DD221E3F38A005982A1 /* Frameworks */,
				6E614DD321E3F38A005982A1 /* Resources */,
			);
			buildRules = (
			);
			dependencies = (
				6E614DD821E3F38A005982A1 /* PBXTargetDependency */,
			);
			name = "OptimizelyTests-tvOS";
			productName = OptimizelySwiftSDKtvOSTests;
			productReference = 6E614DD521E3F38A005982A1 /* OptimizelyTests-tvOS.xctest */;
			productType = "com.apple.product-type.bundle.unit-test";
		};
		6E636B8B2236C91F00AF3CEF /* OptimizelyTests-APIs-iOS */ = {
			isa = PBXNativeTarget;
			buildConfigurationList = 6E636B942236C91F00AF3CEF /* Build configuration list for PBXNativeTarget "OptimizelyTests-APIs-iOS" */;
			buildPhases = (
				6E636B882236C91F00AF3CEF /* Sources */,
				6E636B892236C91F00AF3CEF /* Frameworks */,
				6E636B8A2236C91F00AF3CEF /* Resources */,
			);
			buildRules = (
			);
			dependencies = (
				6E636B932236C91F00AF3CEF /* PBXTargetDependency */,
			);
			name = "OptimizelyTests-APIs-iOS";
			productName = "OptimizelyTests-APIs-iOS";
			productReference = 6E636B8C2236C91F00AF3CEF /* OptimizelyTests-APIs-iOS.xctest */;
			productType = "com.apple.product-type.bundle.unit-test";
		};
		6E636B9A2236C96700AF3CEF /* OptimizelyTests-Legacy-iOS */ = {
			isa = PBXNativeTarget;
			buildConfigurationList = 6E636BA32236C96700AF3CEF /* Build configuration list for PBXNativeTarget "OptimizelyTests-Legacy-iOS" */;
			buildPhases = (
				6E636B972236C96700AF3CEF /* Sources */,
				6E636B982236C96700AF3CEF /* Frameworks */,
				6E636B992236C96700AF3CEF /* Resources */,
			);
			buildRules = (
			);
			dependencies = (
				6E636BA22236C96700AF3CEF /* PBXTargetDependency */,
			);
			name = "OptimizelyTests-Legacy-iOS";
			productName = "OptimizelyTests-Legacy-iOS";
			productReference = 6E636B9B2236C96700AF3CEF /* OptimizelyTests-Legacy-iOS.xctest */;
			productType = "com.apple.product-type.bundle.unit-test";
		};
		6EA425072218E41500B074B5 /* OptimizelyTests-Common-tvOS */ = {
			isa = PBXNativeTarget;
			buildConfigurationList = 6EA425102218E41600B074B5 /* Build configuration list for PBXNativeTarget "OptimizelyTests-Common-tvOS" */;
			buildPhases = (
				6EA425042218E41500B074B5 /* Sources */,
				6EA425052218E41500B074B5 /* Frameworks */,
				6EA425062218E41500B074B5 /* Resources */,
			);
			buildRules = (
			);
			dependencies = (
				6EA4250F2218E41600B074B5 /* PBXTargetDependency */,
			);
			name = "OptimizelyTests-Common-tvOS";
			productName = "OptimizelySwiftSDKTests-Common-tvOS";
			productReference = 6EA425082218E41500B074B5 /* OptimizelyTests-Common-tvOS.xctest */;
			productType = "com.apple.product-type.bundle.unit-test";
		};
		6EA4255A2218E58400B074B5 /* OptimizelyTests-DataModel-tvOS */ = {
			isa = PBXNativeTarget;
			buildConfigurationList = 6EA425632218E58400B074B5 /* Build configuration list for PBXNativeTarget "OptimizelyTests-DataModel-tvOS" */;
			buildPhases = (
				6EA425572218E58400B074B5 /* Sources */,
				6EA425582218E58400B074B5 /* Frameworks */,
				6EA425592218E58400B074B5 /* Resources */,
			);
			buildRules = (
			);
			dependencies = (
				6EA425622218E58400B074B5 /* PBXTargetDependency */,
			);
			name = "OptimizelyTests-DataModel-tvOS";
			productName = "OptimizelyTests-DataModel-tvOS";
			productReference = 6EA4255B2218E58400B074B5 /* OptimizelyTests-DataModel-tvOS.xctest */;
			productType = "com.apple.product-type.bundle.unit-test";
		};
		6EA425692218E60A00B074B5 /* OptimizelyTests-Common-iOS */ = {
			isa = PBXNativeTarget;
			buildConfigurationList = 6EA425722218E60A00B074B5 /* Build configuration list for PBXNativeTarget "OptimizelyTests-Common-iOS" */;
			buildPhases = (
				6EA425662218E60A00B074B5 /* Sources */,
				6EA425672218E60A00B074B5 /* Frameworks */,
				6EA425682218E60A00B074B5 /* Resources */,
			);
			buildRules = (
			);
			dependencies = (
				6EA425712218E60A00B074B5 /* PBXTargetDependency */,
			);
			name = "OptimizelyTests-Common-iOS";
			productName = "OptimizelyTests-Commons-iOS";
			productReference = 6EA4256A2218E60A00B074B5 /* OptimizelyTests-Common-iOS.xctest */;
			productType = "com.apple.product-type.bundle.unit-test";
		};
		6EA425782218E61E00B074B5 /* OptimizelyTests-DataModel-iOS */ = {
			isa = PBXNativeTarget;
			buildConfigurationList = 6EA425812218E61F00B074B5 /* Build configuration list for PBXNativeTarget "OptimizelyTests-DataModel-iOS" */;
			buildPhases = (
				6EA425752218E61E00B074B5 /* Sources */,
				6EA425762218E61E00B074B5 /* Frameworks */,
				6EA425772218E61E00B074B5 /* Resources */,
			);
			buildRules = (
			);
			dependencies = (
				6EA425802218E61F00B074B5 /* PBXTargetDependency */,
			);
			name = "OptimizelyTests-DataModel-iOS";
			productName = "OptimizelyTests-DataModels-iOS";
			productReference = 6EA425792218E61E00B074B5 /* OptimizelyTests-DataModel-iOS.xctest */;
			productType = "com.apple.product-type.bundle.unit-test";
		};
		6EA4265A2219242100B074B5 /* OptimizelyTests-Others-iOS */ = {
			isa = PBXNativeTarget;
			buildConfigurationList = 6EA426632219242100B074B5 /* Build configuration list for PBXNativeTarget "OptimizelyTests-Others-iOS" */;
			buildPhases = (
				6EA426572219242100B074B5 /* Sources */,
				6EA426582219242100B074B5 /* Frameworks */,
				6EA426592219242100B074B5 /* Resources */,
			);
			buildRules = (
			);
			dependencies = (
				6EA426622219242100B074B5 /* PBXTargetDependency */,
			);
			name = "OptimizelyTests-Others-iOS";
			productName = "OptimizelyTests-Others-iOS";
			productReference = 6EA4265B2219242100B074B5 /* OptimizelyTests-Others-iOS.xctest */;
			productType = "com.apple.product-type.bundle.unit-test";
		};
		6EA426692219243D00B074B5 /* OptimizelyTests-Others-tvOS */ = {
			isa = PBXNativeTarget;
			buildConfigurationList = 6EA426722219243D00B074B5 /* Build configuration list for PBXNativeTarget "OptimizelyTests-Others-tvOS" */;
			buildPhases = (
				6EA426662219243D00B074B5 /* Sources */,
				6EA426672219243D00B074B5 /* Frameworks */,
				6EA426682219243D00B074B5 /* Resources */,
			);
			buildRules = (
			);
			dependencies = (
				6EA426712219243D00B074B5 /* PBXTargetDependency */,
			);
			name = "OptimizelyTests-Others-tvOS";
			productName = "OptimizelyTests-Others-tvOS";
			productReference = 6EA4266A2219243D00B074B5 /* OptimizelyTests-Others-tvOS.xctest */;
			productType = "com.apple.product-type.bundle.unit-test";
		};
		6EBAEB6B21E3FEF800D13AA9 /* OptimizelySwiftSDK-iOS */ = {
			isa = PBXNativeTarget;
			buildConfigurationList = 6EBAEB8121E3FEF900D13AA9 /* Build configuration list for PBXNativeTarget "OptimizelySwiftSDK-iOS" */;
			buildPhases = (
				6EBAEB6721E3FEF800D13AA9 /* Headers */,
				6EBAEB6821E3FEF800D13AA9 /* Sources */,
				6EBAEB6921E3FEF800D13AA9 /* Frameworks */,
				6EBAEB6A21E3FEF800D13AA9 /* Resources */,
			);
			buildRules = (
			);
			dependencies = (
			);
			name = "OptimizelySwiftSDK-iOS";
			productName = OptimizelySwiftSDKiOS;
			productReference = 6EBAEB6C21E3FEF800D13AA9 /* Optimizely.framework */;
			productType = "com.apple.product-type.framework";
		};
		6EBAEB7321E3FEF900D13AA9 /* OptimizelyTests-iOS */ = {
			isa = PBXNativeTarget;
			buildConfigurationList = 6EBAEB8221E3FEF900D13AA9 /* Build configuration list for PBXNativeTarget "OptimizelyTests-iOS" */;
			buildPhases = (
				6EBAEB7021E3FEF900D13AA9 /* Sources */,
				6EBAEB7221E3FEF900D13AA9 /* Resources */,
				0B11272D2242D80A002A9C20 /* Frameworks */,
			);
			buildRules = (
			);
			dependencies = (
				6EBAEB7721E3FEF900D13AA9 /* PBXTargetDependency */,
			);
			name = "OptimizelyTests-iOS";
			productName = OptimizelySwiftSDKiOSTests;
			productReference = 6EBAEB7421E3FEF900D13AA9 /* OptimizelyTests-iOS.xctest */;
			productType = "com.apple.product-type.bundle.unit-test";
		};
		BD64853A2491474500F30986 /* OptimizelySwiftSDK-macOS */ = {
			isa = PBXNativeTarget;
			buildConfigurationList = BD64857E2491474500F30986 /* Build configuration list for PBXNativeTarget "OptimizelySwiftSDK-macOS" */;
			buildPhases = (
				BD64853B2491474500F30986 /* Headers */,
				BD64853D2491474500F30986 /* Sources */,
				BD64857C2491474500F30986 /* Frameworks */,
				BD64857D2491474500F30986 /* Resources */,
			);
			buildRules = (
			);
			dependencies = (
			);
			name = "OptimizelySwiftSDK-macOS";
			productName = OptimizelySwiftSDKiOS;
			productReference = BD6485812491474500F30986 /* Optimizely.framework */;
			productType = "com.apple.product-type.framework";
		};
/* End PBXNativeTarget section */

/* Begin PBXProject section */
		0B7CB0B921AC5FE2007B77E5 /* Project object */ = {
			isa = PBXProject;
			attributes = {
				LastSwiftUpdateCheck = 1130;
				LastUpgradeCheck = 1200;
				ORGANIZATIONNAME = Optimizely;
				TargetAttributes = {
					6E14CD622423F80B00010234 = {
						CreatedOnToolsVersion = 11.3.1;
					};
					6E614DCC21E3F389005982A1 = {
						CreatedOnToolsVersion = 10.1;
					};
					6E614DD421E3F38A005982A1 = {
						CreatedOnToolsVersion = 10.1;
					};
					6E636B8B2236C91F00AF3CEF = {
						CreatedOnToolsVersion = 10.1;
						LastSwiftMigration = 1010;
					};
					6E636B9A2236C96700AF3CEF = {
						CreatedOnToolsVersion = 10.1;
					};
					6EA425072218E41500B074B5 = {
						CreatedOnToolsVersion = 10.1;
					};
					6EA4255A2218E58400B074B5 = {
						CreatedOnToolsVersion = 10.1;
					};
					6EA425692218E60A00B074B5 = {
						CreatedOnToolsVersion = 10.1;
					};
					6EA425782218E61E00B074B5 = {
						CreatedOnToolsVersion = 10.1;
					};
					6EA4265A2219242100B074B5 = {
						CreatedOnToolsVersion = 10.1;
					};
					6EA426692219243D00B074B5 = {
						CreatedOnToolsVersion = 10.1;
					};
					6EBAEB6B21E3FEF800D13AA9 = {
						CreatedOnToolsVersion = 10.1;
					};
					6EBAEB7321E3FEF900D13AA9 = {
						CreatedOnToolsVersion = 10.1;
					};
				};
			};
			buildConfigurationList = 0B7CB0BC21AC5FE2007B77E5 /* Build configuration list for PBXProject "OptimizelySwiftSDK" */;
			compatibilityVersion = "Xcode 9.3";
			developmentRegion = en;
			hasScannedForEncodings = 0;
			knownRegions = (
				en,
				Base,
			);
			mainGroup = 0B7CB0B821AC5FE2007B77E5;
			productRefGroup = 0B7CB0C321AC5FE2007B77E5 /* Products */;
			projectDirPath = "";
			projectRoot = "";
			targets = (
				6EBAEB6B21E3FEF800D13AA9 /* OptimizelySwiftSDK-iOS */,
				6E614DCC21E3F389005982A1 /* OptimizelySwiftSDK-tvOS */,
				BD64853A2491474500F30986 /* OptimizelySwiftSDK-macOS */,
				6EBAEB7321E3FEF900D13AA9 /* OptimizelyTests-iOS */,
				6EA425692218E60A00B074B5 /* OptimizelyTests-Common-iOS */,
				6E14CD622423F80B00010234 /* OptimizelyTests-Batch-iOS */,
				6E636B8B2236C91F00AF3CEF /* OptimizelyTests-APIs-iOS */,
				6EA425782218E61E00B074B5 /* OptimizelyTests-DataModel-iOS */,
				6EA4265A2219242100B074B5 /* OptimizelyTests-Others-iOS */,
				6E636B9A2236C96700AF3CEF /* OptimizelyTests-Legacy-iOS */,
				6E614DD421E3F38A005982A1 /* OptimizelyTests-tvOS */,
				6EA425072218E41500B074B5 /* OptimizelyTests-Common-tvOS */,
				6EA4255A2218E58400B074B5 /* OptimizelyTests-DataModel-tvOS */,
				6EA426692219243D00B074B5 /* OptimizelyTests-Others-tvOS */,
			);
		};
/* End PBXProject section */

/* Begin PBXResourcesBuildPhase section */
		6E14CD612423F80B00010234 /* Resources */ = {
			isa = PBXResourcesBuildPhase;
			buildActionMask = 2147483647;
			files = (
				6E14CDBD2423FA0800010234 /* feature_rollouts.json in Resources */,
				6E14CDC72423FA0800010234 /* ab_experiments.json in Resources */,
				6E14CDC92423FA0800010234 /* simple_datafile.json in Resources */,
				6E14CDB32423FA0800010234 /* feature_experiments.json in Resources */,
				6E14CDBB2423FA0800010234 /* feature_flag.json in Resources */,
				6E14CDB82423FA0800010234 /* bucketing_id.json in Resources */,
				6E14CDC02423FA0800010234 /* feature_exp.json in Resources */,
				6E14CDB12423FA0800010234 /* feature_rollout_toggle_on.json in Resources */,
				6E14CDAF2423F9FC00010234 /* 100_entities.json in Resources */,
				6E14CDB92423FA0800010234 /* feature_variables.json in Resources */,
				6E14CDB22423FA0800010234 /* feature_rollout_toggle_off.json in Resources */,
				6E14CDC32423FA0800010234 /* empty_datafile_new_revision.json in Resources */,
				6E14CDB42423FA0800010234 /* forced_variation.json in Resources */,
				6E14CDAD2423F9FC00010234 /* 10_entities.json in Resources */,
				6E14CDC22423FA0800010234 /* empty_datafile_new_project_id.json in Resources */,
				6E14CDBC2423FA0800010234 /* grouped_experiments.json in Resources */,
				6E14CDBE2423FA0800010234 /* audience_targeting.json in Resources */,
				6E14CDC82423FA0800010234 /* bot_filtering_enabled.json in Resources */,
				6EA0FB21251A5AEC00EC002D /* bucketer_test3.json in Resources */,
				6E14CDCA2423FA0800010234 /* unsupported_version.json in Resources */,
				6E14CDC42423FA0800010234 /* empty_datafile_new_account_id.json in Resources */,
				6E14CDC12423FA0800010234 /* empty_datafile.json in Resources */,
				6E14CDB62423FA0800010234 /* rollout_bucketing.json in Resources */,
				6E14CDB72423FA0800010234 /* feature_management_experiment_bucketing.json in Resources */,
				6E14CDBA2423FA0800010234 /* api_datafile.json in Resources */,
				6E14CDC52423FA0800010234 /* bucketer_test.json in Resources */,
				6E14CDC62423FA0800010234 /* bucketer_test2.json in Resources */,
				6E14CDBF2423FA0800010234 /* typed_audience_datafile.json in Resources */,
				6E14CDAE2423F9FC00010234 /* 50_entities.json in Resources */,
				6E14CDB02423FA0800010234 /* optimizely_6372300739_v4.json in Resources */,
				6E14CDB52423FA0800010234 /* unsupported_datafile.json in Resources */,
			);
			runOnlyForDeploymentPostprocessing = 0;
		};
		6E614DCB21E3F389005982A1 /* Resources */ = {
			isa = PBXResourcesBuildPhase;
			buildActionMask = 2147483647;
			files = (
			);
			runOnlyForDeploymentPostprocessing = 0;
		};
		6E614DD321E3F38A005982A1 /* Resources */ = {
			isa = PBXResourcesBuildPhase;
			buildActionMask = 2147483647;
			files = (
				6E12B27122C55A290005E9E6 /* unsupported_version.json in Resources */,
				6E34A639231ED04900BAE302 /* empty_datafile_new_revision.json in Resources */,
				6E12B26922C55A290005E9E6 /* typed_audience_datafile.json in Resources */,
				6E12B26722C55A290005E9E6 /* feature_rollouts.json in Resources */,
				6E12B26022C55A290005E9E6 /* rollout_bucketing.json in Resources */,
				6E12B26222C55A290005E9E6 /* bucketing_id.json in Resources */,
				6E12B2CC22C55A370005E9E6 /* 10_entities.json in Resources */,
				6E12B25E22C55A290005E9E6 /* forced_variation.json in Resources */,
				6E12B26422C55A290005E9E6 /* api_datafile.json in Resources */,
				6E12B27022C55A290005E9E6 /* simple_datafile.json in Resources */,
				6E12B2CE22C55A370005E9E6 /* 100_entities.json in Resources */,
				6E12B25A22C55A290005E9E6 /* optimizely_6372300739_v4.json in Resources */,
				6E12B26E22C55A290005E9E6 /* ab_experiments.json in Resources */,
				6E12B26622C55A290005E9E6 /* grouped_experiments.json in Resources */,
				6E34A62D231ED04900BAE302 /* empty_datafile_new_project_id.json in Resources */,
				6E12B26322C55A290005E9E6 /* feature_variables.json in Resources */,
				6E12B26822C55A290005E9E6 /* audience_targeting.json in Resources */,
				6E12B25B22C55A290005E9E6 /* feature_rollout_toggle_on.json in Resources */,
				6EA0FB26251A5AEC00EC002D /* bucketer_test3.json in Resources */,
				6E12B25C22C55A290005E9E6 /* feature_rollout_toggle_off.json in Resources */,
				6E12B25D22C55A290005E9E6 /* feature_experiments.json in Resources */,
				6E12B26F22C55A290005E9E6 /* bot_filtering_enabled.json in Resources */,
				6E12B26C22C55A290005E9E6 /* bucketer_test.json in Resources */,
				6E12B26B22C55A290005E9E6 /* empty_datafile.json in Resources */,
				6E12B26D22C55A290005E9E6 /* bucketer_test2.json in Resources */,
				6E12B26A22C55A290005E9E6 /* feature_exp.json in Resources */,
				6E12B25F22C55A290005E9E6 /* unsupported_datafile.json in Resources */,
				6E12B26522C55A290005E9E6 /* feature_flag.json in Resources */,
				6E12B26122C55A290005E9E6 /* feature_management_experiment_bucketing.json in Resources */,
				6E12B2CD22C55A370005E9E6 /* 50_entities.json in Resources */,
				6E34A646231ED28600BAE302 /* empty_datafile_new_account_id.json in Resources */,
			);
			runOnlyForDeploymentPostprocessing = 0;
		};
		6E636B8A2236C91F00AF3CEF /* Resources */ = {
			isa = PBXResourcesBuildPhase;
			buildActionMask = 2147483647;
			files = (
				6E12B21122C55A270005E9E6 /* unsupported_version.json in Resources */,
				6E34A635231ED04900BAE302 /* empty_datafile_new_revision.json in Resources */,
				6E12B20922C55A270005E9E6 /* typed_audience_datafile.json in Resources */,
				6E12B20722C55A270005E9E6 /* feature_rollouts.json in Resources */,
				6E12B20022C55A270005E9E6 /* rollout_bucketing.json in Resources */,
				6E12B20222C55A270005E9E6 /* bucketing_id.json in Resources */,
				6E12B2C022C55A340005E9E6 /* 10_entities.json in Resources */,
				6E12B1FE22C55A270005E9E6 /* forced_variation.json in Resources */,
				6E12B20422C55A270005E9E6 /* api_datafile.json in Resources */,
				6E12B21022C55A270005E9E6 /* simple_datafile.json in Resources */,
				6E12B2C222C55A340005E9E6 /* 100_entities.json in Resources */,
				6E6BE00B237F547200FE8274 /* optimizely_config_datafile.json in Resources */,
				6E12B1FA22C55A270005E9E6 /* optimizely_6372300739_v4.json in Resources */,
				6EF8DE0724B8DA58008B9488 /* decide_datafile.json in Resources */,
				6E6BE00C237F547200FE8274 /* optimizely_config_expected.json in Resources */,
				6EA0FB22251A5AEC00EC002D /* bucketer_test3.json in Resources */,
				6E12B20E22C55A270005E9E6 /* ab_experiments.json in Resources */,
				6E12B20622C55A270005E9E6 /* grouped_experiments.json in Resources */,
				6E34A629231ED04900BAE302 /* empty_datafile_new_project_id.json in Resources */,
				6E12B20322C55A270005E9E6 /* feature_variables.json in Resources */,
				6E12B20822C55A270005E9E6 /* audience_targeting.json in Resources */,
				6E12B1FB22C55A270005E9E6 /* feature_rollout_toggle_on.json in Resources */,
				6E12B1FC22C55A270005E9E6 /* feature_rollout_toggle_off.json in Resources */,
				6E12B1FD22C55A270005E9E6 /* feature_experiments.json in Resources */,
				6E12B20F22C55A270005E9E6 /* bot_filtering_enabled.json in Resources */,
				6E12B20C22C55A270005E9E6 /* bucketer_test.json in Resources */,
				6E12B20B22C55A270005E9E6 /* empty_datafile.json in Resources */,
				6E12B20D22C55A270005E9E6 /* bucketer_test2.json in Resources */,
				6E12B20A22C55A270005E9E6 /* feature_exp.json in Resources */,
				6E12B1FF22C55A270005E9E6 /* unsupported_datafile.json in Resources */,
				6E12B20522C55A270005E9E6 /* feature_flag.json in Resources */,
				6E12B20122C55A270005E9E6 /* feature_management_experiment_bucketing.json in Resources */,
				6E12B2C122C55A340005E9E6 /* 50_entities.json in Resources */,
				6E34A642231ED28600BAE302 /* empty_datafile_new_account_id.json in Resources */,
			);
			runOnlyForDeploymentPostprocessing = 0;
		};
		6E636B992236C96700AF3CEF /* Resources */ = {
			isa = PBXResourcesBuildPhase;
			buildActionMask = 2147483647;
			files = (
				6E12B25922C55A280005E9E6 /* unsupported_version.json in Resources */,
				6E34A638231ED04900BAE302 /* empty_datafile_new_revision.json in Resources */,
				6E12B25122C55A280005E9E6 /* typed_audience_datafile.json in Resources */,
				6E12B24F22C55A280005E9E6 /* feature_rollouts.json in Resources */,
				6E12B24822C55A280005E9E6 /* rollout_bucketing.json in Resources */,
				6E12B24A22C55A280005E9E6 /* bucketing_id.json in Resources */,
				6E12B2C922C55A360005E9E6 /* 10_entities.json in Resources */,
				6E12B24622C55A280005E9E6 /* forced_variation.json in Resources */,
				6E12B24C22C55A280005E9E6 /* api_datafile.json in Resources */,
				6E12B25822C55A280005E9E6 /* simple_datafile.json in Resources */,
				6E12B2CB22C55A360005E9E6 /* 100_entities.json in Resources */,
				6E12B24222C55A280005E9E6 /* optimizely_6372300739_v4.json in Resources */,
				6E12B25622C55A280005E9E6 /* ab_experiments.json in Resources */,
				6E12B24E22C55A280005E9E6 /* grouped_experiments.json in Resources */,
				6E34A62C231ED04900BAE302 /* empty_datafile_new_project_id.json in Resources */,
				6E12B24B22C55A280005E9E6 /* feature_variables.json in Resources */,
				6E12B25022C55A280005E9E6 /* audience_targeting.json in Resources */,
				6E12B24322C55A280005E9E6 /* feature_rollout_toggle_on.json in Resources */,
				6EA0FB25251A5AEC00EC002D /* bucketer_test3.json in Resources */,
				6E12B24422C55A280005E9E6 /* feature_rollout_toggle_off.json in Resources */,
				6E12B24522C55A280005E9E6 /* feature_experiments.json in Resources */,
				6E12B25722C55A280005E9E6 /* bot_filtering_enabled.json in Resources */,
				6E12B25422C55A280005E9E6 /* bucketer_test.json in Resources */,
				6E12B25322C55A280005E9E6 /* empty_datafile.json in Resources */,
				6E12B25522C55A280005E9E6 /* bucketer_test2.json in Resources */,
				6E12B25222C55A280005E9E6 /* feature_exp.json in Resources */,
				6E12B24722C55A280005E9E6 /* unsupported_datafile.json in Resources */,
				6E12B24D22C55A280005E9E6 /* feature_flag.json in Resources */,
				6E12B24922C55A280005E9E6 /* feature_management_experiment_bucketing.json in Resources */,
				6E12B2CA22C55A360005E9E6 /* 50_entities.json in Resources */,
				6E34A645231ED28600BAE302 /* empty_datafile_new_account_id.json in Resources */,
			);
			runOnlyForDeploymentPostprocessing = 0;
		};
		6EA425062218E41500B074B5 /* Resources */ = {
			isa = PBXResourcesBuildPhase;
			buildActionMask = 2147483647;
			files = (
				6E12B28922C55A290005E9E6 /* unsupported_version.json in Resources */,
				6E34A63A231ED04900BAE302 /* empty_datafile_new_revision.json in Resources */,
				6E12B28122C55A290005E9E6 /* typed_audience_datafile.json in Resources */,
				6E12B27F22C55A290005E9E6 /* feature_rollouts.json in Resources */,
				6E12B27822C55A290005E9E6 /* rollout_bucketing.json in Resources */,
				6E12B27A22C55A290005E9E6 /* bucketing_id.json in Resources */,
				6E12B2CF22C55A370005E9E6 /* 10_entities.json in Resources */,
				6E12B27622C55A290005E9E6 /* forced_variation.json in Resources */,
				6E12B27C22C55A290005E9E6 /* api_datafile.json in Resources */,
				6E12B28822C55A290005E9E6 /* simple_datafile.json in Resources */,
				6E12B2D122C55A370005E9E6 /* 100_entities.json in Resources */,
				6E12B27222C55A290005E9E6 /* optimizely_6372300739_v4.json in Resources */,
				6E12B28622C55A290005E9E6 /* ab_experiments.json in Resources */,
				6EF8DE0824B8DA58008B9488 /* decide_datafile.json in Resources */,
				6E12B27E22C55A290005E9E6 /* grouped_experiments.json in Resources */,
				6E34A62E231ED04900BAE302 /* empty_datafile_new_project_id.json in Resources */,
				6E12B27B22C55A290005E9E6 /* feature_variables.json in Resources */,
				6E12B28022C55A290005E9E6 /* audience_targeting.json in Resources */,
				6E12B27322C55A290005E9E6 /* feature_rollout_toggle_on.json in Resources */,
				6EA0FB27251A5AEC00EC002D /* bucketer_test3.json in Resources */,
				6E12B27422C55A290005E9E6 /* feature_rollout_toggle_off.json in Resources */,
				6E12B27522C55A290005E9E6 /* feature_experiments.json in Resources */,
				6E12B28722C55A290005E9E6 /* bot_filtering_enabled.json in Resources */,
				6E12B28422C55A290005E9E6 /* bucketer_test.json in Resources */,
				6E12B28322C55A290005E9E6 /* empty_datafile.json in Resources */,
				6E12B28522C55A290005E9E6 /* bucketer_test2.json in Resources */,
				6E12B28222C55A290005E9E6 /* feature_exp.json in Resources */,
				6E12B27722C55A290005E9E6 /* unsupported_datafile.json in Resources */,
				6E12B27D22C55A290005E9E6 /* feature_flag.json in Resources */,
				6E12B27922C55A290005E9E6 /* feature_management_experiment_bucketing.json in Resources */,
				6E12B2D022C55A370005E9E6 /* 50_entities.json in Resources */,
				6E34A647231ED28600BAE302 /* empty_datafile_new_account_id.json in Resources */,
			);
			runOnlyForDeploymentPostprocessing = 0;
		};
		6EA425592218E58400B074B5 /* Resources */ = {
			isa = PBXResourcesBuildPhase;
			buildActionMask = 2147483647;
			files = (
				6E12B2A122C55A2A0005E9E6 /* unsupported_version.json in Resources */,
				6E34A63B231ED04900BAE302 /* empty_datafile_new_revision.json in Resources */,
				6E12B29922C55A2A0005E9E6 /* typed_audience_datafile.json in Resources */,
				6E12B29722C55A2A0005E9E6 /* feature_rollouts.json in Resources */,
				6E12B29022C55A2A0005E9E6 /* rollout_bucketing.json in Resources */,
				6E12B29222C55A2A0005E9E6 /* bucketing_id.json in Resources */,
				6E12B2D222C55A380005E9E6 /* 10_entities.json in Resources */,
				6E12B28E22C55A2A0005E9E6 /* forced_variation.json in Resources */,
				6E12B29422C55A2A0005E9E6 /* api_datafile.json in Resources */,
				6E12B2A022C55A2A0005E9E6 /* simple_datafile.json in Resources */,
				6E12B2D422C55A380005E9E6 /* 100_entities.json in Resources */,
				6E12B28A22C55A2A0005E9E6 /* optimizely_6372300739_v4.json in Resources */,
				6E12B29E22C55A2A0005E9E6 /* ab_experiments.json in Resources */,
				6E12B29622C55A2A0005E9E6 /* grouped_experiments.json in Resources */,
				6E34A62F231ED04900BAE302 /* empty_datafile_new_project_id.json in Resources */,
				6E12B29322C55A2A0005E9E6 /* feature_variables.json in Resources */,
				6E12B29822C55A2A0005E9E6 /* audience_targeting.json in Resources */,
				6E12B28B22C55A2A0005E9E6 /* feature_rollout_toggle_on.json in Resources */,
				6EA0FB28251A5AEC00EC002D /* bucketer_test3.json in Resources */,
				6E12B28C22C55A2A0005E9E6 /* feature_rollout_toggle_off.json in Resources */,
				6E12B28D22C55A2A0005E9E6 /* feature_experiments.json in Resources */,
				6E12B29F22C55A2A0005E9E6 /* bot_filtering_enabled.json in Resources */,
				6E12B29C22C55A2A0005E9E6 /* bucketer_test.json in Resources */,
				6E12B29B22C55A2A0005E9E6 /* empty_datafile.json in Resources */,
				6E12B29D22C55A2A0005E9E6 /* bucketer_test2.json in Resources */,
				6E12B29A22C55A2A0005E9E6 /* feature_exp.json in Resources */,
				6E12B28F22C55A2A0005E9E6 /* unsupported_datafile.json in Resources */,
				6E12B29522C55A2A0005E9E6 /* feature_flag.json in Resources */,
				6E12B29122C55A2A0005E9E6 /* feature_management_experiment_bucketing.json in Resources */,
				6E12B2D322C55A380005E9E6 /* 50_entities.json in Resources */,
				6E34A648231ED28600BAE302 /* empty_datafile_new_account_id.json in Resources */,
			);
			runOnlyForDeploymentPostprocessing = 0;
		};
		6EA425682218E60A00B074B5 /* Resources */ = {
			isa = PBXResourcesBuildPhase;
			buildActionMask = 2147483647;
			files = (
				6E12B1F922C55A260005E9E6 /* unsupported_version.json in Resources */,
				6E34A634231ED04900BAE302 /* empty_datafile_new_revision.json in Resources */,
				6E12B1F122C55A260005E9E6 /* typed_audience_datafile.json in Resources */,
				6E12B1EF22C55A260005E9E6 /* feature_rollouts.json in Resources */,
				6E12B1E822C55A260005E9E6 /* rollout_bucketing.json in Resources */,
				6E12B1EA22C55A260005E9E6 /* bucketing_id.json in Resources */,
				6E12B2BD22C55A330005E9E6 /* 10_entities.json in Resources */,
				6E12B1E622C55A260005E9E6 /* forced_variation.json in Resources */,
				6E12B1EC22C55A260005E9E6 /* api_datafile.json in Resources */,
				6E12B1F822C55A260005E9E6 /* simple_datafile.json in Resources */,
				6E12B2BF22C55A330005E9E6 /* 100_entities.json in Resources */,
				6E12B1E222C55A260005E9E6 /* optimizely_6372300739_v4.json in Resources */,
				6E12B1F622C55A260005E9E6 /* ab_experiments.json in Resources */,
				6EF8DE0624B8DA58008B9488 /* decide_datafile.json in Resources */,
				6E12B1EE22C55A260005E9E6 /* grouped_experiments.json in Resources */,
				6E34A628231ED04900BAE302 /* empty_datafile_new_project_id.json in Resources */,
				6E12B1EB22C55A260005E9E6 /* feature_variables.json in Resources */,
				6E12B1F022C55A260005E9E6 /* audience_targeting.json in Resources */,
				6E12B1E322C55A260005E9E6 /* feature_rollout_toggle_on.json in Resources */,
				6EA0FB20251A5AEC00EC002D /* bucketer_test3.json in Resources */,
				6E12B1E422C55A260005E9E6 /* feature_rollout_toggle_off.json in Resources */,
				6E12B1E522C55A260005E9E6 /* feature_experiments.json in Resources */,
				6E12B1F722C55A260005E9E6 /* bot_filtering_enabled.json in Resources */,
				6E12B1F422C55A260005E9E6 /* bucketer_test.json in Resources */,
				6E12B1F322C55A260005E9E6 /* empty_datafile.json in Resources */,
				6E12B1F522C55A260005E9E6 /* bucketer_test2.json in Resources */,
				6E12B1F222C55A260005E9E6 /* feature_exp.json in Resources */,
				6E12B1E722C55A260005E9E6 /* unsupported_datafile.json in Resources */,
				6E12B1ED22C55A260005E9E6 /* feature_flag.json in Resources */,
				6E12B1E922C55A260005E9E6 /* feature_management_experiment_bucketing.json in Resources */,
				6E12B2BE22C55A330005E9E6 /* 50_entities.json in Resources */,
				6E34A641231ED28600BAE302 /* empty_datafile_new_account_id.json in Resources */,
			);
			runOnlyForDeploymentPostprocessing = 0;
		};
		6EA425772218E61E00B074B5 /* Resources */ = {
			isa = PBXResourcesBuildPhase;
			buildActionMask = 2147483647;
			files = (
				6E12B22922C55A270005E9E6 /* unsupported_version.json in Resources */,
				6E34A636231ED04900BAE302 /* empty_datafile_new_revision.json in Resources */,
				6E12B22122C55A270005E9E6 /* typed_audience_datafile.json in Resources */,
				6E12B21F22C55A270005E9E6 /* feature_rollouts.json in Resources */,
				6E12B21822C55A270005E9E6 /* rollout_bucketing.json in Resources */,
				6E12B21A22C55A270005E9E6 /* bucketing_id.json in Resources */,
				6E12B2C322C55A350005E9E6 /* 10_entities.json in Resources */,
				6E12B21622C55A270005E9E6 /* forced_variation.json in Resources */,
				6E12B21C22C55A270005E9E6 /* api_datafile.json in Resources */,
				6E12B22822C55A270005E9E6 /* simple_datafile.json in Resources */,
				6E12B2C522C55A350005E9E6 /* 100_entities.json in Resources */,
				6E12B21222C55A270005E9E6 /* optimizely_6372300739_v4.json in Resources */,
				6E12B22622C55A270005E9E6 /* ab_experiments.json in Resources */,
				6E12B21E22C55A270005E9E6 /* grouped_experiments.json in Resources */,
				6E34A62A231ED04900BAE302 /* empty_datafile_new_project_id.json in Resources */,
				6E12B21B22C55A270005E9E6 /* feature_variables.json in Resources */,
				6E12B22022C55A270005E9E6 /* audience_targeting.json in Resources */,
				6E12B21322C55A270005E9E6 /* feature_rollout_toggle_on.json in Resources */,
				6EA0FB23251A5AEC00EC002D /* bucketer_test3.json in Resources */,
				6E12B21422C55A270005E9E6 /* feature_rollout_toggle_off.json in Resources */,
				6E12B21522C55A270005E9E6 /* feature_experiments.json in Resources */,
				6E12B22722C55A270005E9E6 /* bot_filtering_enabled.json in Resources */,
				6E12B22422C55A270005E9E6 /* bucketer_test.json in Resources */,
				6E12B22322C55A270005E9E6 /* empty_datafile.json in Resources */,
				6E12B22522C55A270005E9E6 /* bucketer_test2.json in Resources */,
				6E12B22222C55A270005E9E6 /* feature_exp.json in Resources */,
				6E12B21722C55A270005E9E6 /* unsupported_datafile.json in Resources */,
				6E12B21D22C55A270005E9E6 /* feature_flag.json in Resources */,
				6E12B21922C55A270005E9E6 /* feature_management_experiment_bucketing.json in Resources */,
				6E12B2C422C55A350005E9E6 /* 50_entities.json in Resources */,
				6E34A643231ED28600BAE302 /* empty_datafile_new_account_id.json in Resources */,
			);
			runOnlyForDeploymentPostprocessing = 0;
		};
		6EA426592219242100B074B5 /* Resources */ = {
			isa = PBXResourcesBuildPhase;
			buildActionMask = 2147483647;
			files = (
				6E12B24122C55A280005E9E6 /* unsupported_version.json in Resources */,
				6E34A637231ED04900BAE302 /* empty_datafile_new_revision.json in Resources */,
				6E12B23922C55A280005E9E6 /* typed_audience_datafile.json in Resources */,
				6E12B23722C55A280005E9E6 /* feature_rollouts.json in Resources */,
				6E12B23022C55A280005E9E6 /* rollout_bucketing.json in Resources */,
				6E12B23222C55A280005E9E6 /* bucketing_id.json in Resources */,
				6E12B2C622C55A350005E9E6 /* 10_entities.json in Resources */,
				6E12B22E22C55A280005E9E6 /* forced_variation.json in Resources */,
				6E12B23422C55A280005E9E6 /* api_datafile.json in Resources */,
				6E12B24022C55A280005E9E6 /* simple_datafile.json in Resources */,
				6E12B2C822C55A350005E9E6 /* 100_entities.json in Resources */,
				6E12B22A22C55A280005E9E6 /* optimizely_6372300739_v4.json in Resources */,
				6E12B23E22C55A280005E9E6 /* ab_experiments.json in Resources */,
				6E12B23622C55A280005E9E6 /* grouped_experiments.json in Resources */,
				6E34A62B231ED04900BAE302 /* empty_datafile_new_project_id.json in Resources */,
				6E12B23322C55A280005E9E6 /* feature_variables.json in Resources */,
				6E12B23822C55A280005E9E6 /* audience_targeting.json in Resources */,
				6E12B22B22C55A280005E9E6 /* feature_rollout_toggle_on.json in Resources */,
				6EA0FB24251A5AEC00EC002D /* bucketer_test3.json in Resources */,
				6E12B22C22C55A280005E9E6 /* feature_rollout_toggle_off.json in Resources */,
				6E12B22D22C55A280005E9E6 /* feature_experiments.json in Resources */,
				6E12B23F22C55A280005E9E6 /* bot_filtering_enabled.json in Resources */,
				6E12B23C22C55A280005E9E6 /* bucketer_test.json in Resources */,
				6E12B23B22C55A280005E9E6 /* empty_datafile.json in Resources */,
				6E12B23D22C55A280005E9E6 /* bucketer_test2.json in Resources */,
				6E12B23A22C55A280005E9E6 /* feature_exp.json in Resources */,
				6E12B22F22C55A280005E9E6 /* unsupported_datafile.json in Resources */,
				6E12B23522C55A280005E9E6 /* feature_flag.json in Resources */,
				6E12B23122C55A280005E9E6 /* feature_management_experiment_bucketing.json in Resources */,
				6E12B2C722C55A350005E9E6 /* 50_entities.json in Resources */,
				6E34A644231ED28600BAE302 /* empty_datafile_new_account_id.json in Resources */,
			);
			runOnlyForDeploymentPostprocessing = 0;
		};
		6EA426682219243D00B074B5 /* Resources */ = {
			isa = PBXResourcesBuildPhase;
			buildActionMask = 2147483647;
			files = (
				6E12B2B922C55A2B0005E9E6 /* unsupported_version.json in Resources */,
				6E34A63C231ED04900BAE302 /* empty_datafile_new_revision.json in Resources */,
				6E12B2B122C55A2A0005E9E6 /* typed_audience_datafile.json in Resources */,
				6E12B2AF22C55A2A0005E9E6 /* feature_rollouts.json in Resources */,
				6E12B2A822C55A2A0005E9E6 /* rollout_bucketing.json in Resources */,
				6E12B2AA22C55A2A0005E9E6 /* bucketing_id.json in Resources */,
				6E12B2D522C55A380005E9E6 /* 10_entities.json in Resources */,
				6E12B2A622C55A2A0005E9E6 /* forced_variation.json in Resources */,
				6E12B2AC22C55A2A0005E9E6 /* api_datafile.json in Resources */,
				6E12B2B822C55A2B0005E9E6 /* simple_datafile.json in Resources */,
				6E12B2D722C55A380005E9E6 /* 100_entities.json in Resources */,
				6E12B2A222C55A2A0005E9E6 /* optimizely_6372300739_v4.json in Resources */,
				6E12B2B622C55A2B0005E9E6 /* ab_experiments.json in Resources */,
				6E12B2AE22C55A2A0005E9E6 /* grouped_experiments.json in Resources */,
				6E34A630231ED04900BAE302 /* empty_datafile_new_project_id.json in Resources */,
				6E12B2AB22C55A2A0005E9E6 /* feature_variables.json in Resources */,
				6E12B2B022C55A2A0005E9E6 /* audience_targeting.json in Resources */,
				6E12B2A322C55A2A0005E9E6 /* feature_rollout_toggle_on.json in Resources */,
				6EA0FB29251A5AEC00EC002D /* bucketer_test3.json in Resources */,
				6E12B2A422C55A2A0005E9E6 /* feature_rollout_toggle_off.json in Resources */,
				6E12B2A522C55A2A0005E9E6 /* feature_experiments.json in Resources */,
				6E12B2B722C55A2B0005E9E6 /* bot_filtering_enabled.json in Resources */,
				6E12B2B422C55A2A0005E9E6 /* bucketer_test.json in Resources */,
				6E12B2B322C55A2A0005E9E6 /* empty_datafile.json in Resources */,
				6E12B2B522C55A2B0005E9E6 /* bucketer_test2.json in Resources */,
				6E12B2B222C55A2A0005E9E6 /* feature_exp.json in Resources */,
				6E12B2A722C55A2A0005E9E6 /* unsupported_datafile.json in Resources */,
				6E12B2AD22C55A2A0005E9E6 /* feature_flag.json in Resources */,
				6E12B2A922C55A2A0005E9E6 /* feature_management_experiment_bucketing.json in Resources */,
				6E12B2D622C55A380005E9E6 /* 50_entities.json in Resources */,
				6E34A649231ED28600BAE302 /* empty_datafile_new_account_id.json in Resources */,
			);
			runOnlyForDeploymentPostprocessing = 0;
		};
		6EBAEB6A21E3FEF800D13AA9 /* Resources */ = {
			isa = PBXResourcesBuildPhase;
			buildActionMask = 2147483647;
			files = (
			);
			runOnlyForDeploymentPostprocessing = 0;
		};
		6EBAEB7221E3FEF900D13AA9 /* Resources */ = {
			isa = PBXResourcesBuildPhase;
			buildActionMask = 2147483647;
			files = (
				6E12B1E122C55A250005E9E6 /* unsupported_version.json in Resources */,
				6E34A633231ED04900BAE302 /* empty_datafile_new_revision.json in Resources */,
				6E12B1D922C55A250005E9E6 /* typed_audience_datafile.json in Resources */,
				6E12B1D722C55A250005E9E6 /* feature_rollouts.json in Resources */,
				6E12B1D022C55A250005E9E6 /* rollout_bucketing.json in Resources */,
				6E12B1D222C55A250005E9E6 /* bucketing_id.json in Resources */,
				6E12B2BA22C55A330005E9E6 /* 10_entities.json in Resources */,
				6E12B1CE22C55A250005E9E6 /* forced_variation.json in Resources */,
				6E12B1D422C55A250005E9E6 /* api_datafile.json in Resources */,
				6E12B1E022C55A250005E9E6 /* simple_datafile.json in Resources */,
				6E12B2BC22C55A330005E9E6 /* 100_entities.json in Resources */,
				6E12B1CA22C55A250005E9E6 /* optimizely_6372300739_v4.json in Resources */,
				6E12B1DE22C55A250005E9E6 /* ab_experiments.json in Resources */,
				6E12B1D622C55A250005E9E6 /* grouped_experiments.json in Resources */,
				6E34A627231ED04900BAE302 /* empty_datafile_new_project_id.json in Resources */,
				6E12B1D322C55A250005E9E6 /* feature_variables.json in Resources */,
				6E12B1D822C55A250005E9E6 /* audience_targeting.json in Resources */,
				6E12B1CB22C55A250005E9E6 /* feature_rollout_toggle_on.json in Resources */,
				6EA0FB1F251A5AEC00EC002D /* bucketer_test3.json in Resources */,
				6E12B1CC22C55A250005E9E6 /* feature_rollout_toggle_off.json in Resources */,
				6E12B1CD22C55A250005E9E6 /* feature_experiments.json in Resources */,
				6E12B1DF22C55A250005E9E6 /* bot_filtering_enabled.json in Resources */,
				6E12B1DC22C55A250005E9E6 /* bucketer_test.json in Resources */,
				6E12B1DB22C55A250005E9E6 /* empty_datafile.json in Resources */,
				6E12B1DD22C55A250005E9E6 /* bucketer_test2.json in Resources */,
				6E12B1DA22C55A250005E9E6 /* feature_exp.json in Resources */,
				6E12B1CF22C55A250005E9E6 /* unsupported_datafile.json in Resources */,
				6E12B1D522C55A250005E9E6 /* feature_flag.json in Resources */,
				6E12B1D122C55A250005E9E6 /* feature_management_experiment_bucketing.json in Resources */,
				6E12B2BB22C55A330005E9E6 /* 50_entities.json in Resources */,
				6E34A640231ED28600BAE302 /* empty_datafile_new_account_id.json in Resources */,
			);
			runOnlyForDeploymentPostprocessing = 0;
		};
		BD64857D2491474500F30986 /* Resources */ = {
			isa = PBXResourcesBuildPhase;
			buildActionMask = 2147483647;
			files = (
			);
			runOnlyForDeploymentPostprocessing = 0;
		};
/* End PBXResourcesBuildPhase section */

/* Begin PBXSourcesBuildPhase section */
		6E14CD5F2423F80B00010234 /* Sources */ = {
			isa = PBXSourcesBuildPhase;
			buildActionMask = 2147483647;
			files = (
				6E14CDAB2423F9EB00010234 /* MockUrlSession.swift in Sources */,
				6E14CDAA2423F9C300010234 /* SDKVersion.swift in Sources */,
				6E14CD832423F9A100010234 /* DataStoreQueueStackImpl.swift in Sources */,
				6E14CD812423F9A100010234 /* DataStoreUserDefaults.swift in Sources */,
				6E14CD802423F9A100010234 /* DataStoreMemory.swift in Sources */,
				6E14CDA02423F9C300010234 /* OptimizelyClient+Extension.swift in Sources */,
				6E14CDA22423F9C300010234 /* Array+Extension.swift in Sources */,
				6E14CD952423F9A700010234 /* Group.swift in Sources */,
				6E14CD9A2423F9C300010234 /* DataStoreQueueStack.swift in Sources */,
				6E14CD732423F96F00010234 /* OptimizelyResult.swift in Sources */,
				6E14CD7E2423F98D00010234 /* DefaultNotificationCenter.swift in Sources */,
				6E14CD8B2423F9A100010234 /* UserAttribute.swift in Sources */,
				6E14CD702423F94800010234 /* OptimizelyLogLevel.swift in Sources */,
				6E14CD782423F97E00010234 /* DefaultEventDispatcher.swift in Sources */,
				6E14CD852423F9A100010234 /* BatchEvent.swift in Sources */,
				6E14CD772423F97E00010234 /* DefaultUserProfileService.swift in Sources */,
				6E14CD962423F9A700010234 /* Variable.swift in Sources */,
				6E14CD942423F9A700010234 /* FeatureFlag.swift in Sources */,
				6E14CD9D2423F9C300010234 /* OPTDatafileHandler.swift in Sources */,
				6EF8DE3624BF7D69008B9488 /* DecisionReasons.swift in Sources */,
				6E14CD7C2423F98D00010234 /* DefaultDatafileHandler.swift in Sources */,
				6E14CD9B2423F9C300010234 /* OPTDataStore.swift in Sources */,
				6E14CD862423F9A100010234 /* EventForDispatch.swift in Sources */,
				6EC6DD4624ABF89B0017D296 /* OptimizelyUserContext.swift in Sources */,
				6E14CD762423F97900010234 /* DefaultLogger.swift in Sources */,
				6E14CD922423F9A700010234 /* Project.swift in Sources */,
				6E14CDA72423F9C300010234 /* LogMessage.swift in Sources */,
				6E14CD8C2423F9A700010234 /* Event.swift in Sources */,
				6E14CDAC2423F9EB00010234 /* OTUtils.swift in Sources */,
				6E14CD972423F9A700010234 /* Attribute.swift in Sources */,
				6E14CD7F2423F98D00010234 /* DefaultDecisionService.swift in Sources */,
				C78CAFA824486E0A009FE876 /* OptimizelyJSON+ObjC.swift in Sources */,
				6E14CD932423F9A700010234 /* Experiment.swift in Sources */,
				6E14CD982423F9C300010234 /* BackgroundingCallbacks.swift in Sources */,
				C78CAF5C2445AD8D009FE876 /* OptimizelyJSON.swift in Sources */,
				6E14CDA52423F9C300010234 /* MurmurHash3.swift in Sources */,
				6E14CD912423F9A700010234 /* TrafficAllocation.swift in Sources */,
				6E14CD6F2423F93E00010234 /* OptimizelyError.swift in Sources */,
				6EC6DD3624ABF6990017D296 /* OptimizelyClient+Decide.swift in Sources */,
				6E14CD752423F97600010234 /* OptimizelyConfig+ObjC.swift in Sources */,
				6E14CD712423F96800010234 /* OptimizelyClient.swift in Sources */,
				6E14CD842423F9A100010234 /* BatchEventBuilder.swift in Sources */,
				6E14CD6E2423F85E00010234 /* EventDispatcherTests_Batch.swift in Sources */,
				6E14CDA92423F9C300010234 /* Utils.swift in Sources */,
				6EF8DE1F24BD1BB2008B9488 /* OptimizelyDecideOption.swift in Sources */,
				6E14CD882423F9A100010234 /* AttributeValue.swift in Sources */,
				6E14CD822423F9A100010234 /* DataStoreFile.swift in Sources */,
				6E14CDA42423F9C300010234 /* Notifications.swift in Sources */,
				6E14CD872423F9A100010234 /* Audience.swift in Sources */,
				6E14CD7D2423F98D00010234 /* DefaultBucketer.swift in Sources */,
				6E14CD792423F98D00010234 /* OPTLogger.swift in Sources */,
				6E14CD992423F9C300010234 /* OPTNotificationCenter.swift in Sources */,
				6E14CD722423F96B00010234 /* OptimizelyClient+ObjC.swift in Sources */,
				6E14CDA62423F9C300010234 /* HandlerRegistryService.swift in Sources */,
				6E14CD7B2423F98D00010234 /* OPTEventDispatcher.swift in Sources */,
				6E14CD902423F9A700010234 /* Variation.swift in Sources */,
				6E14CD8E2423F9A700010234 /* FeatureVariable.swift in Sources */,
				6E14CD8D2423F9A700010234 /* ProjectConfig.swift in Sources */,
				0B97DD9F249D4A23003DE606 /* SemanticVersion.swift in Sources */,
				6E14CD8F2423F9A700010234 /* Rollout.swift in Sources */,
				6E14CD892423F9A100010234 /* ConditionLeaf.swift in Sources */,
				6E14CD9F2423F9C300010234 /* ArrayEventForDispatch+Extension.swift in Sources */,
				6E14CD9C2423F9C300010234 /* OPTDecisionService.swift in Sources */,
				6E14CD8A2423F9A100010234 /* ConditionHolder.swift in Sources */,
				6E14CD9E2423F9C300010234 /* OPTBucketer.swift in Sources */,
				6E14CD742423F97200010234 /* OptimizelyConfig.swift in Sources */,
				6EF8DE1124BD1BB2008B9488 /* OptimizelyDecision.swift in Sources */,
				6E14CDA12423F9C300010234 /* DataStoreQueueStackImpl+Extension.swift in Sources */,
				6E14CDA82423F9C300010234 /* AtomicProperty.swift in Sources */,
				6E14CD7A2423F98D00010234 /* OPTUserProfileService.swift in Sources */,
				6E14CDA32423F9C300010234 /* Constants.swift in Sources */,
			);
			runOnlyForDeploymentPostprocessing = 0;
		};
		6E614DC921E3F389005982A1 /* Sources */ = {
			isa = PBXSourcesBuildPhase;
			buildActionMask = 2147483647;
			files = (
				6E7518AD22C520D400B2B157 /* Group.swift in Sources */,
				6E75175B22C520D400B2B157 /* AtomicProperty.swift in Sources */,
				6E7518C522C520D400B2B157 /* Audience.swift in Sources */,
				6E7517BD22C520D400B2B157 /* DefaultDatafileHandler.swift in Sources */,
				6E7518F522C520D500B2B157 /* UserAttribute.swift in Sources */,
				6EF8DE0D24BD1BB2008B9488 /* OptimizelyDecision.swift in Sources */,
				6EF8DE3224BF7D69008B9488 /* DecisionReasons.swift in Sources */,
				6E75192522C520D500B2B157 /* DataStoreQueueStack.swift in Sources */,
				6E7516FB22C520D400B2B157 /* OptimizelyLogLevel.swift in Sources */,
				6E75184D22C520D400B2B157 /* ProjectConfig.swift in Sources */,
				6E75171322C520D400B2B157 /* OptimizelyClient+ObjC.swift in Sources */,
				6E75191922C520D500B2B157 /* OPTNotificationCenter.swift in Sources */,
				6E7518A122C520D400B2B157 /* FeatureFlag.swift in Sources */,
				6E7516D722C520D400B2B157 /* OPTUserProfileService.swift in Sources */,
				6E75195522C520D500B2B157 /* OPTBucketer.swift in Sources */,
				6E75176722C520D400B2B157 /* Utils.swift in Sources */,
				6E75180522C520D400B2B157 /* DataStoreFile.swift in Sources */,
				6EC6DD3224ABF6990017D296 /* OptimizelyClient+Decide.swift in Sources */,
				6E75193D22C520D500B2B157 /* OPTDecisionService.swift in Sources */,
				6E7516E322C520D400B2B157 /* OPTEventDispatcher.swift in Sources */,
				6E75186522C520D400B2B157 /* Rollout.swift in Sources */,
				6E75190122C520D500B2B157 /* Attribute.swift in Sources */,
				6E7516B322C520D400B2B157 /* DefaultUserProfileService.swift in Sources */,
				6E75183522C520D400B2B157 /* EventForDispatch.swift in Sources */,
				6E7517D522C520D400B2B157 /* DefaultNotificationCenter.swift in Sources */,
				6E75187122C520D400B2B157 /* Variation.swift in Sources */,
				6ECB60CB234D5D9C00016D41 /* OptimizelyConfig+ObjC.swift in Sources */,
				6E7516A722C520D400B2B157 /* DefaultLogger.swift in Sources */,
				6E75177322C520D400B2B157 /* SDKVersion.swift in Sources */,
				6E75179722C520D400B2B157 /* DataStoreQueueStackImpl+Extension.swift in Sources */,
				6E7518DD22C520D400B2B157 /* ConditionLeaf.swift in Sources */,
				6E75187D22C520D400B2B157 /* TrafficAllocation.swift in Sources */,
				C78CAFA524486E0A009FE876 /* OptimizelyJSON+ObjC.swift in Sources */,
				6E75185922C520D400B2B157 /* FeatureVariable.swift in Sources */,
				6E7517ED22C520D400B2B157 /* DataStoreMemory.swift in Sources */,
				6E75172B22C520D400B2B157 /* Constants.swift in Sources */,
				6E7516BF22C520D400B2B157 /* DefaultEventDispatcher.swift in Sources */,
				6E7517E122C520D400B2B157 /* DefaultDecisionService.swift in Sources */,
				6E75178B22C520D400B2B157 /* OptimizelyClient+Extension.swift in Sources */,
				6E75177F22C520D400B2B157 /* ArrayEventForDispatch+Extension.swift in Sources */,
				6E75181122C520D400B2B157 /* DataStoreQueueStackImpl.swift in Sources */,
				6EF8DE1B24BD1BB2008B9488 /* OptimizelyDecideOption.swift in Sources */,
				6E75173722C520D400B2B157 /* MurmurHash3.swift in Sources */,
				6E7517F922C520D400B2B157 /* DataStoreUserDefaults.swift in Sources */,
				C78CAF592445AD8D009FE876 /* OptimizelyJSON.swift in Sources */,
				6E7518E922C520D400B2B157 /* ConditionHolder.swift in Sources */,
				6E75184122C520D400B2B157 /* Event.swift in Sources */,
				6E7517C922C520D400B2B157 /* DefaultBucketer.swift in Sources */,
				6E75181D22C520D400B2B157 /* BatchEventBuilder.swift in Sources */,
				6E7516CB22C520D400B2B157 /* OPTLogger.swift in Sources */,
				6E7517A322C520D400B2B157 /* Array+Extension.swift in Sources */,
				6EC6DD4224ABF89B0017D296 /* OptimizelyUserContext.swift in Sources */,
				6E75193122C520D500B2B157 /* OPTDataStore.swift in Sources */,
				6E75190D22C520D500B2B157 /* BackgroundingCallbacks.swift in Sources */,
				6E75194922C520D500B2B157 /* OPTDatafileHandler.swift in Sources */,
				6E7516EF22C520D400B2B157 /* OptimizelyError.swift in Sources */,
				6E75174F22C520D400B2B157 /* LogMessage.swift in Sources */,
				6E75189522C520D400B2B157 /* Experiment.swift in Sources */,
				6EA2CC252345618E001E7531 /* OptimizelyConfig.swift in Sources */,
				6E7518D122C520D400B2B157 /* AttributeValue.swift in Sources */,
				6E75182922C520D400B2B157 /* BatchEvent.swift in Sources */,
				6E75171F22C520D400B2B157 /* OptimizelyResult.swift in Sources */,
				6E75170722C520D400B2B157 /* OptimizelyClient.swift in Sources */,
				6E75174322C520D400B2B157 /* HandlerRegistryService.swift in Sources */,
				6E75188922C520D400B2B157 /* Project.swift in Sources */,
				0B97DD95249D327F003DE606 /* SemanticVersion.swift in Sources */,
				6E7518B922C520D400B2B157 /* Variable.swift in Sources */,
				6E34A6182319EBB800BAE302 /* Notifications.swift in Sources */,
			);
			runOnlyForDeploymentPostprocessing = 0;
		};
		6E614DD121E3F38A005982A1 /* Sources */ = {
			isa = PBXSourcesBuildPhase;
			buildActionMask = 2147483647;
			files = (
				6E75170222C520D400B2B157 /* OptimizelyLogLevel.swift in Sources */,
				6E7516BA22C520D400B2B157 /* DefaultUserProfileService.swift in Sources */,
				6E75175622C520D400B2B157 /* LogMessage.swift in Sources */,
				6E75193822C520D500B2B157 /* OPTDataStore.swift in Sources */,
				6E75191422C520D500B2B157 /* BackgroundingCallbacks.swift in Sources */,
				6E75172622C520D400B2B157 /* OptimizelyResult.swift in Sources */,
				6E75173222C520D400B2B157 /* Constants.swift in Sources */,
				6E75184822C520D400B2B157 /* Event.swift in Sources */,
				6E75170E22C520D400B2B157 /* OptimizelyClient.swift in Sources */,
				6E75177A22C520D400B2B157 /* SDKVersion.swift in Sources */,
				6E7516C622C520D400B2B157 /* DefaultEventDispatcher.swift in Sources */,
				6E75189C22C520D400B2B157 /* Experiment.swift in Sources */,
				6E75176222C520D400B2B157 /* AtomicProperty.swift in Sources */,
				6E75180C22C520D400B2B157 /* DataStoreFile.swift in Sources */,
				6E7517C422C520D400B2B157 /* DefaultDatafileHandler.swift in Sources */,
				6E75190822C520D500B2B157 /* Attribute.swift in Sources */,
				6E75179E22C520D400B2B157 /* DataStoreQueueStackImpl+Extension.swift in Sources */,
				6E7518C022C520D400B2B157 /* Variable.swift in Sources */,
				6E75181822C520D400B2B157 /* DataStoreQueueStackImpl.swift in Sources */,
				6EF8DE3B24BF7D69008B9488 /* DecisionReasons.swift in Sources */,
				6E75185422C520D400B2B157 /* ProjectConfig.swift in Sources */,
				6E9B11B422C5489500C22D81 /* OTUtils.swift in Sources */,
				6E75173E22C520D400B2B157 /* MurmurHash3.swift in Sources */,
				6EC6DD4B24ABF89B0017D296 /* OptimizelyUserContext.swift in Sources */,
				6E7516EA22C520D400B2B157 /* OPTEventDispatcher.swift in Sources */,
				6E7518A822C520D400B2B157 /* FeatureFlag.swift in Sources */,
				6E75187822C520D400B2B157 /* Variation.swift in Sources */,
				6E7517F422C520D400B2B157 /* DataStoreMemory.swift in Sources */,
				6E7518FC22C520D500B2B157 /* UserAttribute.swift in Sources */,
				6E34A61F2319EBB800BAE302 /* Notifications.swift in Sources */,
				6E7518D822C520D400B2B157 /* AttributeValue.swift in Sources */,
				C78CAFAD24486E0A009FE876 /* OptimizelyJSON+ObjC.swift in Sources */,
				6E7516AE22C520D400B2B157 /* DefaultLogger.swift in Sources */,
				6E75195022C520D500B2B157 /* OPTDatafileHandler.swift in Sources */,
				C78CAF612445AD8D009FE876 /* OptimizelyJSON.swift in Sources */,
				6E7516D222C520D400B2B157 /* OPTLogger.swift in Sources */,
				6E75186022C520D400B2B157 /* FeatureVariable.swift in Sources */,
				6E7517E822C520D400B2B157 /* DefaultDecisionService.swift in Sources */,
				6EC6DD3B24ABF6990017D296 /* OptimizelyClient+Decide.swift in Sources */,
				6E7516DE22C520D400B2B157 /* OPTUserProfileService.swift in Sources */,
				6E75189022C520D400B2B157 /* Project.swift in Sources */,
				6E75195C22C520D500B2B157 /* OPTBucketer.swift in Sources */,
				6E7518E422C520D400B2B157 /* ConditionLeaf.swift in Sources */,
				6E7518F022C520D500B2B157 /* ConditionHolder.swift in Sources */,
				6EF8DE2424BD1BB2008B9488 /* OptimizelyDecideOption.swift in Sources */,
				6E75183022C520D400B2B157 /* BatchEvent.swift in Sources */,
				6E75192022C520D500B2B157 /* OPTNotificationCenter.swift in Sources */,
				6E9B117922C5487A00C22D81 /* tvOSOnlyTests.swift in Sources */,
				6E7518B422C520D400B2B157 /* Group.swift in Sources */,
				6E7518CC22C520D400B2B157 /* Audience.swift in Sources */,
				6E75176E22C520D400B2B157 /* Utils.swift in Sources */,
				6E75182422C520D400B2B157 /* BatchEventBuilder.swift in Sources */,
				6E75174A22C520D400B2B157 /* HandlerRegistryService.swift in Sources */,
				6E7516F622C520D400B2B157 /* OptimizelyError.swift in Sources */,
				6E75188422C520D400B2B157 /* TrafficAllocation.swift in Sources */,
				6EA2CC2C2345618E001E7531 /* OptimizelyConfig.swift in Sources */,
				6E7517D022C520D400B2B157 /* DefaultBucketer.swift in Sources */,
				6E75180022C520D400B2B157 /* DataStoreUserDefaults.swift in Sources */,
				0B97DDA3249D4A26003DE606 /* SemanticVersion.swift in Sources */,
				6E9B11B322C5489500C22D81 /* MockUrlSession.swift in Sources */,
				6E7517DC22C520D400B2B157 /* DefaultNotificationCenter.swift in Sources */,
				6E75178622C520D400B2B157 /* ArrayEventForDispatch+Extension.swift in Sources */,
				6E75171A22C520D400B2B157 /* OptimizelyClient+ObjC.swift in Sources */,
				6ECB60D2234D5D9C00016D41 /* OptimizelyConfig+ObjC.swift in Sources */,
				6E75192C22C520D500B2B157 /* DataStoreQueueStack.swift in Sources */,
				6E7517AA22C520D400B2B157 /* Array+Extension.swift in Sources */,
				6EF8DE1624BD1BB2008B9488 /* OptimizelyDecision.swift in Sources */,
				6E75186C22C520D400B2B157 /* Rollout.swift in Sources */,
				6E75183C22C520D400B2B157 /* EventForDispatch.swift in Sources */,
				6E75194422C520D500B2B157 /* OPTDecisionService.swift in Sources */,
				6E75179222C520D400B2B157 /* OptimizelyClient+Extension.swift in Sources */,
			);
			runOnlyForDeploymentPostprocessing = 0;
		};
		6E636B882236C91F00AF3CEF /* Sources */ = {
			isa = PBXSourcesBuildPhase;
			buildActionMask = 2147483647;
			files = (
				0BAB9B0122567E34000DC388 /* (null) in Sources */,
				6EF8DE2024BD1BB2008B9488 /* OptimizelyDecideOption.swift in Sources */,
				6E7517D822C520D400B2B157 /* DefaultNotificationCenter.swift in Sources */,
				6E75177622C520D400B2B157 /* SDKVersion.swift in Sources */,
				6E7516FE22C520D400B2B157 /* OptimizelyLogLevel.swift in Sources */,
				6E75173A22C520D400B2B157 /* MurmurHash3.swift in Sources */,
				6E7517CC22C520D400B2B157 /* DefaultBucketer.swift in Sources */,
				6E75178E22C520D400B2B157 /* OptimizelyClient+Extension.swift in Sources */,
				6E75172E22C520D400B2B157 /* Constants.swift in Sources */,
				6E9B11E022C548A200C22D81 /* OptimizelyClientTests_Group.swift in Sources */,
				6E75187422C520D400B2B157 /* Variation.swift in Sources */,
				C78CAFA924486E0A009FE876 /* OptimizelyJSON+ObjC.swift in Sources */,
				6E9B11D622C548A200C22D81 /* OptimizelyClientTests_DatafileHandler.swift in Sources */,
				6E7518C822C520D400B2B157 /* Audience.swift in Sources */,
				6E75174622C520D400B2B157 /* HandlerRegistryService.swift in Sources */,
				6E75181422C520D400B2B157 /* DataStoreQueueStackImpl.swift in Sources */,
				6E7516C222C520D400B2B157 /* DefaultEventDispatcher.swift in Sources */,
				6E75188022C520D400B2B157 /* TrafficAllocation.swift in Sources */,
				6E9B11DD22C548A200C22D81 /* OptimizelyClientTests_Valid.swift in Sources */,
				0B97DDA0249D4A24003DE606 /* SemanticVersion.swift in Sources */,
				6E7518D422C520D400B2B157 /* AttributeValue.swift in Sources */,
				6E7518BC22C520D400B2B157 /* Variable.swift in Sources */,
				6E75192822C520D500B2B157 /* DataStoreQueueStack.swift in Sources */,
				6E7516B622C520D400B2B157 /* DefaultUserProfileService.swift in Sources */,
				6ECB60D7234E601A00016D41 /* OptimizelyClientTests_OptimizelyConfig_Objc.m in Sources */,
				6E75195822C520D500B2B157 /* OPTBucketer.swift in Sources */,
				6E75170A22C520D400B2B157 /* OptimizelyClient.swift in Sources */,
				6E9B11AC22C5489300C22D81 /* OTUtils.swift in Sources */,
				6E75191C22C520D500B2B157 /* OPTNotificationCenter.swift in Sources */,
				6E75180822C520D400B2B157 /* DataStoreFile.swift in Sources */,
				6E7518EC22C520D400B2B157 /* ConditionHolder.swift in Sources */,
				6E7516AA22C520D400B2B157 /* DefaultLogger.swift in Sources */,
				6E75186822C520D400B2B157 /* Rollout.swift in Sources */,
				6E9B11E122C548A200C22D81 /* OptimizelyClientTests_ObjcOthers.m in Sources */,
				6E75188C22C520D400B2B157 /* Project.swift in Sources */,
				6ECB60CE234D5D9C00016D41 /* OptimizelyConfig+ObjC.swift in Sources */,
				6E75172222C520D400B2B157 /* OptimizelyResult.swift in Sources */,
				6E7517E422C520D400B2B157 /* DefaultDecisionService.swift in Sources */,
				6E9B11D722C548A200C22D81 /* OptimizelyErrorTests.swift in Sources */,
				C78CAF8624485029009FE876 /* OptimizelyClientTests_OptimizelyJSON_Objc.m in Sources */,
				6E75194C22C520D500B2B157 /* OPTDatafileHandler.swift in Sources */,
				6E7517C022C520D400B2B157 /* DefaultDatafileHandler.swift in Sources */,
				6E75183822C520D400B2B157 /* EventForDispatch.swift in Sources */,
				6E75175222C520D400B2B157 /* LogMessage.swift in Sources */,
				6E9B11DB22C548A200C22D81 /* OptimizelyClientTests_Variables.swift in Sources */,
				6ECB60C6234D329500016D41 /* OptimizelyClientTests_OptimizelyConfig.swift in Sources */,
				6EA2CC282345618E001E7531 /* OptimizelyConfig.swift in Sources */,
				6E75189822C520D400B2B157 /* Experiment.swift in Sources */,
				6E9B11DF22C548A200C22D81 /* OptimizelyClientTests_ForcedVariation.swift in Sources */,
				6E7516DA22C520D400B2B157 /* OPTUserProfileService.swift in Sources */,
				6E34A61B2319EBB800BAE302 /* Notifications.swift in Sources */,
				C78CAF5D2445AD8D009FE876 /* OptimizelyJSON.swift in Sources */,
				6E9B11DC22C548A200C22D81 /* OptimizelyClientTests.swift in Sources */,
				6E7517FC22C520D400B2B157 /* DataStoreUserDefaults.swift in Sources */,
				6E75178222C520D400B2B157 /* ArrayEventForDispatch+Extension.swift in Sources */,
				6E7518A422C520D400B2B157 /* FeatureFlag.swift in Sources */,
				6E75185C22C520D400B2B157 /* FeatureVariable.swift in Sources */,
				6E75176A22C520D400B2B157 /* Utils.swift in Sources */,
				6E75171622C520D400B2B157 /* OptimizelyClient+ObjC.swift in Sources */,
				6E7517F022C520D400B2B157 /* DataStoreMemory.swift in Sources */,
				6E9B11D922C548A200C22D81 /* OptimizelyClientTests_Invalid.swift in Sources */,
				6E9B11D522C548A200C22D81 /* OptimizelyClientTests_Evaluation.swift in Sources */,
				6E5AB69423F6130D007A82B1 /* OptimizelyClientTests_Init_Async.swift in Sources */,
				6EF8DE1224BD1BB2008B9488 /* OptimizelyDecision.swift in Sources */,
				6E9B11DA22C548A200C22D81 /* OptimizelyClientTests_ObjcAPIs.m in Sources */,
				6E75179A22C520D400B2B157 /* DataStoreQueueStackImpl+Extension.swift in Sources */,
				6E75182022C520D400B2B157 /* BatchEventBuilder.swift in Sources */,
				6E5AB69323F6130D007A82B1 /* OptimizelyClientTests_Init_Sync.swift in Sources */,
				6E75184422C520D400B2B157 /* Event.swift in Sources */,
				6E75194022C520D500B2B157 /* OPTDecisionService.swift in Sources */,
				6E7518E022C520D400B2B157 /* ConditionLeaf.swift in Sources */,
				6E7518B022C520D400B2B157 /* Group.swift in Sources */,
				6E75185022C520D400B2B157 /* ProjectConfig.swift in Sources */,
				6E7516CE22C520D400B2B157 /* OPTLogger.swift in Sources */,
				6E9B11AB22C5489300C22D81 /* MockUrlSession.swift in Sources */,
				6E75190422C520D500B2B157 /* Attribute.swift in Sources */,
				6E75193422C520D500B2B157 /* OPTDataStore.swift in Sources */,
				6E75182C22C520D400B2B157 /* BatchEvent.swift in Sources */,
				6E75175E22C520D400B2B157 /* AtomicProperty.swift in Sources */,
				6E9B11DE22C548A200C22D81 /* OptimizelyClientTests_Others.swift in Sources */,
				C78CAF7424482C86009FE876 /* OptimizelyClientTests_OptimizelyJSON.swift in Sources */,
				6EC6DD3724ABF6990017D296 /* OptimizelyClient+Decide.swift in Sources */,
				6E7516E622C520D400B2B157 /* OPTEventDispatcher.swift in Sources */,
				6EF8DE3724BF7D69008B9488 /* DecisionReasons.swift in Sources */,
				6EC6DD4724ABF89B0017D296 /* OptimizelyUserContext.swift in Sources */,
				6E7518F822C520D500B2B157 /* UserAttribute.swift in Sources */,
				6E7517A622C520D400B2B157 /* Array+Extension.swift in Sources */,
				6E75191022C520D500B2B157 /* BackgroundingCallbacks.swift in Sources */,
				6E7516F222C520D400B2B157 /* OptimizelyError.swift in Sources */,
			);
			runOnlyForDeploymentPostprocessing = 0;
		};
		6E636B972236C96700AF3CEF /* Sources */ = {
			isa = PBXSourcesBuildPhase;
			buildActionMask = 2147483647;
			files = (
				6EC6DD4A24ABF89B0017D296 /* OptimizelyUserContext.swift in Sources */,
				6E75170122C520D400B2B157 /* OptimizelyLogLevel.swift in Sources */,
				6EF8DE3A24BF7D69008B9488 /* DecisionReasons.swift in Sources */,
				6E7516B922C520D400B2B157 /* DefaultUserProfileService.swift in Sources */,
				6E75175522C520D400B2B157 /* LogMessage.swift in Sources */,
				C78CAF602445AD8D009FE876 /* OptimizelyJSON.swift in Sources */,
				6E75193722C520D500B2B157 /* OPTDataStore.swift in Sources */,
				6E75191322C520D500B2B157 /* BackgroundingCallbacks.swift in Sources */,
				6E75172522C520D400B2B157 /* OptimizelyResult.swift in Sources */,
				6E75173122C520D400B2B157 /* Constants.swift in Sources */,
				6E75184722C520D400B2B157 /* Event.swift in Sources */,
				6E75170D22C520D400B2B157 /* OptimizelyClient.swift in Sources */,
				6E75177922C520D400B2B157 /* SDKVersion.swift in Sources */,
				0B97DDA2249D4A25003DE606 /* SemanticVersion.swift in Sources */,
				6E7516C522C520D400B2B157 /* DefaultEventDispatcher.swift in Sources */,
				6E75189B22C520D400B2B157 /* Experiment.swift in Sources */,
				6E75176122C520D400B2B157 /* AtomicProperty.swift in Sources */,
				6E75180B22C520D400B2B157 /* DataStoreFile.swift in Sources */,
				6EF8DE2324BD1BB2008B9488 /* OptimizelyDecideOption.swift in Sources */,
				6E7517C322C520D400B2B157 /* DefaultDatafileHandler.swift in Sources */,
				6E75190722C520D500B2B157 /* Attribute.swift in Sources */,
				6E75179D22C520D400B2B157 /* DataStoreQueueStackImpl+Extension.swift in Sources */,
				6E7518BF22C520D400B2B157 /* Variable.swift in Sources */,
				6E75181722C520D400B2B157 /* DataStoreQueueStackImpl.swift in Sources */,
				6E75185322C520D400B2B157 /* ProjectConfig.swift in Sources */,
				6E75173D22C520D400B2B157 /* MurmurHash3.swift in Sources */,
				6E7516E922C520D400B2B157 /* OPTEventDispatcher.swift in Sources */,
				6E7518A722C520D400B2B157 /* FeatureFlag.swift in Sources */,
				6E75187722C520D400B2B157 /* Variation.swift in Sources */,
				6E7517F322C520D400B2B157 /* DataStoreMemory.swift in Sources */,
				6E7518FB22C520D500B2B157 /* UserAttribute.swift in Sources */,
				6E9B11B222C5489400C22D81 /* OTUtils.swift in Sources */,
				6E7518D722C520D400B2B157 /* AttributeValue.swift in Sources */,
				6E7516AD22C520D400B2B157 /* DefaultLogger.swift in Sources */,
				6E75194F22C520D500B2B157 /* OPTDatafileHandler.swift in Sources */,
				6E7516D122C520D400B2B157 /* OPTLogger.swift in Sources */,
				6E75185F22C520D400B2B157 /* FeatureVariable.swift in Sources */,
				6E7517E722C520D400B2B157 /* DefaultDecisionService.swift in Sources */,
				6E7516DD22C520D400B2B157 /* OPTUserProfileService.swift in Sources */,
				6E75188F22C520D400B2B157 /* Project.swift in Sources */,
				6E75195B22C520D500B2B157 /* OPTBucketer.swift in Sources */,
				6E7518E322C520D400B2B157 /* ConditionLeaf.swift in Sources */,
				6E7518EF22C520D400B2B157 /* ConditionHolder.swift in Sources */,
				6E75182F22C520D400B2B157 /* BatchEvent.swift in Sources */,
				6E75191F22C520D500B2B157 /* OPTNotificationCenter.swift in Sources */,
				6E7518B322C520D400B2B157 /* Group.swift in Sources */,
				6EC6DD3A24ABF6990017D296 /* OptimizelyClient+Decide.swift in Sources */,
				6E9B11B122C5489400C22D81 /* MockUrlSession.swift in Sources */,
				6E7518CB22C520D400B2B157 /* Audience.swift in Sources */,
				6ECB60D1234D5D9C00016D41 /* OptimizelyConfig+ObjC.swift in Sources */,
				C78CAFAC24486E0A009FE876 /* OptimizelyJSON+ObjC.swift in Sources */,
				6E75176D22C520D400B2B157 /* Utils.swift in Sources */,
				6EA2CC2B2345618E001E7531 /* OptimizelyConfig.swift in Sources */,
				6E75182322C520D400B2B157 /* BatchEventBuilder.swift in Sources */,
				6EF8DE1524BD1BB2008B9488 /* OptimizelyDecision.swift in Sources */,
				6E75174922C520D400B2B157 /* HandlerRegistryService.swift in Sources */,
				6E7516F522C520D400B2B157 /* OptimizelyError.swift in Sources */,
				6E75188322C520D400B2B157 /* TrafficAllocation.swift in Sources */,
				6E7517CF22C520D400B2B157 /* DefaultBucketer.swift in Sources */,
				6E7517FF22C520D400B2B157 /* DataStoreUserDefaults.swift in Sources */,
				6E34A61E2319EBB800BAE302 /* Notifications.swift in Sources */,
				6E7517DB22C520D400B2B157 /* DefaultNotificationCenter.swift in Sources */,
				6E75178522C520D400B2B157 /* ArrayEventForDispatch+Extension.swift in Sources */,
				6E75171922C520D400B2B157 /* OptimizelyClient+ObjC.swift in Sources */,
				6E75192B22C520D500B2B157 /* DataStoreQueueStack.swift in Sources */,
				6E7517A922C520D400B2B157 /* Array+Extension.swift in Sources */,
				6E75186B22C520D400B2B157 /* Rollout.swift in Sources */,
				6E75183B22C520D400B2B157 /* EventForDispatch.swift in Sources */,
				6E75194322C520D500B2B157 /* OPTDecisionService.swift in Sources */,
				6E75179122C520D400B2B157 /* OptimizelyClient+Extension.swift in Sources */,
			);
			runOnlyForDeploymentPostprocessing = 0;
		};
		6EA425042218E41500B074B5 /* Sources */ = {
			isa = PBXSourcesBuildPhase;
			buildActionMask = 2147483647;
			files = (
				6E9B117022C5487100C22D81 /* DecisionListenerTests.swift in Sources */,
				6E9B116122C5487100C22D81 /* OptimizelyErrorTests.swift in Sources */,
				6E9B116522C5487100C22D81 /* BatchEventBuilderTest.swift in Sources */,
				6E9B117422C5487100C22D81 /* DecisionServiceTests_Others.swift in Sources */,
				6E9B116E22C5487100C22D81 /* LoggerTests.swift in Sources */,
				6E75180D22C520D400B2B157 /* DataStoreFile.swift in Sources */,
				6E75178722C520D400B2B157 /* ArrayEventForDispatch+Extension.swift in Sources */,
				6E9B117522C5487100C22D81 /* DecisionServiceTests.swift in Sources */,
				6E75179F22C520D400B2B157 /* DataStoreQueueStackImpl+Extension.swift in Sources */,
				6E7516BB22C520D400B2B157 /* DefaultUserProfileService.swift in Sources */,
				6E75184922C520D400B2B157 /* Event.swift in Sources */,
				0B97DDA4249D4A27003DE606 /* SemanticVersion.swift in Sources */,
				6ECB60D3234D5D9C00016D41 /* OptimizelyConfig+ObjC.swift in Sources */,
				6E9B116C22C5487100C22D81 /* BucketTests_ExpToVariation.swift in Sources */,
				6E75193922C520D500B2B157 /* OPTDataStore.swift in Sources */,
				6E7518C122C520D400B2B157 /* Variable.swift in Sources */,
				6E75170F22C520D400B2B157 /* OptimizelyClient.swift in Sources */,
				6EC6DD4C24ABF89B0017D296 /* OptimizelyUserContext.swift in Sources */,
				6E7517E922C520D400B2B157 /* DefaultDecisionService.swift in Sources */,
				6E9B116A22C5487100C22D81 /* BucketTests_Base.swift in Sources */,
				6E9B115F22C5487100C22D81 /* MurmurTests.swift in Sources */,
				6E9B116022C5487100C22D81 /* DecisionServiceTests_Experiments.swift in Sources */,
				6E9B116322C5487100C22D81 /* BucketTests_GroupToExp.swift in Sources */,
				6E7516AF22C520D400B2B157 /* DefaultLogger.swift in Sources */,
				6EF8DE2524BD1BB2008B9488 /* OptimizelyDecideOption.swift in Sources */,
				6E75194522C520D500B2B157 /* OPTDecisionService.swift in Sources */,
				6E75185522C520D400B2B157 /* ProjectConfig.swift in Sources */,
				6E7516C722C520D400B2B157 /* DefaultEventDispatcher.swift in Sources */,
				6E9B11B522C5489600C22D81 /* MockUrlSession.swift in Sources */,
				6EF8DE1724BD1BB2008B9488 /* OptimizelyDecision.swift in Sources */,
				6E7517C522C520D400B2B157 /* DefaultDatafileHandler.swift in Sources */,
				6E75190922C520D500B2B157 /* Attribute.swift in Sources */,
				6E75177B22C520D400B2B157 /* SDKVersion.swift in Sources */,
				6EC6DD3C24ABF6990017D296 /* OptimizelyClient+Decide.swift in Sources */,
				6E75192D22C520D500B2B157 /* DataStoreQueueStack.swift in Sources */,
				6E7516D322C520D400B2B157 /* OPTLogger.swift in Sources */,
				6E75180122C520D400B2B157 /* DataStoreUserDefaults.swift in Sources */,
				6E75175722C520D400B2B157 /* LogMessage.swift in Sources */,
				6E7516EB22C520D400B2B157 /* OPTEventDispatcher.swift in Sources */,
				6E75188522C520D400B2B157 /* TrafficAllocation.swift in Sources */,
				6E75176F22C520D400B2B157 /* Utils.swift in Sources */,
				6E75182522C520D400B2B157 /* BatchEventBuilder.swift in Sources */,
				6EC6DD6A24AE94820017D296 /* OptimizelyUserContextTests.swift in Sources */,
				6E7517D122C520D400B2B157 /* DefaultBucketer.swift in Sources */,
				6EA2CC2D2345618E001E7531 /* OptimizelyConfig.swift in Sources */,
				C78CAFAE24486E0A009FE876 /* OptimizelyJSON+ObjC.swift in Sources */,
				6E7517AB22C520D400B2B157 /* Array+Extension.swift in Sources */,
				6E75186122C520D400B2B157 /* FeatureVariable.swift in Sources */,
				6E75172722C520D400B2B157 /* OptimizelyResult.swift in Sources */,
				6E9B116222C5487100C22D81 /* OptimizelySwiftSDKiOSTests.swift in Sources */,
				6E7518FD22C520D500B2B157 /* UserAttribute.swift in Sources */,
				6E7518E522C520D400B2B157 /* ConditionLeaf.swift in Sources */,
				6E9B117222C5487100C22D81 /* EventDispatcherTests.swift in Sources */,
				6E9B116922C5487100C22D81 /* DefaultUserProfileServiceTests.swift in Sources */,
				6E75192122C520D500B2B157 /* OPTNotificationCenter.swift in Sources */,
				6E75170322C520D400B2B157 /* OptimizelyLogLevel.swift in Sources */,
				6E981FC3232C363300FADDD6 /* DecisionListenerTests_Datafile.swift in Sources */,
				6E9B116422C5487100C22D81 /* BucketTests_Others.swift in Sources */,
				6E7518CD22C520D400B2B157 /* Audience.swift in Sources */,
				6E9B117322C5487100C22D81 /* BatchEventBuilderTests_Attributes.swift in Sources */,
				6E9B11B622C5489600C22D81 /* OTUtils.swift in Sources */,
				6E75183122C520D400B2B157 /* BatchEvent.swift in Sources */,
				6EF41A422522BE2100EAADF1 /* OptimizelyUserContextTests_Decide.swift in Sources */,
				6E9B117822C5487100C22D81 /* DataStoreTests.swift in Sources */,
				6E75171B22C520D400B2B157 /* OptimizelyClient+ObjC.swift in Sources */,
				6E75195122C520D500B2B157 /* OPTDatafileHandler.swift in Sources */,
				6E75176322C520D400B2B157 /* AtomicProperty.swift in Sources */,
				6E9B117722C5487100C22D81 /* BatchEventBuilderTests_EventTags.swift in Sources */,
				6E7517DD22C520D400B2B157 /* DefaultNotificationCenter.swift in Sources */,
				6E9B116622C5487100C22D81 /* DecisionServiceTests_UserProfiles.swift in Sources */,
				6E34A6202319EBB800BAE302 /* Notifications.swift in Sources */,
				6E75173322C520D400B2B157 /* Constants.swift in Sources */,
				6E7518A922C520D400B2B157 /* FeatureFlag.swift in Sources */,
				6E75173F22C520D400B2B157 /* MurmurHash3.swift in Sources */,
				6E75189D22C520D400B2B157 /* Experiment.swift in Sources */,
				6E7518D922C520D400B2B157 /* AttributeValue.swift in Sources */,
				6E9B116822C5487100C22D81 /* DefaultLoggerTests.swift in Sources */,
				C78CAF622445AD8D009FE876 /* OptimizelyJSON.swift in Sources */,
				6E75179322C520D400B2B157 /* OptimizelyClient+Extension.swift in Sources */,
				6E9B117122C5487100C22D81 /* DecisionServiceTests_Features.swift in Sources */,
				6E9B116F22C5487100C22D81 /* BucketTests_BucketVariation.swift in Sources */,
				6E75174B22C520D400B2B157 /* HandlerRegistryService.swift in Sources */,
				6E75187922C520D400B2B157 /* Variation.swift in Sources */,
				6E75191522C520D500B2B157 /* BackgroundingCallbacks.swift in Sources */,
				6E75195D22C520D500B2B157 /* OPTBucketer.swift in Sources */,
				6E9B117622C5487100C22D81 /* DatafileHandlerTests.swift in Sources */,
				6E9B116722C5487100C22D81 /* BatchEventBuilderTests_Events.swift in Sources */,
				6E75181922C520D400B2B157 /* DataStoreQueueStackImpl.swift in Sources */,
				6E75186D22C520D400B2B157 /* Rollout.swift in Sources */,
				6E7518F122C520D500B2B157 /* ConditionHolder.swift in Sources */,
				6E7516DF22C520D400B2B157 /* OPTUserProfileService.swift in Sources */,
				6EF8DE3C24BF7D69008B9488 /* DecisionReasons.swift in Sources */,
				6E7518B522C520D400B2B157 /* Group.swift in Sources */,
				6E9B116B22C5487100C22D81 /* NotificationCenterTests.swift in Sources */,
				6E7516F722C520D400B2B157 /* OptimizelyError.swift in Sources */,
				6E75189122C520D400B2B157 /* Project.swift in Sources */,
				6E7517F522C520D400B2B157 /* DataStoreMemory.swift in Sources */,
				6E75183D22C520D400B2B157 /* EventForDispatch.swift in Sources */,
			);
			runOnlyForDeploymentPostprocessing = 0;
		};
		6EA425572218E58400B074B5 /* Sources */ = {
			isa = PBXSourcesBuildPhase;
			buildActionMask = 2147483647;
			files = (
				6E9B119A22C5488300C22D81 /* AttributeValueTests_Evaluate.swift in Sources */,
				6E9B11A322C5488300C22D81 /* TrafficAllocationTests.swift in Sources */,
				6E9B119B22C5488300C22D81 /* RolloutTests.swift in Sources */,
				C78CAFAF24486E0A009FE876 /* OptimizelyJSON+ObjC.swift in Sources */,
				6E75186222C520D400B2B157 /* FeatureVariable.swift in Sources */,
				6EF8DE1824BD1BB2008B9488 /* OptimizelyDecision.swift in Sources */,
				6E7518C222C520D400B2B157 /* Variable.swift in Sources */,
				6E75192E22C520D500B2B157 /* DataStoreQueueStack.swift in Sources */,
				6E75172822C520D400B2B157 /* OptimizelyResult.swift in Sources */,
				6E75170422C520D400B2B157 /* OptimizelyLogLevel.swift in Sources */,
				6E75187A22C520D400B2B157 /* Variation.swift in Sources */,
				0B97DD9A249D332C003DE606 /* SemanticVersionTests.swift in Sources */,
				6E9B119C22C5488300C22D81 /* ProjectConfigTests.swift in Sources */,
				6E7518FE22C520D500B2B157 /* UserAttribute.swift in Sources */,
				6E7517F622C520D400B2B157 /* DataStoreMemory.swift in Sources */,
				6E9B119322C5488300C22D81 /* AttributeTests.swift in Sources */,
				6EC6DD3D24ABF6990017D296 /* OptimizelyClient+Decide.swift in Sources */,
				6E9B11A122C5488300C22D81 /* EventTests.swift in Sources */,
				6E75188622C520D400B2B157 /* TrafficAllocation.swift in Sources */,
				6E9B119522C5488300C22D81 /* FeatureFlagTests.swift in Sources */,
				6E75190A22C520D500B2B157 /* Attribute.swift in Sources */,
				6E75171022C520D400B2B157 /* OptimizelyClient.swift in Sources */,
				6E7516C822C520D400B2B157 /* DefaultEventDispatcher.swift in Sources */,
				6E75194622C520D500B2B157 /* OPTDecisionService.swift in Sources */,
				6E75185622C520D400B2B157 /* ProjectConfig.swift in Sources */,
				6E75180222C520D400B2B157 /* DataStoreUserDefaults.swift in Sources */,
				6EF8DE3D24BF7D69008B9488 /* DecisionReasons.swift in Sources */,
				6E7517C622C520D400B2B157 /* DefaultDatafileHandler.swift in Sources */,
				6ECB60D4234D5D9C00016D41 /* OptimizelyConfig+ObjC.swift in Sources */,
				6E75193A22C520D500B2B157 /* OPTDataStore.swift in Sources */,
				6EC6DD4D24ABF89B0017D296 /* OptimizelyUserContext.swift in Sources */,
				6E75182622C520D400B2B157 /* BatchEventBuilder.swift in Sources */,
				6E9B119922C5488300C22D81 /* UserAttributeTests_Evaluate.swift in Sources */,
				6E9B11A422C5488300C22D81 /* ProjectTests.swift in Sources */,
				6E9B119622C5488300C22D81 /* AudienceTests.swift in Sources */,
				6E7518B622C520D400B2B157 /* Group.swift in Sources */,
				6E7516D422C520D400B2B157 /* OPTLogger.swift in Sources */,
				6E75183222C520D400B2B157 /* BatchEvent.swift in Sources */,
				6E7518DA22C520D400B2B157 /* AttributeValue.swift in Sources */,
				6E9B119822C5488300C22D81 /* AudienceTests_Evaluate.swift in Sources */,
				6E75192222C520D500B2B157 /* OPTNotificationCenter.swift in Sources */,
				6E75177022C520D400B2B157 /* Utils.swift in Sources */,
				6E7516E022C520D400B2B157 /* OPTUserProfileService.swift in Sources */,
				6E34A6212319EBB800BAE302 /* Notifications.swift in Sources */,
				6E9B119D22C5488300C22D81 /* UserAttributeTests.swift in Sources */,
				6E75183E22C520D400B2B157 /* EventForDispatch.swift in Sources */,
				6E9B11A022C5488300C22D81 /* ExperimentTests.swift in Sources */,
				6E7516EC22C520D400B2B157 /* OPTEventDispatcher.swift in Sources */,
				6E75181A22C520D400B2B157 /* DataStoreQueueStackImpl.swift in Sources */,
				6EF8DE2624BD1BB2008B9488 /* OptimizelyDecideOption.swift in Sources */,
				6E9B119722C5488300C22D81 /* ConditionLeafTests.swift in Sources */,
				6E75184A22C520D400B2B157 /* Event.swift in Sources */,
				6E75191622C520D500B2B157 /* BackgroundingCallbacks.swift in Sources */,
				6E9B11A522C5488300C22D81 /* ConditionHolderTests_Evaluate.swift in Sources */,
				6E9B119122C5488300C22D81 /* EventForDispatchTests.swift in Sources */,
				6E7517EA22C520D400B2B157 /* DefaultDecisionService.swift in Sources */,
				6E75171C22C520D400B2B157 /* OptimizelyClient+ObjC.swift in Sources */,
				6E7516B022C520D400B2B157 /* DefaultLogger.swift in Sources */,
				0B97DD9C249D3735003DE606 /* SemanticVersion.swift in Sources */,
				6E7517DE22C520D400B2B157 /* DefaultNotificationCenter.swift in Sources */,
				6E75195E22C520D500B2B157 /* OPTBucketer.swift in Sources */,
				6E75186E22C520D400B2B157 /* Rollout.swift in Sources */,
				6E7518E622C520D400B2B157 /* ConditionLeaf.swift in Sources */,
				6E75179422C520D400B2B157 /* OptimizelyClient+Extension.swift in Sources */,
				6E9B11B722C5489600C22D81 /* MockUrlSession.swift in Sources */,
				6E9B119222C5488300C22D81 /* FeatureVariableTests.swift in Sources */,
				6E75176422C520D400B2B157 /* AtomicProperty.swift in Sources */,
				C78CAF632445AD8D009FE876 /* OptimizelyJSON.swift in Sources */,
				6E7516BC22C520D400B2B157 /* DefaultUserProfileService.swift in Sources */,
				6E7517A022C520D400B2B157 /* DataStoreQueueStackImpl+Extension.swift in Sources */,
				6E7517AC22C520D400B2B157 /* Array+Extension.swift in Sources */,
				6EA425A52218E6AE00B074B5 /* (null) in Sources */,
				6E75180E22C520D400B2B157 /* DataStoreFile.swift in Sources */,
				6E9B11B822C5489600C22D81 /* OTUtils.swift in Sources */,
				6E9B119022C5488300C22D81 /* AttributeValueTests.swift in Sources */,
				6E75175822C520D400B2B157 /* LogMessage.swift in Sources */,
				6E9B119422C5488300C22D81 /* VariableTests.swift in Sources */,
				6E9B11A222C5488300C22D81 /* ConditionHolderTests.swift in Sources */,
				6E75174C22C520D400B2B157 /* HandlerRegistryService.swift in Sources */,
				6EA2CC2E2345618E001E7531 /* OptimizelyConfig.swift in Sources */,
				6E75174022C520D400B2B157 /* MurmurHash3.swift in Sources */,
				6E9B119F22C5488300C22D81 /* VariationTests.swift in Sources */,
				6E7518F222C520D500B2B157 /* ConditionHolder.swift in Sources */,
				6E9B119E22C5488300C22D81 /* GroupTests.swift in Sources */,
				6E75173422C520D400B2B157 /* Constants.swift in Sources */,
				6E75195222C520D500B2B157 /* OPTDatafileHandler.swift in Sources */,
				6E75177C22C520D400B2B157 /* SDKVersion.swift in Sources */,
				6E7517D222C520D400B2B157 /* DefaultBucketer.swift in Sources */,
				6E7518CE22C520D400B2B157 /* Audience.swift in Sources */,
				6E75189222C520D400B2B157 /* Project.swift in Sources */,
				6E7516F822C520D400B2B157 /* OptimizelyError.swift in Sources */,
				6E75189E22C520D400B2B157 /* Experiment.swift in Sources */,
				6E75178822C520D400B2B157 /* ArrayEventForDispatch+Extension.swift in Sources */,
				6E7518AA22C520D400B2B157 /* FeatureFlag.swift in Sources */,
			);
			runOnlyForDeploymentPostprocessing = 0;
		};
		6EA425662218E60A00B074B5 /* Sources */ = {
			isa = PBXSourcesBuildPhase;
			buildActionMask = 2147483647;
			files = (
				6E9B115622C5486E00C22D81 /* DecisionListenerTests.swift in Sources */,
				6E9B114722C5486E00C22D81 /* OptimizelyErrorTests.swift in Sources */,
				6E9B114B22C5486E00C22D81 /* BatchEventBuilderTest.swift in Sources */,
				6E9B115A22C5486E00C22D81 /* DecisionServiceTests_Others.swift in Sources */,
				6E9B115422C5486E00C22D81 /* LoggerTests.swift in Sources */,
				6E7518DF22C520D400B2B157 /* ConditionLeaf.swift in Sources */,
				6E75172D22C520D400B2B157 /* Constants.swift in Sources */,
				6E9B115B22C5486E00C22D81 /* DecisionServiceTests.swift in Sources */,
				6E75172122C520D400B2B157 /* OptimizelyResult.swift in Sources */,
				6E75186722C520D400B2B157 /* Rollout.swift in Sources */,
				6E7518A322C520D400B2B157 /* FeatureFlag.swift in Sources */,
				0B97DD9E249D4A22003DE606 /* SemanticVersion.swift in Sources */,
				6ECB60CD234D5D9C00016D41 /* OptimizelyConfig+ObjC.swift in Sources */,
				6E9B115222C5486E00C22D81 /* BucketTests_ExpToVariation.swift in Sources */,
				6E75189722C520D400B2B157 /* Experiment.swift in Sources */,
				6E7516C122C520D400B2B157 /* DefaultEventDispatcher.swift in Sources */,
				6E75178122C520D400B2B157 /* ArrayEventForDispatch+Extension.swift in Sources */,
				6EC6DD4524ABF89B0017D296 /* OptimizelyUserContext.swift in Sources */,
				6E7517CB22C520D400B2B157 /* DefaultBucketer.swift in Sources */,
				6E9B115022C5486E00C22D81 /* BucketTests_Base.swift in Sources */,
				6E9B114522C5486E00C22D81 /* MurmurTests.swift in Sources */,
				6E9B114622C5486E00C22D81 /* DecisionServiceTests_Experiments.swift in Sources */,
				6E9B114922C5486E00C22D81 /* BucketTests_GroupToExp.swift in Sources */,
				6E75182B22C520D400B2B157 /* BatchEvent.swift in Sources */,
				6EF8DE1E24BD1BB2008B9488 /* OptimizelyDecideOption.swift in Sources */,
				6E75190322C520D500B2B157 /* Attribute.swift in Sources */,
				6E75192722C520D500B2B157 /* DataStoreQueueStack.swift in Sources */,
				6E7516F122C520D400B2B157 /* OptimizelyError.swift in Sources */,
				6E9B11A922C5489200C22D81 /* MockUrlSession.swift in Sources */,
				6EF8DE1024BD1BB2008B9488 /* OptimizelyDecision.swift in Sources */,
				6E75175D22C520D400B2B157 /* AtomicProperty.swift in Sources */,
				6E7516D922C520D400B2B157 /* OPTUserProfileService.swift in Sources */,
				6E7516E522C520D400B2B157 /* OPTEventDispatcher.swift in Sources */,
				6EC6DD3524ABF6990017D296 /* OptimizelyClient+Decide.swift in Sources */,
				6E75175122C520D400B2B157 /* LogMessage.swift in Sources */,
				6E75184F22C520D400B2B157 /* ProjectConfig.swift in Sources */,
				6E75190F22C520D500B2B157 /* BackgroundingCallbacks.swift in Sources */,
				6E75193322C520D500B2B157 /* OPTDataStore.swift in Sources */,
				6E7517EF22C520D400B2B157 /* DataStoreMemory.swift in Sources */,
				6E75194B22C520D500B2B157 /* OPTDatafileHandler.swift in Sources */,
				6E75195722C520D500B2B157 /* OPTBucketer.swift in Sources */,
				6E75181322C520D400B2B157 /* DataStoreQueueStackImpl.swift in Sources */,
				6EC6DD6924AE94820017D296 /* OptimizelyUserContextTests.swift in Sources */,
				6E75171522C520D400B2B157 /* OptimizelyClient+ObjC.swift in Sources */,
				6EA2CC272345618E001E7531 /* OptimizelyConfig.swift in Sources */,
				C78CAFA724486E0A009FE876 /* OptimizelyJSON+ObjC.swift in Sources */,
				6E75185B22C520D400B2B157 /* FeatureVariable.swift in Sources */,
				6E7516B522C520D400B2B157 /* DefaultUserProfileService.swift in Sources */,
				6E7516A922C520D400B2B157 /* DefaultLogger.swift in Sources */,
				6E9B114822C5486E00C22D81 /* OptimizelySwiftSDKiOSTests.swift in Sources */,
				6E7517D722C520D400B2B157 /* DefaultNotificationCenter.swift in Sources */,
				6E75181F22C520D400B2B157 /* BatchEventBuilder.swift in Sources */,
				6E9B115822C5486E00C22D81 /* EventDispatcherTests.swift in Sources */,
				6E9B114F22C5486E00C22D81 /* DefaultUserProfileServiceTests.swift in Sources */,
				6E7518F722C520D500B2B157 /* UserAttribute.swift in Sources */,
				6E75174522C520D400B2B157 /* HandlerRegistryService.swift in Sources */,
				6E981FC2232C363300FADDD6 /* DecisionListenerTests_Datafile.swift in Sources */,
				6E9B114A22C5486E00C22D81 /* BucketTests_Others.swift in Sources */,
				6E7517BF22C520D400B2B157 /* DefaultDatafileHandler.swift in Sources */,
				6E9B115922C5486E00C22D81 /* BatchEventBuilderTests_Attributes.swift in Sources */,
				6E9B11AA22C5489200C22D81 /* OTUtils.swift in Sources */,
				6E7518D322C520D400B2B157 /* AttributeValue.swift in Sources */,
				6EF41A332522BE1900EAADF1 /* OptimizelyUserContextTests_Decide.swift in Sources */,
				6E9B115E22C5486E00C22D81 /* DataStoreTests.swift in Sources */,
				6E75177522C520D400B2B157 /* SDKVersion.swift in Sources */,
				6E75180722C520D400B2B157 /* DataStoreFile.swift in Sources */,
				6E75183722C520D400B2B157 /* EventForDispatch.swift in Sources */,
				6E9B115D22C5486E00C22D81 /* BatchEventBuilderTests_EventTags.swift in Sources */,
				6E75173922C520D400B2B157 /* MurmurHash3.swift in Sources */,
				6E9B114C22C5486E00C22D81 /* DecisionServiceTests_UserProfiles.swift in Sources */,
				6E34A61A2319EBB800BAE302 /* Notifications.swift in Sources */,
				6E75191B22C520D500B2B157 /* OPTNotificationCenter.swift in Sources */,
				6E75170922C520D400B2B157 /* OptimizelyClient.swift in Sources */,
				6E75178D22C520D400B2B157 /* OptimizelyClient+Extension.swift in Sources */,
				6E7518EB22C520D400B2B157 /* ConditionHolder.swift in Sources */,
				6E75176922C520D400B2B157 /* Utils.swift in Sources */,
				6E9B114E22C5486E00C22D81 /* DefaultLoggerTests.swift in Sources */,
				C78CAF5B2445AD8D009FE876 /* OptimizelyJSON.swift in Sources */,
				6E7518C722C520D400B2B157 /* Audience.swift in Sources */,
				6E9B115722C5486E00C22D81 /* DecisionServiceTests_Features.swift in Sources */,
				6E9B115522C5486E00C22D81 /* BucketTests_BucketVariation.swift in Sources */,
				6E7516FD22C520D400B2B157 /* OptimizelyLogLevel.swift in Sources */,
				6E75187322C520D400B2B157 /* Variation.swift in Sources */,
				6E7517E322C520D400B2B157 /* DefaultDecisionService.swift in Sources */,
				6E75179922C520D400B2B157 /* DataStoreQueueStackImpl+Extension.swift in Sources */,
				6E9B115C22C5486E00C22D81 /* DatafileHandlerTests.swift in Sources */,
				6E9B114D22C5486E00C22D81 /* BatchEventBuilderTests_Events.swift in Sources */,
				6E75188B22C520D400B2B157 /* Project.swift in Sources */,
				6E75187F22C520D400B2B157 /* TrafficAllocation.swift in Sources */,
				6E7518BB22C520D400B2B157 /* Variable.swift in Sources */,
				6E7518AF22C520D400B2B157 /* Group.swift in Sources */,
				6EF8DE3524BF7D69008B9488 /* DecisionReasons.swift in Sources */,
				6E7517A522C520D400B2B157 /* Array+Extension.swift in Sources */,
				6E9B115122C5486E00C22D81 /* NotificationCenterTests.swift in Sources */,
				6E75184322C520D400B2B157 /* Event.swift in Sources */,
				6E75193F22C520D500B2B157 /* OPTDecisionService.swift in Sources */,
				6E7516CD22C520D400B2B157 /* OPTLogger.swift in Sources */,
				6E7517FB22C520D400B2B157 /* DataStoreUserDefaults.swift in Sources */,
			);
			runOnlyForDeploymentPostprocessing = 0;
		};
		6EA425752218E61E00B074B5 /* Sources */ = {
			isa = PBXSourcesBuildPhase;
			buildActionMask = 2147483647;
			files = (
				6E9B118422C5488100C22D81 /* AttributeValueTests_Evaluate.swift in Sources */,
				6E9B118D22C5488100C22D81 /* TrafficAllocationTests.swift in Sources */,
				6E9B118522C5488100C22D81 /* RolloutTests.swift in Sources */,
				C78CAFAA24486E0A009FE876 /* OptimizelyJSON+ObjC.swift in Sources */,
				6E75185D22C520D400B2B157 /* FeatureVariable.swift in Sources */,
				6EF8DE1324BD1BB2008B9488 /* OptimizelyDecision.swift in Sources */,
				6E7518BD22C520D400B2B157 /* Variable.swift in Sources */,
				6E75192922C520D500B2B157 /* DataStoreQueueStack.swift in Sources */,
				6E75172322C520D400B2B157 /* OptimizelyResult.swift in Sources */,
				6E7516FF22C520D400B2B157 /* OptimizelyLogLevel.swift in Sources */,
				6E75187522C520D400B2B157 /* Variation.swift in Sources */,
				0B97DD99249D332C003DE606 /* SemanticVersionTests.swift in Sources */,
				6E9B118622C5488100C22D81 /* ProjectConfigTests.swift in Sources */,
				6E7518F922C520D500B2B157 /* UserAttribute.swift in Sources */,
				6E7517F122C520D400B2B157 /* DataStoreMemory.swift in Sources */,
				6E9B117D22C5488100C22D81 /* AttributeTests.swift in Sources */,
				6EC6DD3824ABF6990017D296 /* OptimizelyClient+Decide.swift in Sources */,
				6E9B118B22C5488100C22D81 /* EventTests.swift in Sources */,
				6E75188122C520D400B2B157 /* TrafficAllocation.swift in Sources */,
				6E9B117F22C5488100C22D81 /* FeatureFlagTests.swift in Sources */,
				6E75190522C520D500B2B157 /* Attribute.swift in Sources */,
				6E75170B22C520D400B2B157 /* OptimizelyClient.swift in Sources */,
				6E7516C322C520D400B2B157 /* DefaultEventDispatcher.swift in Sources */,
				6E75194122C520D500B2B157 /* OPTDecisionService.swift in Sources */,
				6E75185122C520D400B2B157 /* ProjectConfig.swift in Sources */,
				6E7517FD22C520D400B2B157 /* DataStoreUserDefaults.swift in Sources */,
				6EF8DE3824BF7D69008B9488 /* DecisionReasons.swift in Sources */,
				6E7517C122C520D400B2B157 /* DefaultDatafileHandler.swift in Sources */,
				6ECB60CF234D5D9C00016D41 /* OptimizelyConfig+ObjC.swift in Sources */,
				6E75193522C520D500B2B157 /* OPTDataStore.swift in Sources */,
				6EC6DD4824ABF89B0017D296 /* OptimizelyUserContext.swift in Sources */,
				6E75182122C520D400B2B157 /* BatchEventBuilder.swift in Sources */,
				6E9B118322C5488100C22D81 /* UserAttributeTests_Evaluate.swift in Sources */,
				6E9B118E22C5488100C22D81 /* ProjectTests.swift in Sources */,
				6E9B118022C5488100C22D81 /* AudienceTests.swift in Sources */,
				6E7518B122C520D400B2B157 /* Group.swift in Sources */,
				6E7516CF22C520D400B2B157 /* OPTLogger.swift in Sources */,
				6E75182D22C520D400B2B157 /* BatchEvent.swift in Sources */,
				6E7518D522C520D400B2B157 /* AttributeValue.swift in Sources */,
				6E9B118222C5488100C22D81 /* AudienceTests_Evaluate.swift in Sources */,
				6E75191D22C520D500B2B157 /* OPTNotificationCenter.swift in Sources */,
				6E75176B22C520D400B2B157 /* Utils.swift in Sources */,
				6E7516DB22C520D400B2B157 /* OPTUserProfileService.swift in Sources */,
				6E34A61C2319EBB800BAE302 /* Notifications.swift in Sources */,
				6E9B118722C5488100C22D81 /* UserAttributeTests.swift in Sources */,
				6E75183922C520D400B2B157 /* EventForDispatch.swift in Sources */,
				6E9B118A22C5488100C22D81 /* ExperimentTests.swift in Sources */,
				6E7516E722C520D400B2B157 /* OPTEventDispatcher.swift in Sources */,
				6E75181522C520D400B2B157 /* DataStoreQueueStackImpl.swift in Sources */,
				6EF8DE2124BD1BB2008B9488 /* OptimizelyDecideOption.swift in Sources */,
				6E9B118122C5488100C22D81 /* ConditionLeafTests.swift in Sources */,
				6E75184522C520D400B2B157 /* Event.swift in Sources */,
				6E75191122C520D500B2B157 /* BackgroundingCallbacks.swift in Sources */,
				6E9B118F22C5488100C22D81 /* ConditionHolderTests_Evaluate.swift in Sources */,
				6E9B117B22C5488100C22D81 /* EventForDispatchTests.swift in Sources */,
				6E7517E522C520D400B2B157 /* DefaultDecisionService.swift in Sources */,
				6E75171722C520D400B2B157 /* OptimizelyClient+ObjC.swift in Sources */,
				6E7516AB22C520D400B2B157 /* DefaultLogger.swift in Sources */,
				0B97DD9B249D3733003DE606 /* SemanticVersion.swift in Sources */,
				6E7517D922C520D400B2B157 /* DefaultNotificationCenter.swift in Sources */,
				6E75195922C520D500B2B157 /* OPTBucketer.swift in Sources */,
				6E75186922C520D400B2B157 /* Rollout.swift in Sources */,
				6E7518E122C520D400B2B157 /* ConditionLeaf.swift in Sources */,
				6E75178F22C520D400B2B157 /* OptimizelyClient+Extension.swift in Sources */,
				6E9B11AD22C5489300C22D81 /* MockUrlSession.swift in Sources */,
				6E9B117C22C5488100C22D81 /* FeatureVariableTests.swift in Sources */,
				6E75175F22C520D400B2B157 /* AtomicProperty.swift in Sources */,
				C78CAF5E2445AD8D009FE876 /* OptimizelyJSON.swift in Sources */,
				6E7516B722C520D400B2B157 /* DefaultUserProfileService.swift in Sources */,
				6E75179B22C520D400B2B157 /* DataStoreQueueStackImpl+Extension.swift in Sources */,
				6E7517A722C520D400B2B157 /* Array+Extension.swift in Sources */,
				6EA425962218E6AD00B074B5 /* (null) in Sources */,
				6E75180922C520D400B2B157 /* DataStoreFile.swift in Sources */,
				6E9B11AE22C5489300C22D81 /* OTUtils.swift in Sources */,
				6E9B117A22C5488100C22D81 /* AttributeValueTests.swift in Sources */,
				6E75175322C520D400B2B157 /* LogMessage.swift in Sources */,
				6E9B117E22C5488100C22D81 /* VariableTests.swift in Sources */,
				6E9B118C22C5488100C22D81 /* ConditionHolderTests.swift in Sources */,
				6E75174722C520D400B2B157 /* HandlerRegistryService.swift in Sources */,
				6EA2CC292345618E001E7531 /* OptimizelyConfig.swift in Sources */,
				6E75173B22C520D400B2B157 /* MurmurHash3.swift in Sources */,
				6E9B118922C5488100C22D81 /* VariationTests.swift in Sources */,
				6E7518ED22C520D400B2B157 /* ConditionHolder.swift in Sources */,
				6E9B118822C5488100C22D81 /* GroupTests.swift in Sources */,
				6E75172F22C520D400B2B157 /* Constants.swift in Sources */,
				6E75194D22C520D500B2B157 /* OPTDatafileHandler.swift in Sources */,
				6E75177722C520D400B2B157 /* SDKVersion.swift in Sources */,
				6E7517CD22C520D400B2B157 /* DefaultBucketer.swift in Sources */,
				6E7518C922C520D400B2B157 /* Audience.swift in Sources */,
				6E75188D22C520D400B2B157 /* Project.swift in Sources */,
				6E7516F322C520D400B2B157 /* OptimizelyError.swift in Sources */,
				6E75189922C520D400B2B157 /* Experiment.swift in Sources */,
				6E75178322C520D400B2B157 /* ArrayEventForDispatch+Extension.swift in Sources */,
				6E7518A522C520D400B2B157 /* FeatureFlag.swift in Sources */,
			);
			runOnlyForDeploymentPostprocessing = 0;
		};
		6EA426572219242100B074B5 /* Sources */ = {
			isa = PBXSourcesBuildPhase;
			buildActionMask = 2147483647;
			files = (
				0B97DDA1249D4A24003DE606 /* SemanticVersion.swift in Sources */,
				6E7516AC22C520D400B2B157 /* DefaultLogger.swift in Sources */,
				6E75176C22C520D400B2B157 /* Utils.swift in Sources */,
				6E7516C422C520D400B2B157 /* DefaultEventDispatcher.swift in Sources */,
				C78CAFAB24486E0A009FE876 /* OptimizelyJSON+ObjC.swift in Sources */,
				6E75173022C520D400B2B157 /* Constants.swift in Sources */,
				6E75181622C520D400B2B157 /* DataStoreQueueStackImpl.swift in Sources */,
				6E75188E22C520D400B2B157 /* Project.swift in Sources */,
				6E75189A22C520D400B2B157 /* Experiment.swift in Sources */,
				6EC6DD3924ABF6990017D296 /* OptimizelyClient+Decide.swift in Sources */,
				6E75179C22C520D400B2B157 /* DataStoreQueueStackImpl+Extension.swift in Sources */,
				6E7516D022C520D400B2B157 /* OPTLogger.swift in Sources */,
				6E7518B222C520D400B2B157 /* Group.swift in Sources */,
				6EF8DE3924BF7D69008B9488 /* DecisionReasons.swift in Sources */,
				6EC6DD4924ABF89B0017D296 /* OptimizelyUserContext.swift in Sources */,
				6E75188222C520D400B2B157 /* TrafficAllocation.swift in Sources */,
				6ECB60D0234D5D9C00016D41 /* OptimizelyConfig+ObjC.swift in Sources */,
				6E9B11E322C548AF00C22D81 /* ThrowableConditionListTest.swift in Sources */,
				6E75176022C520D400B2B157 /* AtomicProperty.swift in Sources */,
				6E75192A22C520D500B2B157 /* DataStoreQueueStack.swift in Sources */,
				6E7517DA22C520D400B2B157 /* DefaultNotificationCenter.swift in Sources */,
				6E7517E622C520D400B2B157 /* DefaultDecisionService.swift in Sources */,
				6E75171822C520D400B2B157 /* OptimizelyClient+ObjC.swift in Sources */,
				6E75174822C520D400B2B157 /* HandlerRegistryService.swift in Sources */,
				6E7518FA22C520D500B2B157 /* UserAttribute.swift in Sources */,
				6E7516E822C520D400B2B157 /* OPTEventDispatcher.swift in Sources */,
				6E75191222C520D500B2B157 /* BackgroundingCallbacks.swift in Sources */,
				6E7518E222C520D400B2B157 /* ConditionLeaf.swift in Sources */,
				6E75182E22C520D400B2B157 /* BatchEvent.swift in Sources */,
				6E7516DC22C520D400B2B157 /* OPTUserProfileService.swift in Sources */,
				6E75182222C520D400B2B157 /* BatchEventBuilder.swift in Sources */,
				6E75190622C520D500B2B157 /* Attribute.swift in Sources */,
				6E75183A22C520D400B2B157 /* EventForDispatch.swift in Sources */,
				6EA2CC2A2345618E001E7531 /* OptimizelyConfig.swift in Sources */,
				6E9B11B022C5489400C22D81 /* OTUtils.swift in Sources */,
				6E75172422C520D400B2B157 /* OptimizelyResult.swift in Sources */,
				6E75184622C520D400B2B157 /* Event.swift in Sources */,
				6E7517CE22C520D400B2B157 /* DefaultBucketer.swift in Sources */,
				6E75180A22C520D400B2B157 /* DataStoreFile.swift in Sources */,
				6E7516B822C520D400B2B157 /* DefaultUserProfileService.swift in Sources */,
				6E7517C222C520D400B2B157 /* DefaultDatafileHandler.swift in Sources */,
				6E75191E22C520D500B2B157 /* OPTNotificationCenter.swift in Sources */,
				6E75193622C520D500B2B157 /* OPTDataStore.swift in Sources */,
				6E75170022C520D400B2B157 /* OptimizelyLogLevel.swift in Sources */,
				6E9B11E222C548AF00C22D81 /* OtherTests.swift in Sources */,
				6E75185E22C520D400B2B157 /* FeatureVariable.swift in Sources */,
				6E7518BE22C520D400B2B157 /* Variable.swift in Sources */,
				6E7518CA22C520D400B2B157 /* Audience.swift in Sources */,
				6E75187622C520D400B2B157 /* Variation.swift in Sources */,
				6E7517F222C520D400B2B157 /* DataStoreMemory.swift in Sources */,
				6E9B11AF22C5489400C22D81 /* MockUrlSession.swift in Sources */,
				6E7516F422C520D400B2B157 /* OptimizelyError.swift in Sources */,
				6E75195A22C520D500B2B157 /* OPTBucketer.swift in Sources */,
				6E75177822C520D400B2B157 /* SDKVersion.swift in Sources */,
				6E75194E22C520D500B2B157 /* OPTDatafileHandler.swift in Sources */,
				6E75173C22C520D400B2B157 /* MurmurHash3.swift in Sources */,
				6E75170C22C520D400B2B157 /* OptimizelyClient.swift in Sources */,
				6E7518D622C520D400B2B157 /* AttributeValue.swift in Sources */,
				6E7518A622C520D400B2B157 /* FeatureFlag.swift in Sources */,
				6E75186A22C520D400B2B157 /* Rollout.swift in Sources */,
				6E75178422C520D400B2B157 /* ArrayEventForDispatch+Extension.swift in Sources */,
				6EF8DE1424BD1BB2008B9488 /* OptimizelyDecision.swift in Sources */,
				6E75175422C520D400B2B157 /* LogMessage.swift in Sources */,
				6E75194222C520D500B2B157 /* OPTDecisionService.swift in Sources */,
				6E34A61D2319EBB800BAE302 /* Notifications.swift in Sources */,
				6E7517A822C520D400B2B157 /* Array+Extension.swift in Sources */,
				6E7518EE22C520D400B2B157 /* ConditionHolder.swift in Sources */,
				6E75185222C520D400B2B157 /* ProjectConfig.swift in Sources */,
				C78CAF5F2445AD8D009FE876 /* OptimizelyJSON.swift in Sources */,
				6E75179022C520D400B2B157 /* OptimizelyClient+Extension.swift in Sources */,
				6EF8DE2224BD1BB2008B9488 /* OptimizelyDecideOption.swift in Sources */,
				6E7517FE22C520D400B2B157 /* DataStoreUserDefaults.swift in Sources */,
			);
			runOnlyForDeploymentPostprocessing = 0;
		};
		6EA426662219243D00B074B5 /* Sources */ = {
			isa = PBXSourcesBuildPhase;
			buildActionMask = 2147483647;
			files = (
				0B97DDA5249D4A28003DE606 /* SemanticVersion.swift in Sources */,
				6E7516B122C520D400B2B157 /* DefaultLogger.swift in Sources */,
				6E75177122C520D400B2B157 /* Utils.swift in Sources */,
				6E7516C922C520D400B2B157 /* DefaultEventDispatcher.swift in Sources */,
				C78CAFB024486E0A009FE876 /* OptimizelyJSON+ObjC.swift in Sources */,
				6E75173522C520D400B2B157 /* Constants.swift in Sources */,
				6E75181B22C520D400B2B157 /* DataStoreQueueStackImpl.swift in Sources */,
				6E75189322C520D400B2B157 /* Project.swift in Sources */,
				6E75189F22C520D400B2B157 /* Experiment.swift in Sources */,
				6EC6DD3E24ABF6990017D296 /* OptimizelyClient+Decide.swift in Sources */,
				6E7517A122C520D400B2B157 /* DataStoreQueueStackImpl+Extension.swift in Sources */,
				6E7516D522C520D400B2B157 /* OPTLogger.swift in Sources */,
				6E7518B722C520D400B2B157 /* Group.swift in Sources */,
				6EF8DE3E24BF7D69008B9488 /* DecisionReasons.swift in Sources */,
				6EC6DD4E24ABF89B0017D296 /* OptimizelyUserContext.swift in Sources */,
				6E75188722C520D400B2B157 /* TrafficAllocation.swift in Sources */,
				6ECB60D5234D5D9C00016D41 /* OptimizelyConfig+ObjC.swift in Sources */,
				6E9B11E522C548B100C22D81 /* ThrowableConditionListTest.swift in Sources */,
				6E75176522C520D400B2B157 /* AtomicProperty.swift in Sources */,
				6E75192F22C520D500B2B157 /* DataStoreQueueStack.swift in Sources */,
				6E7517DF22C520D400B2B157 /* DefaultNotificationCenter.swift in Sources */,
				6E7517EB22C520D400B2B157 /* DefaultDecisionService.swift in Sources */,
				6E75171D22C520D400B2B157 /* OptimizelyClient+ObjC.swift in Sources */,
				6E75174D22C520D400B2B157 /* HandlerRegistryService.swift in Sources */,
				6E7518FF22C520D500B2B157 /* UserAttribute.swift in Sources */,
				6E7516ED22C520D400B2B157 /* OPTEventDispatcher.swift in Sources */,
				6E75191722C520D500B2B157 /* BackgroundingCallbacks.swift in Sources */,
				6E7518E722C520D400B2B157 /* ConditionLeaf.swift in Sources */,
				6E75183322C520D400B2B157 /* BatchEvent.swift in Sources */,
				6E7516E122C520D400B2B157 /* OPTUserProfileService.swift in Sources */,
				6E75182722C520D400B2B157 /* BatchEventBuilder.swift in Sources */,
				6E75190B22C520D500B2B157 /* Attribute.swift in Sources */,
				6E75183F22C520D400B2B157 /* EventForDispatch.swift in Sources */,
				6EA2CC2F2345618E001E7531 /* OptimizelyConfig.swift in Sources */,
				6E9B11BA22C5489700C22D81 /* OTUtils.swift in Sources */,
				6E75172922C520D400B2B157 /* OptimizelyResult.swift in Sources */,
				6E75184B22C520D400B2B157 /* Event.swift in Sources */,
				6E7517D322C520D400B2B157 /* DefaultBucketer.swift in Sources */,
				6E75180F22C520D400B2B157 /* DataStoreFile.swift in Sources */,
				6E7516BD22C520D400B2B157 /* DefaultUserProfileService.swift in Sources */,
				6E7517C722C520D400B2B157 /* DefaultDatafileHandler.swift in Sources */,
				6E75192322C520D500B2B157 /* OPTNotificationCenter.swift in Sources */,
				6E75193B22C520D500B2B157 /* OPTDataStore.swift in Sources */,
				6E75170522C520D400B2B157 /* OptimizelyLogLevel.swift in Sources */,
				6E9B11E422C548B100C22D81 /* OtherTests.swift in Sources */,
				6E75186322C520D400B2B157 /* FeatureVariable.swift in Sources */,
				6E7518C322C520D400B2B157 /* Variable.swift in Sources */,
				6E7518CF22C520D400B2B157 /* Audience.swift in Sources */,
				6E75187B22C520D400B2B157 /* Variation.swift in Sources */,
				6E7517F722C520D400B2B157 /* DataStoreMemory.swift in Sources */,
				6E9B11B922C5489700C22D81 /* MockUrlSession.swift in Sources */,
				6E7516F922C520D400B2B157 /* OptimizelyError.swift in Sources */,
				6E75195F22C520D500B2B157 /* OPTBucketer.swift in Sources */,
				6E75177D22C520D400B2B157 /* SDKVersion.swift in Sources */,
				6E75195322C520D500B2B157 /* OPTDatafileHandler.swift in Sources */,
				6E75174122C520D400B2B157 /* MurmurHash3.swift in Sources */,
				6E75171122C520D400B2B157 /* OptimizelyClient.swift in Sources */,
				6E7518DB22C520D400B2B157 /* AttributeValue.swift in Sources */,
				6E7518AB22C520D400B2B157 /* FeatureFlag.swift in Sources */,
				6E75186F22C520D400B2B157 /* Rollout.swift in Sources */,
				6E75178922C520D400B2B157 /* ArrayEventForDispatch+Extension.swift in Sources */,
				6EF8DE1924BD1BB2008B9488 /* OptimizelyDecision.swift in Sources */,
				6E75175922C520D400B2B157 /* LogMessage.swift in Sources */,
				6E75194722C520D500B2B157 /* OPTDecisionService.swift in Sources */,
				6E34A6222319EBB800BAE302 /* Notifications.swift in Sources */,
				6E7517AD22C520D400B2B157 /* Array+Extension.swift in Sources */,
				6E7518F322C520D500B2B157 /* ConditionHolder.swift in Sources */,
				6E75185722C520D400B2B157 /* ProjectConfig.swift in Sources */,
				C78CAF642445AD8D009FE876 /* OptimizelyJSON.swift in Sources */,
				6E75179522C520D400B2B157 /* OptimizelyClient+Extension.swift in Sources */,
				6EF8DE2724BD1BB2008B9488 /* OptimizelyDecideOption.swift in Sources */,
				6E75180322C520D400B2B157 /* DataStoreUserDefaults.swift in Sources */,
			);
			runOnlyForDeploymentPostprocessing = 0;
		};
		6EBAEB6821E3FEF800D13AA9 /* Sources */ = {
			isa = PBXSourcesBuildPhase;
			buildActionMask = 2147483647;
			files = (
				6E7518C422C520D400B2B157 /* Audience.swift in Sources */,
				6E75178A22C520D400B2B157 /* OptimizelyClient+Extension.swift in Sources */,
				6E75190022C520D500B2B157 /* Attribute.swift in Sources */,
				6E7518AC22C520D400B2B157 /* Group.swift in Sources */,
				6E7517C822C520D400B2B157 /* DefaultBucketer.swift in Sources */,
				6EF8DE0C24BD1BB2008B9488 /* OptimizelyDecision.swift in Sources */,
				6EF8DE3124BF7D69008B9488 /* DecisionReasons.swift in Sources */,
				6E7517BC22C520D400B2B157 /* DefaultDatafileHandler.swift in Sources */,
				6E7516CA22C520D400B2B157 /* OPTLogger.swift in Sources */,
				6E75182822C520D400B2B157 /* BatchEvent.swift in Sources */,
				6E75184022C520D400B2B157 /* Event.swift in Sources */,
				6E7516E222C520D400B2B157 /* OPTEventDispatcher.swift in Sources */,
				6E7517D422C520D400B2B157 /* DefaultNotificationCenter.swift in Sources */,
				6E75193C22C520D500B2B157 /* OPTDecisionService.swift in Sources */,
				6E75176622C520D400B2B157 /* Utils.swift in Sources */,
				6E75177E22C520D400B2B157 /* ArrayEventForDispatch+Extension.swift in Sources */,
				6E7516BE22C520D400B2B157 /* DefaultEventDispatcher.swift in Sources */,
				6EC6DD3124ABF6990017D296 /* OptimizelyClient+Decide.swift in Sources */,
				6E7518F422C520D500B2B157 /* UserAttribute.swift in Sources */,
				6E75190C22C520D500B2B157 /* BackgroundingCallbacks.swift in Sources */,
				6E75180422C520D400B2B157 /* DataStoreFile.swift in Sources */,
				6E75195422C520D500B2B157 /* OPTBucketer.swift in Sources */,
				6E75171E22C520D400B2B157 /* OptimizelyResult.swift in Sources */,
				6E75172A22C520D400B2B157 /* Constants.swift in Sources */,
				6E7516A622C520D400B2B157 /* DefaultLogger.swift in Sources */,
				6E75189422C520D400B2B157 /* Experiment.swift in Sources */,
				6ECB60CA234D5D9C00016D41 /* OptimizelyConfig+ObjC.swift in Sources */,
				6E75177222C520D400B2B157 /* SDKVersion.swift in Sources */,
				6E75188822C520D400B2B157 /* Project.swift in Sources */,
				6E7518D022C520D400B2B157 /* AttributeValue.swift in Sources */,
				6E75181C22C520D400B2B157 /* BatchEventBuilder.swift in Sources */,
				6E7518DC22C520D400B2B157 /* ConditionLeaf.swift in Sources */,
				C78CAFA424486E0A009FE876 /* OptimizelyJSON+ObjC.swift in Sources */,
				6E7517F822C520D400B2B157 /* DataStoreUserDefaults.swift in Sources */,
				6E7517A222C520D400B2B157 /* Array+Extension.swift in Sources */,
				6E75194822C520D500B2B157 /* OPTDatafileHandler.swift in Sources */,
				6E7518E822C520D400B2B157 /* ConditionHolder.swift in Sources */,
				6E75191822C520D500B2B157 /* OPTNotificationCenter.swift in Sources */,
				6E7518B822C520D400B2B157 /* Variable.swift in Sources */,
				6E75173622C520D400B2B157 /* MurmurHash3.swift in Sources */,
				6E75185822C520D400B2B157 /* FeatureVariable.swift in Sources */,
				6EF8DE1A24BD1BB2008B9488 /* OptimizelyDecideOption.swift in Sources */,
				6E75186422C520D400B2B157 /* Rollout.swift in Sources */,
				6E75179622C520D400B2B157 /* DataStoreQueueStackImpl+Extension.swift in Sources */,
				C78CAF582445AD8D009FE876 /* OptimizelyJSON.swift in Sources */,
				6E75170622C520D400B2B157 /* OptimizelyClient.swift in Sources */,
				6E7518A022C520D400B2B157 /* FeatureFlag.swift in Sources */,
				6E75174222C520D400B2B157 /* HandlerRegistryService.swift in Sources */,
				6E75187022C520D400B2B157 /* Variation.swift in Sources */,
				6E75184C22C520D400B2B157 /* ProjectConfig.swift in Sources */,
				6E75181022C520D400B2B157 /* DataStoreQueueStackImpl.swift in Sources */,
				6EC6DD4124ABF89B0017D296 /* OptimizelyUserContext.swift in Sources */,
				6E7516EE22C520D400B2B157 /* OptimizelyError.swift in Sources */,
				6E75183422C520D400B2B157 /* EventForDispatch.swift in Sources */,
				6E75171222C520D400B2B157 /* OptimizelyClient+ObjC.swift in Sources */,
				6E7516D622C520D400B2B157 /* OPTUserProfileService.swift in Sources */,
				6E7516B222C520D400B2B157 /* DefaultUserProfileService.swift in Sources */,
				6E75192422C520D500B2B157 /* DataStoreQueueStack.swift in Sources */,
				6EA2CC242345618E001E7531 /* OptimizelyConfig.swift in Sources */,
				6E75193022C520D500B2B157 /* OPTDataStore.swift in Sources */,
				6E7517E022C520D400B2B157 /* DefaultDecisionService.swift in Sources */,
				6E7516FA22C520D400B2B157 /* OptimizelyLogLevel.swift in Sources */,
				6E75187C22C520D400B2B157 /* TrafficAllocation.swift in Sources */,
				6E7517EC22C520D400B2B157 /* DataStoreMemory.swift in Sources */,
				6E75174E22C520D400B2B157 /* LogMessage.swift in Sources */,
				0B97DD94249D327F003DE606 /* SemanticVersion.swift in Sources */,
				6E75175A22C520D400B2B157 /* AtomicProperty.swift in Sources */,
				6E34A6172319EBB800BAE302 /* Notifications.swift in Sources */,
			);
			runOnlyForDeploymentPostprocessing = 0;
		};
		6EBAEB7021E3FEF900D13AA9 /* Sources */ = {
			isa = PBXSourcesBuildPhase;
			buildActionMask = 2147483647;
			files = (
				6E7516FC22C520D400B2B157 /* OptimizelyLogLevel.swift in Sources */,
				6E7516B422C520D400B2B157 /* DefaultUserProfileService.swift in Sources */,
				6E75175022C520D400B2B157 /* LogMessage.swift in Sources */,
				6E75193222C520D500B2B157 /* OPTDataStore.swift in Sources */,
				6E75190E22C520D500B2B157 /* BackgroundingCallbacks.swift in Sources */,
				6E75172022C520D400B2B157 /* OptimizelyResult.swift in Sources */,
				6E75172C22C520D400B2B157 /* Constants.swift in Sources */,
				6E75184222C520D400B2B157 /* Event.swift in Sources */,
				6E75170822C520D400B2B157 /* OptimizelyClient.swift in Sources */,
				6E75177422C520D400B2B157 /* SDKVersion.swift in Sources */,
				6E7516C022C520D400B2B157 /* DefaultEventDispatcher.swift in Sources */,
				6E75189622C520D400B2B157 /* Experiment.swift in Sources */,
				6E75175C22C520D400B2B157 /* AtomicProperty.swift in Sources */,
				6E75180622C520D400B2B157 /* DataStoreFile.swift in Sources */,
				6E7517BE22C520D400B2B157 /* DefaultDatafileHandler.swift in Sources */,
				6E75190222C520D500B2B157 /* Attribute.swift in Sources */,
				6E75179822C520D400B2B157 /* DataStoreQueueStackImpl+Extension.swift in Sources */,
				6E7518BA22C520D400B2B157 /* Variable.swift in Sources */,
				6E75181222C520D400B2B157 /* DataStoreQueueStackImpl.swift in Sources */,
				6EF8DE3424BF7D69008B9488 /* DecisionReasons.swift in Sources */,
				6E75184E22C520D400B2B157 /* ProjectConfig.swift in Sources */,
				6E9B11A822C5489200C22D81 /* OTUtils.swift in Sources */,
				6E75173822C520D400B2B157 /* MurmurHash3.swift in Sources */,
				6EC6DD4424ABF89B0017D296 /* OptimizelyUserContext.swift in Sources */,
				6E7516E422C520D400B2B157 /* OPTEventDispatcher.swift in Sources */,
				6E7518A222C520D400B2B157 /* FeatureFlag.swift in Sources */,
				6E75187222C520D400B2B157 /* Variation.swift in Sources */,
				6E7517EE22C520D400B2B157 /* DataStoreMemory.swift in Sources */,
				6E9B11A622C5488900C22D81 /* iOSOnlyTests.swift in Sources */,
				6E34A6192319EBB800BAE302 /* Notifications.swift in Sources */,
				6E7518F622C520D500B2B157 /* UserAttribute.swift in Sources */,
				C78CAFA624486E0A009FE876 /* OptimizelyJSON+ObjC.swift in Sources */,
				6E7518D222C520D400B2B157 /* AttributeValue.swift in Sources */,
				6E7516A822C520D400B2B157 /* DefaultLogger.swift in Sources */,
				C78CAF5A2445AD8D009FE876 /* OptimizelyJSON.swift in Sources */,
				6E75194A22C520D500B2B157 /* OPTDatafileHandler.swift in Sources */,
				6E7516CC22C520D400B2B157 /* OPTLogger.swift in Sources */,
				6E75185A22C520D400B2B157 /* FeatureVariable.swift in Sources */,
				6EC6DD3424ABF6990017D296 /* OptimizelyClient+Decide.swift in Sources */,
				6E7517E222C520D400B2B157 /* DefaultDecisionService.swift in Sources */,
				6E7516D822C520D400B2B157 /* OPTUserProfileService.swift in Sources */,
				6E75188A22C520D400B2B157 /* Project.swift in Sources */,
				6E75195622C520D500B2B157 /* OPTBucketer.swift in Sources */,
				6E7518DE22C520D400B2B157 /* ConditionLeaf.swift in Sources */,
				6EF8DE1D24BD1BB2008B9488 /* OptimizelyDecideOption.swift in Sources */,
				6E7518EA22C520D400B2B157 /* ConditionHolder.swift in Sources */,
				6E75182A22C520D400B2B157 /* BatchEvent.swift in Sources */,
				6E75191A22C520D500B2B157 /* OPTNotificationCenter.swift in Sources */,
				6E7518AE22C520D400B2B157 /* Group.swift in Sources */,
				6E7518C622C520D400B2B157 /* Audience.swift in Sources */,
				6E75176822C520D400B2B157 /* Utils.swift in Sources */,
				6E75181E22C520D400B2B157 /* BatchEventBuilder.swift in Sources */,
				6E75174422C520D400B2B157 /* HandlerRegistryService.swift in Sources */,
				6E7516F022C520D400B2B157 /* OptimizelyError.swift in Sources */,
				6E75187E22C520D400B2B157 /* TrafficAllocation.swift in Sources */,
				6EA2CC262345618E001E7531 /* OptimizelyConfig.swift in Sources */,
				6E7517CA22C520D400B2B157 /* DefaultBucketer.swift in Sources */,
				6E7517FA22C520D400B2B157 /* DataStoreUserDefaults.swift in Sources */,
				0B97DD9D249D4A22003DE606 /* SemanticVersion.swift in Sources */,
				6E9B11A722C5489200C22D81 /* MockUrlSession.swift in Sources */,
				6E7517D622C520D400B2B157 /* DefaultNotificationCenter.swift in Sources */,
				6E75178022C520D400B2B157 /* ArrayEventForDispatch+Extension.swift in Sources */,
				6E75171422C520D400B2B157 /* OptimizelyClient+ObjC.swift in Sources */,
				6ECB60CC234D5D9C00016D41 /* OptimizelyConfig+ObjC.swift in Sources */,
				6E75192622C520D500B2B157 /* DataStoreQueueStack.swift in Sources */,
				6E7517A422C520D400B2B157 /* Array+Extension.swift in Sources */,
				6EF8DE0F24BD1BB2008B9488 /* OptimizelyDecision.swift in Sources */,
				6E75186622C520D400B2B157 /* Rollout.swift in Sources */,
				6E75183622C520D400B2B157 /* EventForDispatch.swift in Sources */,
				6E75193E22C520D500B2B157 /* OPTDecisionService.swift in Sources */,
				6E75178C22C520D400B2B157 /* OptimizelyClient+Extension.swift in Sources */,
			);
			runOnlyForDeploymentPostprocessing = 0;
		};
		BD64853D2491474500F30986 /* Sources */ = {
			isa = PBXSourcesBuildPhase;
			buildActionMask = 2147483647;
			files = (
				BD64853E2491474500F30986 /* Audience.swift in Sources */,
				BD64853F2491474500F30986 /* OptimizelyClient+Extension.swift in Sources */,
				BD6485402491474500F30986 /* Attribute.swift in Sources */,
				BD6485412491474500F30986 /* Group.swift in Sources */,
				BD6485422491474500F30986 /* DefaultBucketer.swift in Sources */,
				6EF8DE0E24BD1BB2008B9488 /* OptimizelyDecision.swift in Sources */,
				6EF8DE3324BF7D69008B9488 /* DecisionReasons.swift in Sources */,
				BD6485432491474500F30986 /* DefaultDatafileHandler.swift in Sources */,
				BD6485442491474500F30986 /* OPTLogger.swift in Sources */,
				BD6485452491474500F30986 /* BatchEvent.swift in Sources */,
				BD6485462491474500F30986 /* Event.swift in Sources */,
				BD6485472491474500F30986 /* OPTEventDispatcher.swift in Sources */,
				BD6485482491474500F30986 /* DefaultNotificationCenter.swift in Sources */,
				BD6485492491474500F30986 /* OPTDecisionService.swift in Sources */,
				BD64854A2491474500F30986 /* Utils.swift in Sources */,
				BD64854B2491474500F30986 /* ArrayEventForDispatch+Extension.swift in Sources */,
				BD64854C2491474500F30986 /* DefaultEventDispatcher.swift in Sources */,
				6EC6DD3324ABF6990017D296 /* OptimizelyClient+Decide.swift in Sources */,
				BD64854D2491474500F30986 /* UserAttribute.swift in Sources */,
				BD64854E2491474500F30986 /* BackgroundingCallbacks.swift in Sources */,
				BD64854F2491474500F30986 /* DataStoreFile.swift in Sources */,
				BD6485502491474500F30986 /* OPTBucketer.swift in Sources */,
				BD6485512491474500F30986 /* OptimizelyResult.swift in Sources */,
				BD6485522491474500F30986 /* Constants.swift in Sources */,
				BD6485532491474500F30986 /* DefaultLogger.swift in Sources */,
				BD6485542491474500F30986 /* Experiment.swift in Sources */,
				BD6485552491474500F30986 /* OptimizelyConfig+ObjC.swift in Sources */,
				BD6485562491474500F30986 /* SDKVersion.swift in Sources */,
				BD6485572491474500F30986 /* Project.swift in Sources */,
				BD6485582491474500F30986 /* AttributeValue.swift in Sources */,
				BD6485592491474500F30986 /* BatchEventBuilder.swift in Sources */,
				BD64855A2491474500F30986 /* ConditionLeaf.swift in Sources */,
				BD64855B2491474500F30986 /* OptimizelyJSON+ObjC.swift in Sources */,
				BD64855C2491474500F30986 /* DataStoreUserDefaults.swift in Sources */,
				BD64855D2491474500F30986 /* Array+Extension.swift in Sources */,
				BD64855E2491474500F30986 /* OPTDatafileHandler.swift in Sources */,
				BD64855F2491474500F30986 /* ConditionHolder.swift in Sources */,
				BD6485602491474500F30986 /* OPTNotificationCenter.swift in Sources */,
				BD6485612491474500F30986 /* Variable.swift in Sources */,
				BD6485622491474500F30986 /* MurmurHash3.swift in Sources */,
				BD6485632491474500F30986 /* FeatureVariable.swift in Sources */,
				6EF8DE1C24BD1BB2008B9488 /* OptimizelyDecideOption.swift in Sources */,
				BD6485642491474500F30986 /* Rollout.swift in Sources */,
				BD6485652491474500F30986 /* DataStoreQueueStackImpl+Extension.swift in Sources */,
				BD6485662491474500F30986 /* OptimizelyJSON.swift in Sources */,
				BD6485672491474500F30986 /* OptimizelyClient.swift in Sources */,
				BD6485682491474500F30986 /* FeatureFlag.swift in Sources */,
				BD6485692491474500F30986 /* HandlerRegistryService.swift in Sources */,
				BD64856A2491474500F30986 /* Variation.swift in Sources */,
				BD64856B2491474500F30986 /* ProjectConfig.swift in Sources */,
				BD64856C2491474500F30986 /* DataStoreQueueStackImpl.swift in Sources */,
				6EC6DD4324ABF89B0017D296 /* OptimizelyUserContext.swift in Sources */,
				BD64856D2491474500F30986 /* OptimizelyError.swift in Sources */,
				BD64856E2491474500F30986 /* EventForDispatch.swift in Sources */,
				BD64856F2491474500F30986 /* OptimizelyClient+ObjC.swift in Sources */,
				BD6485702491474500F30986 /* OPTUserProfileService.swift in Sources */,
				BD6485712491474500F30986 /* DefaultUserProfileService.swift in Sources */,
				BD6485722491474500F30986 /* DataStoreQueueStack.swift in Sources */,
				BD6485732491474500F30986 /* OptimizelyConfig.swift in Sources */,
				BD6485742491474500F30986 /* OPTDataStore.swift in Sources */,
				BD6485752491474500F30986 /* DefaultDecisionService.swift in Sources */,
				BD6485762491474500F30986 /* OptimizelyLogLevel.swift in Sources */,
				BD6485772491474500F30986 /* TrafficAllocation.swift in Sources */,
				BD6485782491474500F30986 /* DataStoreMemory.swift in Sources */,
				BD6485792491474500F30986 /* LogMessage.swift in Sources */,
				BD1C3E8524E4399C0084B4DA /* SemanticVersion.swift in Sources */,
				BD64857A2491474500F30986 /* AtomicProperty.swift in Sources */,
				BD64857B2491474500F30986 /* Notifications.swift in Sources */,
			);
			runOnlyForDeploymentPostprocessing = 0;
		};
/* End PBXSourcesBuildPhase section */

/* Begin PBXTargetDependency section */
		6E14CD6A2423F80B00010234 /* PBXTargetDependency */ = {
			isa = PBXTargetDependency;
			target = 6EBAEB6B21E3FEF800D13AA9 /* OptimizelySwiftSDK-iOS */;
			targetProxy = 6E14CD692423F80B00010234 /* PBXContainerItemProxy */;
		};
		6E614DD821E3F38A005982A1 /* PBXTargetDependency */ = {
			isa = PBXTargetDependency;
			target = 6E614DCC21E3F389005982A1 /* OptimizelySwiftSDK-tvOS */;
			targetProxy = 6E614DD721E3F38A005982A1 /* PBXContainerItemProxy */;
		};
		6E636B932236C91F00AF3CEF /* PBXTargetDependency */ = {
			isa = PBXTargetDependency;
			target = 6EBAEB6B21E3FEF800D13AA9 /* OptimizelySwiftSDK-iOS */;
			targetProxy = 6E636B922236C91F00AF3CEF /* PBXContainerItemProxy */;
		};
		6E636BA22236C96700AF3CEF /* PBXTargetDependency */ = {
			isa = PBXTargetDependency;
			target = 6EBAEB6B21E3FEF800D13AA9 /* OptimizelySwiftSDK-iOS */;
			targetProxy = 6E636BA12236C96700AF3CEF /* PBXContainerItemProxy */;
		};
		6EA4250F2218E41600B074B5 /* PBXTargetDependency */ = {
			isa = PBXTargetDependency;
			target = 6E614DCC21E3F389005982A1 /* OptimizelySwiftSDK-tvOS */;
			targetProxy = 6EA4250E2218E41600B074B5 /* PBXContainerItemProxy */;
		};
		6EA425622218E58400B074B5 /* PBXTargetDependency */ = {
			isa = PBXTargetDependency;
			target = 6E614DCC21E3F389005982A1 /* OptimizelySwiftSDK-tvOS */;
			targetProxy = 6EA425612218E58400B074B5 /* PBXContainerItemProxy */;
		};
		6EA425712218E60A00B074B5 /* PBXTargetDependency */ = {
			isa = PBXTargetDependency;
			target = 6EBAEB6B21E3FEF800D13AA9 /* OptimizelySwiftSDK-iOS */;
			targetProxy = 6EA425702218E60A00B074B5 /* PBXContainerItemProxy */;
		};
		6EA425802218E61F00B074B5 /* PBXTargetDependency */ = {
			isa = PBXTargetDependency;
			target = 6EBAEB6B21E3FEF800D13AA9 /* OptimizelySwiftSDK-iOS */;
			targetProxy = 6EA4257F2218E61F00B074B5 /* PBXContainerItemProxy */;
		};
		6EA426622219242100B074B5 /* PBXTargetDependency */ = {
			isa = PBXTargetDependency;
			target = 6EBAEB6B21E3FEF800D13AA9 /* OptimizelySwiftSDK-iOS */;
			targetProxy = 6EA426612219242100B074B5 /* PBXContainerItemProxy */;
		};
		6EA426712219243D00B074B5 /* PBXTargetDependency */ = {
			isa = PBXTargetDependency;
			target = 6E614DCC21E3F389005982A1 /* OptimizelySwiftSDK-tvOS */;
			targetProxy = 6EA426702219243D00B074B5 /* PBXContainerItemProxy */;
		};
		6EBAEB7721E3FEF900D13AA9 /* PBXTargetDependency */ = {
			isa = PBXTargetDependency;
			target = 6EBAEB6B21E3FEF800D13AA9 /* OptimizelySwiftSDK-iOS */;
			targetProxy = 6EBAEB7621E3FEF900D13AA9 /* PBXContainerItemProxy */;
		};
/* End PBXTargetDependency section */

/* Begin XCBuildConfiguration section */
		0B7CB0D421AC5FE2007B77E5 /* Debug */ = {
			isa = XCBuildConfiguration;
			buildSettings = {
				ALWAYS_SEARCH_USER_PATHS = NO;
				CLANG_ANALYZER_NONNULL = YES;
				CLANG_ANALYZER_NUMBER_OBJECT_CONVERSION = YES_AGGRESSIVE;
				CLANG_CXX_LANGUAGE_STANDARD = "gnu++14";
				CLANG_CXX_LIBRARY = "libc++";
				CLANG_ENABLE_CODE_COVERAGE = YES;
				CLANG_ENABLE_MODULES = YES;
				CLANG_ENABLE_OBJC_ARC = YES;
				CLANG_ENABLE_OBJC_WEAK = YES;
				CLANG_WARN_BLOCK_CAPTURE_AUTORELEASING = YES;
				CLANG_WARN_BOOL_CONVERSION = YES;
				CLANG_WARN_COMMA = YES;
				CLANG_WARN_CONSTANT_CONVERSION = YES;
				CLANG_WARN_DEPRECATED_OBJC_IMPLEMENTATIONS = YES;
				CLANG_WARN_DIRECT_OBJC_ISA_USAGE = YES_ERROR;
				CLANG_WARN_DOCUMENTATION_COMMENTS = YES;
				CLANG_WARN_EMPTY_BODY = YES;
				CLANG_WARN_ENUM_CONVERSION = YES;
				CLANG_WARN_INFINITE_RECURSION = YES;
				CLANG_WARN_INT_CONVERSION = YES;
				CLANG_WARN_NON_LITERAL_NULL_CONVERSION = YES;
				CLANG_WARN_OBJC_IMPLICIT_RETAIN_SELF = YES;
				CLANG_WARN_OBJC_LITERAL_CONVERSION = YES;
				CLANG_WARN_OBJC_ROOT_CLASS = YES_ERROR;
				CLANG_WARN_RANGE_LOOP_ANALYSIS = YES;
				CLANG_WARN_STRICT_PROTOTYPES = YES;
				CLANG_WARN_SUSPICIOUS_MOVE = YES;
				CLANG_WARN_UNGUARDED_AVAILABILITY = YES_AGGRESSIVE;
				CLANG_WARN_UNREACHABLE_CODE = YES;
				CLANG_WARN__DUPLICATE_METHOD_MATCH = YES;
				CODE_SIGN_IDENTITY = "iPhone Developer";
				COPY_PHASE_STRIP = NO;
				CURRENT_PROJECT_VERSION = 1;
				DEBUG_INFORMATION_FORMAT = dwarf;
				ENABLE_STRICT_OBJC_MSGSEND = YES;
				ENABLE_TESTABILITY = YES;
				GCC_C_LANGUAGE_STANDARD = gnu11;
				GCC_DYNAMIC_NO_PIC = NO;
				GCC_NO_COMMON_BLOCKS = YES;
				GCC_OPTIMIZATION_LEVEL = 0;
				GCC_PREPROCESSOR_DEFINITIONS = (
					"DEBUG=1",
					"$(inherited)",
				);
				GCC_WARN_64_TO_32_BIT_CONVERSION = YES;
				GCC_WARN_ABOUT_RETURN_TYPE = YES_ERROR;
				GCC_WARN_UNDECLARED_SELECTOR = YES;
				GCC_WARN_UNINITIALIZED_AUTOS = YES_AGGRESSIVE;
				GCC_WARN_UNUSED_FUNCTION = YES;
				GCC_WARN_UNUSED_VARIABLE = YES;
				IPHONEOS_DEPLOYMENT_TARGET = 10.0;
				MTL_ENABLE_DEBUG_INFO = INCLUDE_SOURCE;
				MTL_FAST_MATH = YES;
				ONLY_ACTIVE_ARCH = YES;
				SDKROOT = iphoneos;
				SUPPORTS_MACCATALYST = NO;
				SWIFT_ACTIVE_COMPILATION_CONDITIONS = DEBUG;
				SWIFT_OPTIMIZATION_LEVEL = "-Onone";
				SWIFT_VERSION = 5.0;
				VERSIONING_SYSTEM = "apple-generic";
				VERSION_INFO_PREFIX = "";
			};
			name = Debug;
		};
		0B7CB0D521AC5FE2007B77E5 /* Release */ = {
			isa = XCBuildConfiguration;
			buildSettings = {
				ALWAYS_SEARCH_USER_PATHS = NO;
				CLANG_ANALYZER_NONNULL = YES;
				CLANG_ANALYZER_NUMBER_OBJECT_CONVERSION = YES_AGGRESSIVE;
				CLANG_CXX_LANGUAGE_STANDARD = "gnu++14";
				CLANG_CXX_LIBRARY = "libc++";
				CLANG_ENABLE_CODE_COVERAGE = YES;
				CLANG_ENABLE_MODULES = YES;
				CLANG_ENABLE_OBJC_ARC = YES;
				CLANG_ENABLE_OBJC_WEAK = YES;
				CLANG_WARN_BLOCK_CAPTURE_AUTORELEASING = YES;
				CLANG_WARN_BOOL_CONVERSION = YES;
				CLANG_WARN_COMMA = YES;
				CLANG_WARN_CONSTANT_CONVERSION = YES;
				CLANG_WARN_DEPRECATED_OBJC_IMPLEMENTATIONS = YES;
				CLANG_WARN_DIRECT_OBJC_ISA_USAGE = YES_ERROR;
				CLANG_WARN_DOCUMENTATION_COMMENTS = YES;
				CLANG_WARN_EMPTY_BODY = YES;
				CLANG_WARN_ENUM_CONVERSION = YES;
				CLANG_WARN_INFINITE_RECURSION = YES;
				CLANG_WARN_INT_CONVERSION = YES;
				CLANG_WARN_NON_LITERAL_NULL_CONVERSION = YES;
				CLANG_WARN_OBJC_IMPLICIT_RETAIN_SELF = YES;
				CLANG_WARN_OBJC_LITERAL_CONVERSION = YES;
				CLANG_WARN_OBJC_ROOT_CLASS = YES_ERROR;
				CLANG_WARN_RANGE_LOOP_ANALYSIS = YES;
				CLANG_WARN_STRICT_PROTOTYPES = YES;
				CLANG_WARN_SUSPICIOUS_MOVE = YES;
				CLANG_WARN_UNGUARDED_AVAILABILITY = YES_AGGRESSIVE;
				CLANG_WARN_UNREACHABLE_CODE = YES;
				CLANG_WARN__DUPLICATE_METHOD_MATCH = YES;
				CODE_SIGN_IDENTITY = "iPhone Developer";
				COPY_PHASE_STRIP = NO;
				CURRENT_PROJECT_VERSION = 1;
				DEBUG_INFORMATION_FORMAT = "dwarf-with-dsym";
				ENABLE_NS_ASSERTIONS = NO;
				ENABLE_STRICT_OBJC_MSGSEND = YES;
				GCC_C_LANGUAGE_STANDARD = gnu11;
				GCC_NO_COMMON_BLOCKS = YES;
				GCC_PREPROCESSOR_DEFINITIONS = "";
				GCC_WARN_64_TO_32_BIT_CONVERSION = YES;
				GCC_WARN_ABOUT_RETURN_TYPE = YES_ERROR;
				GCC_WARN_UNDECLARED_SELECTOR = YES;
				GCC_WARN_UNINITIALIZED_AUTOS = YES_AGGRESSIVE;
				GCC_WARN_UNUSED_FUNCTION = YES;
				GCC_WARN_UNUSED_VARIABLE = YES;
				IPHONEOS_DEPLOYMENT_TARGET = 10.0;
				MTL_ENABLE_DEBUG_INFO = NO;
				MTL_FAST_MATH = YES;
				SDKROOT = iphoneos;
				SUPPORTS_MACCATALYST = NO;
				SWIFT_COMPILATION_MODE = wholemodule;
				SWIFT_OPTIMIZATION_LEVEL = "-O";
				SWIFT_VERSION = 5.0;
				VALIDATE_PRODUCT = YES;
				VERSIONING_SYSTEM = "apple-generic";
				VERSION_INFO_PREFIX = "";
			};
			name = Release;
		};
		6E14CD6B2423F80B00010234 /* Debug */ = {
			isa = XCBuildConfiguration;
			buildSettings = {
				CODE_SIGN_STYLE = Automatic;
				DEVELOPMENT_TEAM = "";
				INFOPLIST_FILE = Tests/Info.plist;
				IPHONEOS_DEPLOYMENT_TARGET = 10.0;
				LD_RUNPATH_SEARCH_PATHS = (
					"$(inherited)",
					"@executable_path/Frameworks",
					"@loader_path/Frameworks",
				);
				PRODUCT_BUNDLE_IDENTIFIER = "com.optimizely.abcExtended.OptimizelyTests-Batch-iOS";
				PRODUCT_NAME = "$(TARGET_NAME)";
				SWIFT_VERSION = 5.0;
				TARGETED_DEVICE_FAMILY = "1,2";
			};
			name = Debug;
		};
		6E14CD6C2423F80B00010234 /* Release */ = {
			isa = XCBuildConfiguration;
			buildSettings = {
				CODE_SIGN_STYLE = Automatic;
				DEVELOPMENT_TEAM = "";
				INFOPLIST_FILE = Tests/Info.plist;
				IPHONEOS_DEPLOYMENT_TARGET = 10.0;
				LD_RUNPATH_SEARCH_PATHS = (
					"$(inherited)",
					"@executable_path/Frameworks",
					"@loader_path/Frameworks",
				);
				PRODUCT_BUNDLE_IDENTIFIER = "com.optimizely.abcExtended.OptimizelyTests-Batch-iOS";
				PRODUCT_NAME = "$(TARGET_NAME)";
				SWIFT_VERSION = 5.0;
				TARGETED_DEVICE_FAMILY = "1,2";
			};
			name = Release;
		};
		6E614DDE21E3F38A005982A1 /* Debug */ = {
			isa = XCBuildConfiguration;
			buildSettings = {
				APPLICATION_EXTENSION_API_ONLY = YES;
				BUILD_LIBRARY_FOR_DISTRIBUTION = YES;
				CODE_SIGN_IDENTITY = "";
				CODE_SIGN_STYLE = Automatic;
				DEFINES_MODULE = YES;
				DYLIB_COMPATIBILITY_VERSION = 1;
				DYLIB_CURRENT_VERSION = 1;
				DYLIB_INSTALL_NAME_BASE = "@rpath";
				INFOPLIST_FILE = "Sources/Supporting Files/Info.plist";
				INSTALL_PATH = "$(LOCAL_LIBRARY_DIR)/Frameworks";
				LD_RUNPATH_SEARCH_PATHS = (
					"$(inherited)",
					"@executable_path/Frameworks",
					"@loader_path/Frameworks",
				);
				PRODUCT_BUNDLE_IDENTIFIER = com.optimizely.OptimizelySwiftSDK;
				PRODUCT_NAME = Optimizely;
				SDKROOT = appletvos;
				SKIP_INSTALL = YES;
				SWIFT_VERSION = 5.0;
				TARGETED_DEVICE_FAMILY = 3;
				TVOS_DEPLOYMENT_TARGET = 10.0;
			};
			name = Debug;
		};
		6E614DDF21E3F38A005982A1 /* Release */ = {
			isa = XCBuildConfiguration;
			buildSettings = {
				APPLICATION_EXTENSION_API_ONLY = YES;
				BUILD_LIBRARY_FOR_DISTRIBUTION = YES;
				CODE_SIGN_IDENTITY = "";
				CODE_SIGN_STYLE = Automatic;
				DEFINES_MODULE = YES;
				DYLIB_COMPATIBILITY_VERSION = 1;
				DYLIB_CURRENT_VERSION = 1;
				DYLIB_INSTALL_NAME_BASE = "@rpath";
				INFOPLIST_FILE = "Sources/Supporting Files/Info.plist";
				INSTALL_PATH = "$(LOCAL_LIBRARY_DIR)/Frameworks";
				LD_RUNPATH_SEARCH_PATHS = (
					"$(inherited)",
					"@executable_path/Frameworks",
					"@loader_path/Frameworks",
				);
				PRODUCT_BUNDLE_IDENTIFIER = com.optimizely.OptimizelySwiftSDK;
				PRODUCT_NAME = Optimizely;
				SDKROOT = appletvos;
				SKIP_INSTALL = YES;
				SWIFT_VERSION = 5.0;
				TARGETED_DEVICE_FAMILY = 3;
				TVOS_DEPLOYMENT_TARGET = 10.0;
			};
			name = Release;
		};
		6E614DE021E3F38A005982A1 /* Debug */ = {
			isa = XCBuildConfiguration;
			buildSettings = {
				ALWAYS_EMBED_SWIFT_STANDARD_LIBRARIES = YES;
				CODE_SIGN_STYLE = Automatic;
				INFOPLIST_FILE = Tests/Info.plist;
				IPHONEOS_DEPLOYMENT_TARGET = 10.0;
				LD_RUNPATH_SEARCH_PATHS = (
					"$(inherited)",
					"@executable_path/Frameworks",
					"@loader_path/Frameworks",
				);
				PRODUCT_BUNDLE_IDENTIFIER = com.optimizely.OptimizelySwiftSDKtvOSTests;
				PRODUCT_NAME = "$(TARGET_NAME)";
				SDKROOT = appletvos;
				SWIFT_VERSION = 5.0;
				TARGETED_DEVICE_FAMILY = 3;
				TVOS_DEPLOYMENT_TARGET = 10.0;
			};
			name = Debug;
		};
		6E614DE121E3F38A005982A1 /* Release */ = {
			isa = XCBuildConfiguration;
			buildSettings = {
				ALWAYS_EMBED_SWIFT_STANDARD_LIBRARIES = YES;
				CODE_SIGN_STYLE = Automatic;
				INFOPLIST_FILE = Tests/Info.plist;
				IPHONEOS_DEPLOYMENT_TARGET = 10.0;
				LD_RUNPATH_SEARCH_PATHS = (
					"$(inherited)",
					"@executable_path/Frameworks",
					"@loader_path/Frameworks",
				);
				PRODUCT_BUNDLE_IDENTIFIER = com.optimizely.OptimizelySwiftSDKtvOSTests;
				PRODUCT_NAME = "$(TARGET_NAME)";
				SDKROOT = appletvos;
				SWIFT_VERSION = 5.0;
				TARGETED_DEVICE_FAMILY = 3;
				TVOS_DEPLOYMENT_TARGET = 10.0;
			};
			name = Release;
		};
		6E636B952236C91F00AF3CEF /* Debug */ = {
			isa = XCBuildConfiguration;
			buildSettings = {
				CLANG_ENABLE_MODULES = YES;
				CODE_SIGN_STYLE = Automatic;
				INFOPLIST_FILE = Tests/Info.plist;
				IPHONEOS_DEPLOYMENT_TARGET = 10.0;
				LD_RUNPATH_SEARCH_PATHS = (
					"$(inherited)",
					"@executable_path/Frameworks",
					"@loader_path/Frameworks",
				);
				PRODUCT_BUNDLE_IDENTIFIER = "com.optimizely.abcExtended.OptimizelyTests-APIs-iOS";
				PRODUCT_NAME = "$(TARGET_NAME)";
				SWIFT_OPTIMIZATION_LEVEL = "-Onone";
				SWIFT_VERSION = 5.0;
				TARGETED_DEVICE_FAMILY = "1,2";
			};
			name = Debug;
		};
		6E636B962236C91F00AF3CEF /* Release */ = {
			isa = XCBuildConfiguration;
			buildSettings = {
				CLANG_ENABLE_MODULES = YES;
				CODE_SIGN_STYLE = Automatic;
				INFOPLIST_FILE = Tests/Info.plist;
				IPHONEOS_DEPLOYMENT_TARGET = 10.0;
				LD_RUNPATH_SEARCH_PATHS = (
					"$(inherited)",
					"@executable_path/Frameworks",
					"@loader_path/Frameworks",
				);
				PRODUCT_BUNDLE_IDENTIFIER = "com.optimizely.abcExtended.OptimizelyTests-APIs-iOS";
				PRODUCT_NAME = "$(TARGET_NAME)";
				SWIFT_VERSION = 5.0;
				TARGETED_DEVICE_FAMILY = "1,2";
			};
			name = Release;
		};
		6E636BA42236C96700AF3CEF /* Debug */ = {
			isa = XCBuildConfiguration;
			buildSettings = {
				CODE_SIGN_STYLE = Automatic;
				INFOPLIST_FILE = Tests/Info.plist;
				IPHONEOS_DEPLOYMENT_TARGET = 10.0;
				LD_RUNPATH_SEARCH_PATHS = (
					"$(inherited)",
					"@executable_path/Frameworks",
					"@loader_path/Frameworks",
				);
				PRODUCT_BUNDLE_IDENTIFIER = "com.optimizely.abcExtended.OptimizelyTests-Legacy-iOS";
				PRODUCT_NAME = "$(TARGET_NAME)";
				SWIFT_VERSION = 5.0;
				TARGETED_DEVICE_FAMILY = "1,2";
			};
			name = Debug;
		};
		6E636BA52236C96700AF3CEF /* Release */ = {
			isa = XCBuildConfiguration;
			buildSettings = {
				CODE_SIGN_STYLE = Automatic;
				INFOPLIST_FILE = Tests/Info.plist;
				IPHONEOS_DEPLOYMENT_TARGET = 10.0;
				LD_RUNPATH_SEARCH_PATHS = (
					"$(inherited)",
					"@executable_path/Frameworks",
					"@loader_path/Frameworks",
				);
				PRODUCT_BUNDLE_IDENTIFIER = "com.optimizely.abcExtended.OptimizelyTests-Legacy-iOS";
				PRODUCT_NAME = "$(TARGET_NAME)";
				SWIFT_VERSION = 5.0;
				TARGETED_DEVICE_FAMILY = "1,2";
			};
			name = Release;
		};
		6EA425112218E41600B074B5 /* Debug */ = {
			isa = XCBuildConfiguration;
			buildSettings = {
				CODE_SIGN_STYLE = Automatic;
				INFOPLIST_FILE = Tests/Info.plist;
				IPHONEOS_DEPLOYMENT_TARGET = 10.0;
				LD_RUNPATH_SEARCH_PATHS = (
					"$(inherited)",
					"@executable_path/Frameworks",
					"@loader_path/Frameworks",
				);
				PRODUCT_BUNDLE_IDENTIFIER = "com.optimizely.abcExtended.OptimizelySwiftSDKTests-Common-tvOS";
				PRODUCT_NAME = "$(TARGET_NAME)";
				SDKROOT = appletvos;
				SWIFT_VERSION = 5.0;
				TARGETED_DEVICE_FAMILY = 3;
				TVOS_DEPLOYMENT_TARGET = 10.0;
			};
			name = Debug;
		};
		6EA425122218E41600B074B5 /* Release */ = {
			isa = XCBuildConfiguration;
			buildSettings = {
				CODE_SIGN_STYLE = Automatic;
				INFOPLIST_FILE = Tests/Info.plist;
				IPHONEOS_DEPLOYMENT_TARGET = 10.0;
				LD_RUNPATH_SEARCH_PATHS = (
					"$(inherited)",
					"@executable_path/Frameworks",
					"@loader_path/Frameworks",
				);
				PRODUCT_BUNDLE_IDENTIFIER = "com.optimizely.abcExtended.OptimizelySwiftSDKTests-Common-tvOS";
				PRODUCT_NAME = "$(TARGET_NAME)";
				SDKROOT = appletvos;
				SWIFT_VERSION = 5.0;
				TARGETED_DEVICE_FAMILY = 3;
				TVOS_DEPLOYMENT_TARGET = 10.0;
			};
			name = Release;
		};
		6EA425642218E58400B074B5 /* Debug */ = {
			isa = XCBuildConfiguration;
			buildSettings = {
				CODE_SIGN_STYLE = Automatic;
				INFOPLIST_FILE = Tests/Info.plist;
				IPHONEOS_DEPLOYMENT_TARGET = 10.0;
				LD_RUNPATH_SEARCH_PATHS = (
					"$(inherited)",
					"@executable_path/Frameworks",
					"@loader_path/Frameworks",
				);
				PRODUCT_BUNDLE_IDENTIFIER = "com.optimizely.abcExtended.OptimizelyTests-DataModel-tvOS";
				PRODUCT_NAME = "$(TARGET_NAME)";
				SDKROOT = appletvos;
				SWIFT_VERSION = 5.0;
				TARGETED_DEVICE_FAMILY = 3;
				TVOS_DEPLOYMENT_TARGET = 10.0;
			};
			name = Debug;
		};
		6EA425652218E58400B074B5 /* Release */ = {
			isa = XCBuildConfiguration;
			buildSettings = {
				CODE_SIGN_STYLE = Automatic;
				INFOPLIST_FILE = Tests/Info.plist;
				IPHONEOS_DEPLOYMENT_TARGET = 10.0;
				LD_RUNPATH_SEARCH_PATHS = (
					"$(inherited)",
					"@executable_path/Frameworks",
					"@loader_path/Frameworks",
				);
				PRODUCT_BUNDLE_IDENTIFIER = "com.optimizely.abcExtended.OptimizelyTests-DataModel-tvOS";
				PRODUCT_NAME = "$(TARGET_NAME)";
				SDKROOT = appletvos;
				SWIFT_VERSION = 5.0;
				TARGETED_DEVICE_FAMILY = 3;
				TVOS_DEPLOYMENT_TARGET = 10.0;
			};
			name = Release;
		};
		6EA425732218E60A00B074B5 /* Debug */ = {
			isa = XCBuildConfiguration;
			buildSettings = {
				CODE_SIGN_STYLE = Automatic;
				INFOPLIST_FILE = Tests/Info.plist;
				IPHONEOS_DEPLOYMENT_TARGET = 10.0;
				LD_RUNPATH_SEARCH_PATHS = (
					"$(inherited)",
					"@executable_path/Frameworks",
					"@loader_path/Frameworks",
				);
				PRODUCT_BUNDLE_IDENTIFIER = "com.optimizely.abcExtended.OptimizelyTests-Commons-iOS";
				PRODUCT_NAME = "$(TARGET_NAME)";
				SWIFT_VERSION = 5.0;
				TARGETED_DEVICE_FAMILY = "1,2";
			};
			name = Debug;
		};
		6EA425742218E60A00B074B5 /* Release */ = {
			isa = XCBuildConfiguration;
			buildSettings = {
				CODE_SIGN_STYLE = Automatic;
				INFOPLIST_FILE = Tests/Info.plist;
				IPHONEOS_DEPLOYMENT_TARGET = 10.0;
				LD_RUNPATH_SEARCH_PATHS = (
					"$(inherited)",
					"@executable_path/Frameworks",
					"@loader_path/Frameworks",
				);
				PRODUCT_BUNDLE_IDENTIFIER = "com.optimizely.abcExtended.OptimizelyTests-Commons-iOS";
				PRODUCT_NAME = "$(TARGET_NAME)";
				SWIFT_VERSION = 5.0;
				TARGETED_DEVICE_FAMILY = "1,2";
			};
			name = Release;
		};
		6EA425822218E61F00B074B5 /* Debug */ = {
			isa = XCBuildConfiguration;
			buildSettings = {
				CODE_SIGN_STYLE = Automatic;
				INFOPLIST_FILE = Tests/Info.plist;
				IPHONEOS_DEPLOYMENT_TARGET = 10.0;
				LD_RUNPATH_SEARCH_PATHS = (
					"$(inherited)",
					"@executable_path/Frameworks",
					"@loader_path/Frameworks",
				);
				PRODUCT_BUNDLE_IDENTIFIER = "com.optimizely.abcExtended.OptimizelyTests-DataModels-iOS";
				PRODUCT_NAME = "$(TARGET_NAME)";
				SWIFT_VERSION = 5.0;
				TARGETED_DEVICE_FAMILY = "1,2";
			};
			name = Debug;
		};
		6EA425832218E61F00B074B5 /* Release */ = {
			isa = XCBuildConfiguration;
			buildSettings = {
				CODE_SIGN_STYLE = Automatic;
				INFOPLIST_FILE = Tests/Info.plist;
				IPHONEOS_DEPLOYMENT_TARGET = 10.0;
				LD_RUNPATH_SEARCH_PATHS = (
					"$(inherited)",
					"@executable_path/Frameworks",
					"@loader_path/Frameworks",
				);
				PRODUCT_BUNDLE_IDENTIFIER = "com.optimizely.abcExtended.OptimizelyTests-DataModels-iOS";
				PRODUCT_NAME = "$(TARGET_NAME)";
				SWIFT_VERSION = 5.0;
				TARGETED_DEVICE_FAMILY = "1,2";
			};
			name = Release;
		};
		6EA426642219242100B074B5 /* Debug */ = {
			isa = XCBuildConfiguration;
			buildSettings = {
				CODE_SIGN_STYLE = Automatic;
				INFOPLIST_FILE = Tests/Info.plist;
				IPHONEOS_DEPLOYMENT_TARGET = 10.0;
				LD_RUNPATH_SEARCH_PATHS = (
					"$(inherited)",
					"@executable_path/Frameworks",
					"@loader_path/Frameworks",
				);
				PRODUCT_BUNDLE_IDENTIFIER = "com.optimizely.abcExtended.OptimizelyTests-Others-iOS";
				PRODUCT_NAME = "$(TARGET_NAME)";
				SWIFT_VERSION = 5.0;
				TARGETED_DEVICE_FAMILY = "1,2";
			};
			name = Debug;
		};
		6EA426652219242100B074B5 /* Release */ = {
			isa = XCBuildConfiguration;
			buildSettings = {
				CODE_SIGN_STYLE = Automatic;
				INFOPLIST_FILE = Tests/Info.plist;
				IPHONEOS_DEPLOYMENT_TARGET = 10.0;
				LD_RUNPATH_SEARCH_PATHS = (
					"$(inherited)",
					"@executable_path/Frameworks",
					"@loader_path/Frameworks",
				);
				PRODUCT_BUNDLE_IDENTIFIER = "com.optimizely.abcExtended.OptimizelyTests-Others-iOS";
				PRODUCT_NAME = "$(TARGET_NAME)";
				SWIFT_VERSION = 5.0;
				TARGETED_DEVICE_FAMILY = "1,2";
			};
			name = Release;
		};
		6EA426732219243D00B074B5 /* Debug */ = {
			isa = XCBuildConfiguration;
			buildSettings = {
				CODE_SIGN_STYLE = Automatic;
				INFOPLIST_FILE = Tests/Info.plist;
				IPHONEOS_DEPLOYMENT_TARGET = 10.0;
				LD_RUNPATH_SEARCH_PATHS = (
					"$(inherited)",
					"@executable_path/Frameworks",
					"@loader_path/Frameworks",
				);
				PRODUCT_BUNDLE_IDENTIFIER = "com.optimizely.abcExtended.OptimizelyTests-Others-tvOS";
				PRODUCT_NAME = "$(TARGET_NAME)";
				SDKROOT = appletvos;
				SWIFT_VERSION = 5.0;
				TARGETED_DEVICE_FAMILY = 3;
				TVOS_DEPLOYMENT_TARGET = 10.0;
			};
			name = Debug;
		};
		6EA426742219243D00B074B5 /* Release */ = {
			isa = XCBuildConfiguration;
			buildSettings = {
				CODE_SIGN_STYLE = Automatic;
				INFOPLIST_FILE = Tests/Info.plist;
				IPHONEOS_DEPLOYMENT_TARGET = 10.0;
				LD_RUNPATH_SEARCH_PATHS = (
					"$(inherited)",
					"@executable_path/Frameworks",
					"@loader_path/Frameworks",
				);
				PRODUCT_BUNDLE_IDENTIFIER = "com.optimizely.abcExtended.OptimizelyTests-Others-tvOS";
				PRODUCT_NAME = "$(TARGET_NAME)";
				SDKROOT = appletvos;
				SWIFT_VERSION = 5.0;
				TARGETED_DEVICE_FAMILY = 3;
				TVOS_DEPLOYMENT_TARGET = 10.0;
			};
			name = Release;
		};
		6EBAEB7D21E3FEF900D13AA9 /* Debug */ = {
			isa = XCBuildConfiguration;
			buildSettings = {
				APPLICATION_EXTENSION_API_ONLY = YES;
				CODE_SIGN_IDENTITY = "";
				CODE_SIGN_STYLE = Automatic;
				DEFINES_MODULE = YES;
				DYLIB_COMPATIBILITY_VERSION = 1;
				DYLIB_CURRENT_VERSION = 1;
				DYLIB_INSTALL_NAME_BASE = "@rpath";
				INFOPLIST_FILE = "Sources/Supporting Files/Info.plist";
				INSTALL_PATH = "$(LOCAL_LIBRARY_DIR)/Frameworks";
				IPHONEOS_DEPLOYMENT_TARGET = 10.0;
				LD_RUNPATH_SEARCH_PATHS = (
					"$(inherited)",
					"@executable_path/Frameworks",
					"@loader_path/Frameworks",
				);
				PRODUCT_BUNDLE_IDENTIFIER = com.optimizely.OptimizelySwiftSDK;
				PRODUCT_NAME = Optimizely;
				SKIP_INSTALL = YES;
				SUPPORTS_MACCATALYST = NO;
				SWIFT_VERSION = 5.0;
				TARGETED_DEVICE_FAMILY = "1,2";
			};
			name = Debug;
		};
		6EBAEB7E21E3FEF900D13AA9 /* Release */ = {
			isa = XCBuildConfiguration;
			buildSettings = {
				APPLICATION_EXTENSION_API_ONLY = YES;
				CODE_SIGN_IDENTITY = "";
				CODE_SIGN_STYLE = Automatic;
				DEFINES_MODULE = YES;
				DYLIB_COMPATIBILITY_VERSION = 1;
				DYLIB_CURRENT_VERSION = 1;
				DYLIB_INSTALL_NAME_BASE = "@rpath";
				INFOPLIST_FILE = "Sources/Supporting Files/Info.plist";
				INSTALL_PATH = "$(LOCAL_LIBRARY_DIR)/Frameworks";
				IPHONEOS_DEPLOYMENT_TARGET = 10.0;
				LD_RUNPATH_SEARCH_PATHS = (
					"$(inherited)",
					"@executable_path/Frameworks",
					"@loader_path/Frameworks",
				);
				PRODUCT_BUNDLE_IDENTIFIER = com.optimizely.OptimizelySwiftSDK;
				PRODUCT_NAME = Optimizely;
				SKIP_INSTALL = YES;
				SUPPORTS_MACCATALYST = NO;
				SWIFT_VERSION = 5.0;
				TARGETED_DEVICE_FAMILY = "1,2";
			};
			name = Release;
		};
		6EBAEB7F21E3FEF900D13AA9 /* Debug */ = {
			isa = XCBuildConfiguration;
			buildSettings = {
				ALWAYS_EMBED_SWIFT_STANDARD_LIBRARIES = YES;
				CODE_SIGN_STYLE = Automatic;
				INFOPLIST_FILE = Tests/Info.plist;
				IPHONEOS_DEPLOYMENT_TARGET = 10.0;
				LD_RUNPATH_SEARCH_PATHS = (
					"$(inherited)",
					"@executable_path/Frameworks",
					"@loader_path/Frameworks",
				);
				PRODUCT_BUNDLE_IDENTIFIER = com.optimizely.OptimizelySwiftSDKiOSTests;
				PRODUCT_NAME = "$(TARGET_NAME)";
				SWIFT_VERSION = 5.0;
				TARGETED_DEVICE_FAMILY = "1,2";
			};
			name = Debug;
		};
		6EBAEB8021E3FEF900D13AA9 /* Release */ = {
			isa = XCBuildConfiguration;
			buildSettings = {
				ALWAYS_EMBED_SWIFT_STANDARD_LIBRARIES = YES;
				CODE_SIGN_STYLE = Automatic;
				INFOPLIST_FILE = Tests/Info.plist;
				IPHONEOS_DEPLOYMENT_TARGET = 10.0;
				LD_RUNPATH_SEARCH_PATHS = (
					"$(inherited)",
					"@executable_path/Frameworks",
					"@loader_path/Frameworks",
				);
				PRODUCT_BUNDLE_IDENTIFIER = com.optimizely.OptimizelySwiftSDKiOSTests;
				PRODUCT_NAME = "$(TARGET_NAME)";
				SWIFT_VERSION = 5.0;
				TARGETED_DEVICE_FAMILY = "1,2";
			};
			name = Release;
		};
		BD64857F2491474500F30986 /* Debug */ = {
			isa = XCBuildConfiguration;
			buildSettings = {
				APPLICATION_EXTENSION_API_ONLY = YES;
				CODE_SIGN_IDENTITY = "";
				CODE_SIGN_STYLE = Automatic;
				DEAD_CODE_STRIPPING = NO;
				DEFINES_MODULE = YES;
				DYLIB_COMPATIBILITY_VERSION = 1;
				DYLIB_CURRENT_VERSION = 1;
				DYLIB_INSTALL_NAME_BASE = "@rpath";
				INFOPLIST_FILE = "Sources/Supporting Files/Info.plist";
				INFOPLIST_OUTPUT_FORMAT = "same-as-input";
				INSTALL_PATH = "$(LOCAL_LIBRARY_DIR)/Frameworks";
				IPHONEOS_DEPLOYMENT_TARGET = 10.0;
				LD_RUNPATH_SEARCH_PATHS = (
					"$(inherited)",
					"@executable_path/Frameworks",
					"@loader_path/Frameworks",
				);
				MACOSX_DEPLOYMENT_TARGET = 10.14;
				PRODUCT_BUNDLE_IDENTIFIER = com.optimizely.OptimizelySwiftSDK;
				PRODUCT_NAME = Optimizely;
				SDKROOT = macosx;
				SKIP_INSTALL = YES;
				SUPPORTS_MACCATALYST = NO;
				SWIFT_VERSION = 5.0;
				TARGETED_DEVICE_FAMILY = "1,2";
			};
			name = Debug;
		};
		BD6485802491474500F30986 /* Release */ = {
			isa = XCBuildConfiguration;
			buildSettings = {
				APPLICATION_EXTENSION_API_ONLY = YES;
				CODE_SIGN_IDENTITY = "";
				CODE_SIGN_STYLE = Automatic;
				DEAD_CODE_STRIPPING = NO;
				DEFINES_MODULE = YES;
				DYLIB_COMPATIBILITY_VERSION = 1;
				DYLIB_CURRENT_VERSION = 1;
				DYLIB_INSTALL_NAME_BASE = "@rpath";
				INFOPLIST_FILE = "Sources/Supporting Files/Info.plist";
				INFOPLIST_OUTPUT_FORMAT = "same-as-input";
				INSTALL_PATH = "$(LOCAL_LIBRARY_DIR)/Frameworks";
				IPHONEOS_DEPLOYMENT_TARGET = 10.0;
				LD_RUNPATH_SEARCH_PATHS = (
					"$(inherited)",
					"@executable_path/Frameworks",
					"@loader_path/Frameworks",
				);
				MACOSX_DEPLOYMENT_TARGET = 10.14;
				PRODUCT_BUNDLE_IDENTIFIER = com.optimizely.OptimizelySwiftSDK;
				PRODUCT_NAME = Optimizely;
				SDKROOT = macosx;
				SKIP_INSTALL = YES;
				SUPPORTS_MACCATALYST = NO;
				SWIFT_VERSION = 5.0;
				TARGETED_DEVICE_FAMILY = "1,2";
			};
			name = Release;
		};
/* End XCBuildConfiguration section */

/* Begin XCConfigurationList section */
		0B7CB0BC21AC5FE2007B77E5 /* Build configuration list for PBXProject "OptimizelySwiftSDK" */ = {
			isa = XCConfigurationList;
			buildConfigurations = (
				0B7CB0D421AC5FE2007B77E5 /* Debug */,
				0B7CB0D521AC5FE2007B77E5 /* Release */,
			);
			defaultConfigurationIsVisible = 0;
			defaultConfigurationName = Release;
		};
		6E14CD6D2423F80B00010234 /* Build configuration list for PBXNativeTarget "OptimizelyTests-Batch-iOS" */ = {
			isa = XCConfigurationList;
			buildConfigurations = (
				6E14CD6B2423F80B00010234 /* Debug */,
				6E14CD6C2423F80B00010234 /* Release */,
			);
			defaultConfigurationIsVisible = 0;
			defaultConfigurationName = Release;
		};
		6E614DE221E3F38A005982A1 /* Build configuration list for PBXNativeTarget "OptimizelySwiftSDK-tvOS" */ = {
			isa = XCConfigurationList;
			buildConfigurations = (
				6E614DDE21E3F38A005982A1 /* Debug */,
				6E614DDF21E3F38A005982A1 /* Release */,
			);
			defaultConfigurationIsVisible = 0;
			defaultConfigurationName = Release;
		};
		6E614DE321E3F38A005982A1 /* Build configuration list for PBXNativeTarget "OptimizelyTests-tvOS" */ = {
			isa = XCConfigurationList;
			buildConfigurations = (
				6E614DE021E3F38A005982A1 /* Debug */,
				6E614DE121E3F38A005982A1 /* Release */,
			);
			defaultConfigurationIsVisible = 0;
			defaultConfigurationName = Release;
		};
		6E636B942236C91F00AF3CEF /* Build configuration list for PBXNativeTarget "OptimizelyTests-APIs-iOS" */ = {
			isa = XCConfigurationList;
			buildConfigurations = (
				6E636B952236C91F00AF3CEF /* Debug */,
				6E636B962236C91F00AF3CEF /* Release */,
			);
			defaultConfigurationIsVisible = 0;
			defaultConfigurationName = Release;
		};
		6E636BA32236C96700AF3CEF /* Build configuration list for PBXNativeTarget "OptimizelyTests-Legacy-iOS" */ = {
			isa = XCConfigurationList;
			buildConfigurations = (
				6E636BA42236C96700AF3CEF /* Debug */,
				6E636BA52236C96700AF3CEF /* Release */,
			);
			defaultConfigurationIsVisible = 0;
			defaultConfigurationName = Release;
		};
		6EA425102218E41600B074B5 /* Build configuration list for PBXNativeTarget "OptimizelyTests-Common-tvOS" */ = {
			isa = XCConfigurationList;
			buildConfigurations = (
				6EA425112218E41600B074B5 /* Debug */,
				6EA425122218E41600B074B5 /* Release */,
			);
			defaultConfigurationIsVisible = 0;
			defaultConfigurationName = Release;
		};
		6EA425632218E58400B074B5 /* Build configuration list for PBXNativeTarget "OptimizelyTests-DataModel-tvOS" */ = {
			isa = XCConfigurationList;
			buildConfigurations = (
				6EA425642218E58400B074B5 /* Debug */,
				6EA425652218E58400B074B5 /* Release */,
			);
			defaultConfigurationIsVisible = 0;
			defaultConfigurationName = Release;
		};
		6EA425722218E60A00B074B5 /* Build configuration list for PBXNativeTarget "OptimizelyTests-Common-iOS" */ = {
			isa = XCConfigurationList;
			buildConfigurations = (
				6EA425732218E60A00B074B5 /* Debug */,
				6EA425742218E60A00B074B5 /* Release */,
			);
			defaultConfigurationIsVisible = 0;
			defaultConfigurationName = Release;
		};
		6EA425812218E61F00B074B5 /* Build configuration list for PBXNativeTarget "OptimizelyTests-DataModel-iOS" */ = {
			isa = XCConfigurationList;
			buildConfigurations = (
				6EA425822218E61F00B074B5 /* Debug */,
				6EA425832218E61F00B074B5 /* Release */,
			);
			defaultConfigurationIsVisible = 0;
			defaultConfigurationName = Release;
		};
		6EA426632219242100B074B5 /* Build configuration list for PBXNativeTarget "OptimizelyTests-Others-iOS" */ = {
			isa = XCConfigurationList;
			buildConfigurations = (
				6EA426642219242100B074B5 /* Debug */,
				6EA426652219242100B074B5 /* Release */,
			);
			defaultConfigurationIsVisible = 0;
			defaultConfigurationName = Release;
		};
		6EA426722219243D00B074B5 /* Build configuration list for PBXNativeTarget "OptimizelyTests-Others-tvOS" */ = {
			isa = XCConfigurationList;
			buildConfigurations = (
				6EA426732219243D00B074B5 /* Debug */,
				6EA426742219243D00B074B5 /* Release */,
			);
			defaultConfigurationIsVisible = 0;
			defaultConfigurationName = Release;
		};
		6EBAEB8121E3FEF900D13AA9 /* Build configuration list for PBXNativeTarget "OptimizelySwiftSDK-iOS" */ = {
			isa = XCConfigurationList;
			buildConfigurations = (
				6EBAEB7D21E3FEF900D13AA9 /* Debug */,
				6EBAEB7E21E3FEF900D13AA9 /* Release */,
			);
			defaultConfigurationIsVisible = 0;
			defaultConfigurationName = Release;
		};
		6EBAEB8221E3FEF900D13AA9 /* Build configuration list for PBXNativeTarget "OptimizelyTests-iOS" */ = {
			isa = XCConfigurationList;
			buildConfigurations = (
				6EBAEB7F21E3FEF900D13AA9 /* Debug */,
				6EBAEB8021E3FEF900D13AA9 /* Release */,
			);
			defaultConfigurationIsVisible = 0;
			defaultConfigurationName = Release;
		};
		BD64857E2491474500F30986 /* Build configuration list for PBXNativeTarget "OptimizelySwiftSDK-macOS" */ = {
			isa = XCConfigurationList;
			buildConfigurations = (
				BD64857F2491474500F30986 /* Debug */,
				BD6485802491474500F30986 /* Release */,
			);
			defaultConfigurationIsVisible = 0;
			defaultConfigurationName = Release;
		};
/* End XCConfigurationList section */
	};
	rootObject = 0B7CB0B921AC5FE2007B77E5 /* Project object */;
}<|MERGE_RESOLUTION|>--- conflicted
+++ resolved
@@ -387,12 +387,8 @@
 		6E14CDC72423FA0800010234 /* ab_experiments.json in Resources */ = {isa = PBXBuildFile; fileRef = 6E75197A22C5211100B2B157 /* ab_experiments.json */; };
 		6E14CDC82423FA0800010234 /* bot_filtering_enabled.json in Resources */ = {isa = PBXBuildFile; fileRef = 6E75197B22C5211100B2B157 /* bot_filtering_enabled.json */; };
 		6E14CDC92423FA0800010234 /* simple_datafile.json in Resources */ = {isa = PBXBuildFile; fileRef = 6E75197C22C5211100B2B157 /* simple_datafile.json */; };
-<<<<<<< HEAD
-		6E14CDCA2423FA0800010234 /* UnsupportedVersionDatafile.json in Resources */ = {isa = PBXBuildFile; fileRef = 6E75197D22C5211100B2B157 /* UnsupportedVersionDatafile.json */; };
-=======
 		6E2D34B9250AD14000A0CDFE /* OptimizelyClientTests_Decide.swift in Sources */ = {isa = PBXBuildFile; fileRef = 6E2D34B8250AD14000A0CDFE /* OptimizelyClientTests_Decide.swift */; };
 		6E14CDCA2423FA0800010234 /* unsupported_version.json in Resources */ = {isa = PBXBuildFile; fileRef = 6E75197D22C5211100B2B157 /* unsupported_version.json */; };
->>>>>>> 94bfc8d3
 		6E34A6172319EBB800BAE302 /* Notifications.swift in Sources */ = {isa = PBXBuildFile; fileRef = 6E34A6162319EBB700BAE302 /* Notifications.swift */; };
 		6E34A6182319EBB800BAE302 /* Notifications.swift in Sources */ = {isa = PBXBuildFile; fileRef = 6E34A6162319EBB700BAE302 /* Notifications.swift */; };
 		6E34A6192319EBB800BAE302 /* Notifications.swift in Sources */ = {isa = PBXBuildFile; fileRef = 6E34A6162319EBB700BAE302 /* Notifications.swift */; };
