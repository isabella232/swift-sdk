--- conflicted
+++ resolved
@@ -8,8 +8,6 @@
 
 /* Begin PBXBuildFile section */
 		0B11272E2242D817002A9C20 /* Optimizely.framework in Frameworks */ = {isa = PBXBuildFile; fileRef = 6EBAEB6C21E3FEF800D13AA9 /* Optimizely.framework */; };
-		0BAB9B0122567E34000DC388 /* BuildFile in Sources */ = {isa = PBXBuildFile; };
-		257ACA6C973938707988C97D /* libPods-OptimizelyTests-APIs-iOS.a in Frameworks */ = {isa = PBXBuildFile; fileRef = 17C0FB297504376273A75B8F /* libPods-OptimizelyTests-APIs-iOS.a */; };
 		0B97DD94249D327F003DE606 /* SemanticVersion.swift in Sources */ = {isa = PBXBuildFile; fileRef = 0B97DD93249D327F003DE606 /* SemanticVersion.swift */; };
 		0B97DD95249D327F003DE606 /* SemanticVersion.swift in Sources */ = {isa = PBXBuildFile; fileRef = 0B97DD93249D327F003DE606 /* SemanticVersion.swift */; };
 		0B97DD99249D332C003DE606 /* SemanticVersionTests.swift in Sources */ = {isa = PBXBuildFile; fileRef = 0B97DD96249D332C003DE606 /* SemanticVersionTests.swift */; };
@@ -25,7 +23,8 @@
 		0B97DDA3249D4A26003DE606 /* SemanticVersion.swift in Sources */ = {isa = PBXBuildFile; fileRef = 0B97DD93249D327F003DE606 /* SemanticVersion.swift */; };
 		0B97DDA4249D4A27003DE606 /* SemanticVersion.swift in Sources */ = {isa = PBXBuildFile; fileRef = 0B97DD93249D327F003DE606 /* SemanticVersion.swift */; };
 		0B97DDA5249D4A28003DE606 /* SemanticVersion.swift in Sources */ = {isa = PBXBuildFile; fileRef = 0B97DD93249D327F003DE606 /* SemanticVersion.swift */; };
-		0BAB9B0122567E34000DC388 /* (null) in Sources */ = {isa = PBXBuildFile; };
+		0BAB9B0122567E34000DC388 /* BuildFile in Sources */ = {isa = PBXBuildFile; };
+		3D8E460B7007B5B46630E046 /* libPods-OptimizelyTests-Common-tvOS.a in Frameworks */ = {isa = PBXBuildFile; fileRef = 1BBBAD25A1207AF13647873E /* libPods-OptimizelyTests-Common-tvOS.a */; };
 		6E12B1CA22C55A250005E9E6 /* optimizely_6372300739_v4.json in Resources */ = {isa = PBXBuildFile; fileRef = 6E75196222C5211100B2B157 /* optimizely_6372300739_v4.json */; };
 		6E12B1CB22C55A250005E9E6 /* feature_rollout_toggle_on.json in Resources */ = {isa = PBXBuildFile; fileRef = 6E75196722C5211100B2B157 /* feature_rollout_toggle_on.json */; };
 		6E12B1CC22C55A250005E9E6 /* feature_rollout_toggle_off.json in Resources */ = {isa = PBXBuildFile; fileRef = 6E75196822C5211100B2B157 /* feature_rollout_toggle_off.json */; };
@@ -1124,29 +1123,26 @@
 		6E75195D22C520D500B2B157 /* OPTBucketer.swift in Sources */ = {isa = PBXBuildFile; fileRef = 6E7516A522C520D400B2B157 /* OPTBucketer.swift */; };
 		6E75195E22C520D500B2B157 /* OPTBucketer.swift in Sources */ = {isa = PBXBuildFile; fileRef = 6E7516A522C520D400B2B157 /* OPTBucketer.swift */; };
 		6E75195F22C520D500B2B157 /* OPTBucketer.swift in Sources */ = {isa = PBXBuildFile; fileRef = 6E7516A522C520D400B2B157 /* OPTBucketer.swift */; };
-<<<<<<< HEAD
-		6E814D0F24C20E0000191597 /* OptimizelyClientTests_Decide_Reasons.swift in Sources */ = {isa = PBXBuildFile; fileRef = 6E814D0E24C20DFF00191597 /* OptimizelyClientTests_Decide_Reasons.swift */; };
-		6E86CEA224FDC836005DAFED /* OptimizelyClient+Decide+ObjC.swift in Sources */ = {isa = PBXBuildFile; fileRef = 6E86CEA124FDC836005DAFED /* OptimizelyClient+Decide+ObjC.swift */; };
-		6E86CEA324FDC836005DAFED /* OptimizelyClient+Decide+ObjC.swift in Sources */ = {isa = PBXBuildFile; fileRef = 6E86CEA124FDC836005DAFED /* OptimizelyClient+Decide+ObjC.swift */; };
-		6E86CEA424FDC836005DAFED /* OptimizelyClient+Decide+ObjC.swift in Sources */ = {isa = PBXBuildFile; fileRef = 6E86CEA124FDC836005DAFED /* OptimizelyClient+Decide+ObjC.swift */; };
-		6E86CEA524FDC836005DAFED /* OptimizelyClient+Decide+ObjC.swift in Sources */ = {isa = PBXBuildFile; fileRef = 6E86CEA124FDC836005DAFED /* OptimizelyClient+Decide+ObjC.swift */; };
-		6E86CEA624FDC836005DAFED /* OptimizelyClient+Decide+ObjC.swift in Sources */ = {isa = PBXBuildFile; fileRef = 6E86CEA124FDC836005DAFED /* OptimizelyClient+Decide+ObjC.swift */; };
-		6E86CEA724FDC846005DAFED /* OptimizelyClient+Decide+ObjC.swift in Sources */ = {isa = PBXBuildFile; fileRef = 6E86CEA124FDC836005DAFED /* OptimizelyClient+Decide+ObjC.swift */; };
-		6E86CEA824FDC847005DAFED /* OptimizelyClient+Decide+ObjC.swift in Sources */ = {isa = PBXBuildFile; fileRef = 6E86CEA124FDC836005DAFED /* OptimizelyClient+Decide+ObjC.swift */; };
-		6E86CEA924FDC847005DAFED /* OptimizelyClient+Decide+ObjC.swift in Sources */ = {isa = PBXBuildFile; fileRef = 6E86CEA124FDC836005DAFED /* OptimizelyClient+Decide+ObjC.swift */; };
-		6E86CEAA24FDC848005DAFED /* OptimizelyClient+Decide+ObjC.swift in Sources */ = {isa = PBXBuildFile; fileRef = 6E86CEA124FDC836005DAFED /* OptimizelyClient+Decide+ObjC.swift */; };
-		6E86CEAB24FDC849005DAFED /* OptimizelyClient+Decide+ObjC.swift in Sources */ = {isa = PBXBuildFile; fileRef = 6E86CEA124FDC836005DAFED /* OptimizelyClient+Decide+ObjC.swift */; };
-		6E86CEAC24FDC849005DAFED /* OptimizelyClient+Decide+ObjC.swift in Sources */ = {isa = PBXBuildFile; fileRef = 6E86CEA124FDC836005DAFED /* OptimizelyClient+Decide+ObjC.swift */; };
-		6E86CEAD24FDC84A005DAFED /* OptimizelyClient+Decide+ObjC.swift in Sources */ = {isa = PBXBuildFile; fileRef = 6E86CEA124FDC836005DAFED /* OptimizelyClient+Decide+ObjC.swift */; };
-		6E86CEAE24FDC84A005DAFED /* OptimizelyClient+Decide+ObjC.swift in Sources */ = {isa = PBXBuildFile; fileRef = 6E86CEA124FDC836005DAFED /* OptimizelyClient+Decide+ObjC.swift */; };
-		6E86CEAF24FDC84B005DAFED /* OptimizelyClient+Decide+ObjC.swift in Sources */ = {isa = PBXBuildFile; fileRef = 6E86CEA124FDC836005DAFED /* OptimizelyClient+Decide+ObjC.swift */; };
-		6E86CEB324FF20DE005DAFED /* OptimizelyClientTests_Decide_Objc.m in Sources */ = {isa = PBXBuildFile; fileRef = 6E86CEB224FF20DE005DAFED /* OptimizelyClientTests_Decide_Objc.m */; };
-=======
 		6E7E9B372523F8BF009E4426 /* OptimizelyUserContextTests_Decide_Reasons.swift in Sources */ = {isa = PBXBuildFile; fileRef = 6E7E9B362523F8BF009E4426 /* OptimizelyUserContextTests_Decide_Reasons.swift */; };
 		6E7E9B382523F8BF009E4426 /* OptimizelyUserContextTests_Decide_Reasons.swift in Sources */ = {isa = PBXBuildFile; fileRef = 6E7E9B362523F8BF009E4426 /* OptimizelyUserContextTests_Decide_Reasons.swift */; };
 		6E7E9B552523F8C6009E4426 /* OptimizelyUserContextTests_Decide_Legacy.swift in Sources */ = {isa = PBXBuildFile; fileRef = 6EB97BCC24C89DFB00068883 /* OptimizelyUserContextTests_Decide_Legacy.swift */; };
 		6E7E9B562523F8C6009E4426 /* OptimizelyUserContextTests_Decide_Legacy.swift in Sources */ = {isa = PBXBuildFile; fileRef = 6EB97BCC24C89DFB00068883 /* OptimizelyUserContextTests_Decide_Legacy.swift */; };
->>>>>>> 846883bf
+		6E7E9C2F25240D2E009E4426 /* OptimizelyUserContextTests_Objc.m in Sources */ = {isa = PBXBuildFile; fileRef = 6E86CEB224FF20DE005DAFED /* OptimizelyUserContextTests_Objc.m */; };
+		6E7E9C4C25240D31009E4426 /* OptimizelyUserContextTests_Objc.m in Sources */ = {isa = PBXBuildFile; fileRef = 6E86CEB224FF20DE005DAFED /* OptimizelyUserContextTests_Objc.m */; };
+		6E86CEA224FDC836005DAFED /* OptimizelyUserContext+ObjC.swift in Sources */ = {isa = PBXBuildFile; fileRef = 6E86CEA124FDC836005DAFED /* OptimizelyUserContext+ObjC.swift */; };
+		6E86CEA324FDC836005DAFED /* OptimizelyUserContext+ObjC.swift in Sources */ = {isa = PBXBuildFile; fileRef = 6E86CEA124FDC836005DAFED /* OptimizelyUserContext+ObjC.swift */; };
+		6E86CEA424FDC836005DAFED /* OptimizelyUserContext+ObjC.swift in Sources */ = {isa = PBXBuildFile; fileRef = 6E86CEA124FDC836005DAFED /* OptimizelyUserContext+ObjC.swift */; };
+		6E86CEA524FDC836005DAFED /* OptimizelyUserContext+ObjC.swift in Sources */ = {isa = PBXBuildFile; fileRef = 6E86CEA124FDC836005DAFED /* OptimizelyUserContext+ObjC.swift */; };
+		6E86CEA624FDC836005DAFED /* OptimizelyUserContext+ObjC.swift in Sources */ = {isa = PBXBuildFile; fileRef = 6E86CEA124FDC836005DAFED /* OptimizelyUserContext+ObjC.swift */; };
+		6E86CEA724FDC846005DAFED /* OptimizelyUserContext+ObjC.swift in Sources */ = {isa = PBXBuildFile; fileRef = 6E86CEA124FDC836005DAFED /* OptimizelyUserContext+ObjC.swift */; };
+		6E86CEA824FDC847005DAFED /* OptimizelyUserContext+ObjC.swift in Sources */ = {isa = PBXBuildFile; fileRef = 6E86CEA124FDC836005DAFED /* OptimizelyUserContext+ObjC.swift */; };
+		6E86CEA924FDC847005DAFED /* OptimizelyUserContext+ObjC.swift in Sources */ = {isa = PBXBuildFile; fileRef = 6E86CEA124FDC836005DAFED /* OptimizelyUserContext+ObjC.swift */; };
+		6E86CEAA24FDC848005DAFED /* OptimizelyUserContext+ObjC.swift in Sources */ = {isa = PBXBuildFile; fileRef = 6E86CEA124FDC836005DAFED /* OptimizelyUserContext+ObjC.swift */; };
+		6E86CEAB24FDC849005DAFED /* OptimizelyUserContext+ObjC.swift in Sources */ = {isa = PBXBuildFile; fileRef = 6E86CEA124FDC836005DAFED /* OptimizelyUserContext+ObjC.swift */; };
+		6E86CEAC24FDC849005DAFED /* OptimizelyUserContext+ObjC.swift in Sources */ = {isa = PBXBuildFile; fileRef = 6E86CEA124FDC836005DAFED /* OptimizelyUserContext+ObjC.swift */; };
+		6E86CEAD24FDC84A005DAFED /* OptimizelyUserContext+ObjC.swift in Sources */ = {isa = PBXBuildFile; fileRef = 6E86CEA124FDC836005DAFED /* OptimizelyUserContext+ObjC.swift */; };
+		6E86CEAE24FDC84A005DAFED /* OptimizelyUserContext+ObjC.swift in Sources */ = {isa = PBXBuildFile; fileRef = 6E86CEA124FDC836005DAFED /* OptimizelyUserContext+ObjC.swift */; };
+		6E86CEAF24FDC84B005DAFED /* OptimizelyUserContext+ObjC.swift in Sources */ = {isa = PBXBuildFile; fileRef = 6E86CEA124FDC836005DAFED /* OptimizelyUserContext+ObjC.swift */; };
 		6E981FC2232C363300FADDD6 /* DecisionListenerTests_Datafile.swift in Sources */ = {isa = PBXBuildFile; fileRef = 6E981FC1232C363300FADDD6 /* DecisionListenerTests_Datafile.swift */; };
 		6E981FC3232C363300FADDD6 /* DecisionListenerTests_Datafile.swift in Sources */ = {isa = PBXBuildFile; fileRef = 6E981FC1232C363300FADDD6 /* DecisionListenerTests_Datafile.swift */; };
 		6E9B114522C5486E00C22D81 /* MurmurTests.swift in Sources */ = {isa = PBXBuildFile; fileRef = 6E75197F22C5211100B2B157 /* MurmurTests.swift */; };
@@ -1393,6 +1389,7 @@
 		6EF8DE3C24BF7D69008B9488 /* DecisionReasons.swift in Sources */ = {isa = PBXBuildFile; fileRef = 6EF8DE3024BF7D69008B9488 /* DecisionReasons.swift */; };
 		6EF8DE3D24BF7D69008B9488 /* DecisionReasons.swift in Sources */ = {isa = PBXBuildFile; fileRef = 6EF8DE3024BF7D69008B9488 /* DecisionReasons.swift */; };
 		6EF8DE3E24BF7D69008B9488 /* DecisionReasons.swift in Sources */ = {isa = PBXBuildFile; fileRef = 6EF8DE3024BF7D69008B9488 /* DecisionReasons.swift */; };
+		7B4A4C11E9A503E68F2FCC69 /* libPods-OptimizelyTests-Common-iOS.a in Frameworks */ = {isa = PBXBuildFile; fileRef = 33BE1D8564FE425132F728C0 /* libPods-OptimizelyTests-Common-iOS.a */; };
 		BD1C3E8524E4399C0084B4DA /* SemanticVersion.swift in Sources */ = {isa = PBXBuildFile; fileRef = 0B97DD93249D327F003DE606 /* SemanticVersion.swift */; };
 		BD64853C2491474500F30986 /* Optimizely.h in Headers */ = {isa = PBXBuildFile; fileRef = 6E75167A22C520D400B2B157 /* Optimizely.h */; settings = {ATTRIBUTES = (Public, ); }; };
 		BD64853E2491474500F30986 /* Audience.swift in Sources */ = {isa = PBXBuildFile; fileRef = 6E75169822C520D400B2B157 /* Audience.swift */; };
@@ -1568,9 +1565,12 @@
 /* End PBXContainerItemProxy section */
 
 /* Begin PBXFileReference section */
-		17C0FB297504376273A75B8F /* libPods-OptimizelyTests-APIs-iOS.a */ = {isa = PBXFileReference; explicitFileType = archive.ar; includeInIndex = 0; path = "libPods-OptimizelyTests-APIs-iOS.a"; sourceTree = BUILT_PRODUCTS_DIR; };
 		0B97DD93249D327F003DE606 /* SemanticVersion.swift */ = {isa = PBXFileReference; fileEncoding = 4; lastKnownFileType = sourcecode.swift; path = SemanticVersion.swift; sourceTree = "<group>"; };
 		0B97DD96249D332C003DE606 /* SemanticVersionTests.swift */ = {isa = PBXFileReference; lastKnownFileType = sourcecode.swift; path = SemanticVersionTests.swift; sourceTree = "<group>"; };
+		1BBBAD25A1207AF13647873E /* libPods-OptimizelyTests-Common-tvOS.a */ = {isa = PBXFileReference; explicitFileType = archive.ar; includeInIndex = 0; path = "libPods-OptimizelyTests-Common-tvOS.a"; sourceTree = BUILT_PRODUCTS_DIR; };
+		33BE1D8564FE425132F728C0 /* libPods-OptimizelyTests-Common-iOS.a */ = {isa = PBXFileReference; explicitFileType = archive.ar; includeInIndex = 0; path = "libPods-OptimizelyTests-Common-iOS.a"; sourceTree = BUILT_PRODUCTS_DIR; };
+		38128F75B12FAAEAA393A591 /* Pods-OptimizelyTests-Common-iOS.debug.xcconfig */ = {isa = PBXFileReference; includeInIndex = 1; lastKnownFileType = text.xcconfig; name = "Pods-OptimizelyTests-Common-iOS.debug.xcconfig"; path = "Target Support Files/Pods-OptimizelyTests-Common-iOS/Pods-OptimizelyTests-Common-iOS.debug.xcconfig"; sourceTree = "<group>"; };
+		5151BD9C826F9B112DC548AB /* Pods-OptimizelyTests-Common-iOS.release.xcconfig */ = {isa = PBXFileReference; includeInIndex = 1; lastKnownFileType = text.xcconfig; name = "Pods-OptimizelyTests-Common-iOS.release.xcconfig"; path = "Target Support Files/Pods-OptimizelyTests-Common-iOS/Pods-OptimizelyTests-Common-iOS.release.xcconfig"; sourceTree = "<group>"; };
 		6E14CD632423F80B00010234 /* OptimizelyTests-Batch-iOS.xctest */ = {isa = PBXFileReference; explicitFileType = wrapper.cfbundle; includeInIndex = 0; path = "OptimizelyTests-Batch-iOS.xctest"; sourceTree = BUILT_PRODUCTS_DIR; };
 		6E2D34B8250AD14000A0CDFE /* OptimizelyUserContextTests_Decide.swift */ = {isa = PBXFileReference; fileEncoding = 4; lastKnownFileType = sourcecode.swift; path = OptimizelyUserContextTests_Decide.swift; sourceTree = "<group>"; };
 		6E34A6162319EBB700BAE302 /* Notifications.swift */ = {isa = PBXFileReference; fileEncoding = 4; lastKnownFileType = sourcecode.swift; path = Notifications.swift; sourceTree = "<group>"; };
@@ -1738,13 +1738,9 @@
 		6E7519C622C5211100B2B157 /* OptimizelyClientTests_ObjcOthers.m */ = {isa = PBXFileReference; lastKnownFileType = sourcecode.c.objc; path = OptimizelyClientTests_ObjcOthers.m; sourceTree = "<group>"; };
 		6E7519C822C5211100B2B157 /* OtherTests.swift */ = {isa = PBXFileReference; lastKnownFileType = sourcecode.swift; path = OtherTests.swift; sourceTree = "<group>"; };
 		6E7519C922C5211100B2B157 /* ThrowableConditionListTest.swift */ = {isa = PBXFileReference; lastKnownFileType = sourcecode.swift; path = ThrowableConditionListTest.swift; sourceTree = "<group>"; };
-<<<<<<< HEAD
-		6E814D0E24C20DFF00191597 /* OptimizelyClientTests_Decide_Reasons.swift */ = {isa = PBXFileReference; fileEncoding = 4; lastKnownFileType = sourcecode.swift; path = OptimizelyClientTests_Decide_Reasons.swift; sourceTree = "<group>"; };
-		6E86CEA124FDC836005DAFED /* OptimizelyClient+Decide+ObjC.swift */ = {isa = PBXFileReference; fileEncoding = 4; lastKnownFileType = sourcecode.swift; path = "OptimizelyClient+Decide+ObjC.swift"; sourceTree = "<group>"; };
-		6E86CEB224FF20DE005DAFED /* OptimizelyClientTests_Decide_Objc.m */ = {isa = PBXFileReference; fileEncoding = 4; lastKnownFileType = sourcecode.c.objc; path = OptimizelyClientTests_Decide_Objc.m; sourceTree = "<group>"; };
-=======
 		6E7E9B362523F8BF009E4426 /* OptimizelyUserContextTests_Decide_Reasons.swift */ = {isa = PBXFileReference; fileEncoding = 4; lastKnownFileType = sourcecode.swift; path = OptimizelyUserContextTests_Decide_Reasons.swift; sourceTree = "<group>"; };
->>>>>>> 846883bf
+		6E86CEA124FDC836005DAFED /* OptimizelyUserContext+ObjC.swift */ = {isa = PBXFileReference; fileEncoding = 4; lastKnownFileType = sourcecode.swift; path = "OptimizelyUserContext+ObjC.swift"; sourceTree = "<group>"; };
+		6E86CEB224FF20DE005DAFED /* OptimizelyUserContextTests_Objc.m */ = {isa = PBXFileReference; fileEncoding = 4; lastKnownFileType = sourcecode.c.objc; path = OptimizelyUserContextTests_Objc.m; sourceTree = "<group>"; };
 		6E981FC1232C363300FADDD6 /* DecisionListenerTests_Datafile.swift */ = {isa = PBXFileReference; fileEncoding = 4; lastKnownFileType = sourcecode.swift; path = DecisionListenerTests_Datafile.swift; sourceTree = "<group>"; };
 		6EA2CC232345618E001E7531 /* OptimizelyConfig.swift */ = {isa = PBXFileReference; lastKnownFileType = sourcecode.swift; path = OptimizelyConfig.swift; sourceTree = "<group>"; };
 		6EA425082218E41500B074B5 /* OptimizelyTests-Common-tvOS.xctest */ = {isa = PBXFileReference; explicitFileType = wrapper.cfbundle; includeInIndex = 0; path = "OptimizelyTests-Common-tvOS.xctest"; sourceTree = BUILT_PRODUCTS_DIR; };
@@ -1766,13 +1762,13 @@
 		6EF8DE0A24BD1BB1008B9488 /* OptimizelyDecision.swift */ = {isa = PBXFileReference; fileEncoding = 4; lastKnownFileType = sourcecode.swift; path = OptimizelyDecision.swift; sourceTree = "<group>"; };
 		6EF8DE0B24BD1BB2008B9488 /* OptimizelyDecideOption.swift */ = {isa = PBXFileReference; fileEncoding = 4; lastKnownFileType = sourcecode.swift; path = OptimizelyDecideOption.swift; sourceTree = "<group>"; };
 		6EF8DE3024BF7D69008B9488 /* DecisionReasons.swift */ = {isa = PBXFileReference; fileEncoding = 4; lastKnownFileType = sourcecode.swift; path = DecisionReasons.swift; sourceTree = "<group>"; };
-		B7CB4100A9C4061039C9E612 /* Pods-OptimizelyTests-APIs-iOS.release.xcconfig */ = {isa = PBXFileReference; includeInIndex = 1; lastKnownFileType = text.xcconfig; name = "Pods-OptimizelyTests-APIs-iOS.release.xcconfig"; path = "Target Support Files/Pods-OptimizelyTests-APIs-iOS/Pods-OptimizelyTests-APIs-iOS.release.xcconfig"; sourceTree = "<group>"; };
+		7630EFE42299849B51CF35AD /* Pods-OptimizelyTests-Common-tvOS.release.xcconfig */ = {isa = PBXFileReference; includeInIndex = 1; lastKnownFileType = text.xcconfig; name = "Pods-OptimizelyTests-Common-tvOS.release.xcconfig"; path = "Target Support Files/Pods-OptimizelyTests-Common-tvOS/Pods-OptimizelyTests-Common-tvOS.release.xcconfig"; sourceTree = "<group>"; };
+		86CB89E3655313193F1C893D /* Pods-OptimizelyTests-Common-tvOS.debug.xcconfig */ = {isa = PBXFileReference; includeInIndex = 1; lastKnownFileType = text.xcconfig; name = "Pods-OptimizelyTests-Common-tvOS.debug.xcconfig"; path = "Target Support Files/Pods-OptimizelyTests-Common-tvOS/Pods-OptimizelyTests-Common-tvOS.debug.xcconfig"; sourceTree = "<group>"; };
 		BD6485812491474500F30986 /* Optimizely.framework */ = {isa = PBXFileReference; explicitFileType = wrapper.framework; includeInIndex = 0; path = Optimizely.framework; sourceTree = BUILT_PRODUCTS_DIR; };
 		C78CAF572445AD8D009FE876 /* OptimizelyJSON.swift */ = {isa = PBXFileReference; lastKnownFileType = sourcecode.swift; path = OptimizelyJSON.swift; sourceTree = "<group>"; };
 		C78CAF652446DB91009FE876 /* OptimizelyClientTests_OptimizelyJSON.swift */ = {isa = PBXFileReference; lastKnownFileType = sourcecode.swift; path = OptimizelyClientTests_OptimizelyJSON.swift; sourceTree = "<group>"; };
 		C78CAF8524485029009FE876 /* OptimizelyClientTests_OptimizelyJSON_Objc.m */ = {isa = PBXFileReference; lastKnownFileType = sourcecode.c.objc; path = OptimizelyClientTests_OptimizelyJSON_Objc.m; sourceTree = "<group>"; };
 		C78CAFA324486E0A009FE876 /* OptimizelyJSON+ObjC.swift */ = {isa = PBXFileReference; fileEncoding = 4; lastKnownFileType = sourcecode.swift; path = "OptimizelyJSON+ObjC.swift"; sourceTree = "<group>"; };
-		CF5085B21D3D9BB57DC3C241 /* Pods-OptimizelyTests-APIs-iOS.debug.xcconfig */ = {isa = PBXFileReference; includeInIndex = 1; lastKnownFileType = text.xcconfig; name = "Pods-OptimizelyTests-APIs-iOS.debug.xcconfig"; path = "Target Support Files/Pods-OptimizelyTests-APIs-iOS/Pods-OptimizelyTests-APIs-iOS.debug.xcconfig"; sourceTree = "<group>"; };
 /* End PBXFileReference section */
 
 /* Begin PBXFrameworksBuildPhase section */
@@ -1812,7 +1808,6 @@
 			buildActionMask = 2147483647;
 			files = (
 				6E636B912236C91F00AF3CEF /* Optimizely.framework in Frameworks */,
-				257ACA6C973938707988C97D /* libPods-OptimizelyTests-APIs-iOS.a in Frameworks */,
 			);
 			runOnlyForDeploymentPostprocessing = 0;
 		};
@@ -1829,6 +1824,7 @@
 			buildActionMask = 2147483647;
 			files = (
 				6EA4250D2218E41600B074B5 /* Optimizely.framework in Frameworks */,
+				3D8E460B7007B5B46630E046 /* libPods-OptimizelyTests-Common-tvOS.a in Frameworks */,
 			);
 			runOnlyForDeploymentPostprocessing = 0;
 		};
@@ -1845,6 +1841,7 @@
 			buildActionMask = 2147483647;
 			files = (
 				6EA4256F2218E60A00B074B5 /* Optimizely.framework in Frameworks */,
+				7B4A4C11E9A503E68F2FCC69 /* libPods-OptimizelyTests-Common-iOS.a in Frameworks */,
 			);
 			runOnlyForDeploymentPostprocessing = 0;
 		};
@@ -1924,10 +1921,11 @@
 		5793E12CFD024A5E8594F535 /* Pods */ = {
 			isa = PBXGroup;
 			children = (
-				CF5085B21D3D9BB57DC3C241 /* Pods-OptimizelyTests-APIs-iOS.debug.xcconfig */,
-				B7CB4100A9C4061039C9E612 /* Pods-OptimizelyTests-APIs-iOS.release.xcconfig */,
-			);
-			name = Pods;
+				38128F75B12FAAEAA393A591 /* Pods-OptimizelyTests-Common-iOS.debug.xcconfig */,
+				5151BD9C826F9B112DC548AB /* Pods-OptimizelyTests-Common-iOS.release.xcconfig */,
+				86CB89E3655313193F1C893D /* Pods-OptimizelyTests-Common-tvOS.debug.xcconfig */,
+				7630EFE42299849B51CF35AD /* Pods-OptimizelyTests-Common-tvOS.release.xcconfig */,
+			);
 			path = Pods;
 			sourceTree = "<group>";
 		};
@@ -2223,6 +2221,7 @@
 				6E2D34B8250AD14000A0CDFE /* OptimizelyUserContextTests_Decide.swift */,
 				6E7E9B362523F8BF009E4426 /* OptimizelyUserContextTests_Decide_Reasons.swift */,
 				6EB97BCC24C89DFB00068883 /* OptimizelyUserContextTests_Decide_Legacy.swift */,
+				6E86CEB224FF20DE005DAFED /* OptimizelyUserContextTests_Objc.m */,
 			);
 			path = "OptimizelyTests-Common";
 			sourceTree = "<group>";
@@ -2303,13 +2302,6 @@
 				6E7519C622C5211100B2B157 /* OptimizelyClientTests_ObjcOthers.m */,
 				C78CAF652446DB91009FE876 /* OptimizelyClientTests_OptimizelyJSON.swift */,
 				C78CAF8524485029009FE876 /* OptimizelyClientTests_OptimizelyJSON_Objc.m */,
-<<<<<<< HEAD
-				6EF8DDF424B7ED7E008B9488 /* OptimizelyClientTests_Decide.swift */,
-				6E814D0E24C20DFF00191597 /* OptimizelyClientTests_Decide_Reasons.swift */,
-				6EB97BCC24C89DFB00068883 /* OptimizelyClientTests_Decide_Legacy.swift */,
-				6E86CEB224FF20DE005DAFED /* OptimizelyClientTests_Decide_Objc.m */,
-=======
->>>>>>> 846883bf
 			);
 			path = "OptimizelyTests-APIs";
 			sourceTree = "<group>";
@@ -2330,7 +2322,7 @@
 				6EC6DD4024ABF89B0017D296 /* OptimizelyUserContext.swift */,
 				6EF8DE0B24BD1BB2008B9488 /* OptimizelyDecideOption.swift */,
 				6EF8DE0A24BD1BB1008B9488 /* OptimizelyDecision.swift */,
-				6E86CEA124FDC836005DAFED /* OptimizelyClient+Decide+ObjC.swift */,
+				6E86CEA124FDC836005DAFED /* OptimizelyUserContext+ObjC.swift */,
 			);
 			path = "Optimizely+Decide";
 			sourceTree = "<group>";
@@ -2346,7 +2338,8 @@
 		87DE4DE091B80D1F13BBD781 /* Frameworks */ = {
 			isa = PBXGroup;
 			children = (
-				17C0FB297504376273A75B8F /* libPods-OptimizelyTests-APIs-iOS.a */,
+				33BE1D8564FE425132F728C0 /* libPods-OptimizelyTests-Common-iOS.a */,
+				1BBBAD25A1207AF13647873E /* libPods-OptimizelyTests-Common-tvOS.a */,
 			);
 			name = Frameworks;
 			sourceTree = "<group>";
@@ -2439,7 +2432,6 @@
 			isa = PBXNativeTarget;
 			buildConfigurationList = 6E636B942236C91F00AF3CEF /* Build configuration list for PBXNativeTarget "OptimizelyTests-APIs-iOS" */;
 			buildPhases = (
-				70F6FCEB9263758745DDFE3E /* [CP] Check Pods Manifest.lock */,
 				6E636B882236C91F00AF3CEF /* Sources */,
 				6E636B892236C91F00AF3CEF /* Frameworks */,
 				6E636B8A2236C91F00AF3CEF /* Resources */,
@@ -2476,6 +2468,7 @@
 			isa = PBXNativeTarget;
 			buildConfigurationList = 6EA425102218E41600B074B5 /* Build configuration list for PBXNativeTarget "OptimizelyTests-Common-tvOS" */;
 			buildPhases = (
+				33D3D2C9558EA5257B6D8688 /* [CP] Check Pods Manifest.lock */,
 				6EA425042218E41500B074B5 /* Sources */,
 				6EA425052218E41500B074B5 /* Frameworks */,
 				6EA425062218E41500B074B5 /* Resources */,
@@ -2512,6 +2505,7 @@
 			isa = PBXNativeTarget;
 			buildConfigurationList = 6EA425722218E60A00B074B5 /* Build configuration list for PBXNativeTarget "OptimizelyTests-Common-iOS" */;
 			buildPhases = (
+				D2C9B1643DC58DD75D98A52F /* [CP] Check Pods Manifest.lock */,
 				6EA425662218E60A00B074B5 /* Sources */,
 				6EA425672218E60A00B074B5 /* Frameworks */,
 				6EA425682218E60A00B074B5 /* Resources */,
@@ -3154,7 +3148,7 @@
 /* End PBXResourcesBuildPhase section */
 
 /* Begin PBXShellScriptBuildPhase section */
-		70F6FCEB9263758745DDFE3E /* [CP] Check Pods Manifest.lock */ = {
+		33D3D2C9558EA5257B6D8688 /* [CP] Check Pods Manifest.lock */ = {
 			isa = PBXShellScriptBuildPhase;
 			buildActionMask = 2147483647;
 			files = (
@@ -3169,7 +3163,29 @@
 			outputFileListPaths = (
 			);
 			outputPaths = (
-				"$(DERIVED_FILE_DIR)/Pods-OptimizelyTests-APIs-iOS-checkManifestLockResult.txt",
+				"$(DERIVED_FILE_DIR)/Pods-OptimizelyTests-Common-tvOS-checkManifestLockResult.txt",
+			);
+			runOnlyForDeploymentPostprocessing = 0;
+			shellPath = /bin/sh;
+			shellScript = "diff \"${PODS_PODFILE_DIR_PATH}/Podfile.lock\" \"${PODS_ROOT}/Manifest.lock\" > /dev/null\nif [ $? != 0 ] ; then\n    # print error to STDERR\n    echo \"error: The sandbox is not in sync with the Podfile.lock. Run 'pod install' or update your CocoaPods installation.\" >&2\n    exit 1\nfi\n# This output is used by Xcode 'outputs' to avoid re-running this script phase.\necho \"SUCCESS\" > \"${SCRIPT_OUTPUT_FILE_0}\"\n";
+			showEnvVarsInLog = 0;
+		};
+		D2C9B1643DC58DD75D98A52F /* [CP] Check Pods Manifest.lock */ = {
+			isa = PBXShellScriptBuildPhase;
+			buildActionMask = 2147483647;
+			files = (
+			);
+			inputFileListPaths = (
+			);
+			inputPaths = (
+				"${PODS_PODFILE_DIR_PATH}/Podfile.lock",
+				"${PODS_ROOT}/Manifest.lock",
+			);
+			name = "[CP] Check Pods Manifest.lock";
+			outputFileListPaths = (
+			);
+			outputPaths = (
+				"$(DERIVED_FILE_DIR)/Pods-OptimizelyTests-Common-iOS-checkManifestLockResult.txt",
 			);
 			runOnlyForDeploymentPostprocessing = 0;
 			shellPath = /bin/sh;
@@ -3219,7 +3235,7 @@
 				6E14CD982423F9C300010234 /* BackgroundingCallbacks.swift in Sources */,
 				C78CAF5C2445AD8D009FE876 /* OptimizelyJSON.swift in Sources */,
 				6E14CDA52423F9C300010234 /* MurmurHash3.swift in Sources */,
-				6E86CEA824FDC847005DAFED /* OptimizelyClient+Decide+ObjC.swift in Sources */,
+				6E86CEA824FDC847005DAFED /* OptimizelyUserContext+ObjC.swift in Sources */,
 				6E14CD912423F9A700010234 /* TrafficAllocation.swift in Sources */,
 				6E14CD6F2423F93E00010234 /* OptimizelyError.swift in Sources */,
 				6EC6DD3624ABF6990017D296 /* OptimizelyClient+Decide.swift in Sources */,
@@ -3283,7 +3299,7 @@
 				6E75193D22C520D500B2B157 /* OPTDecisionService.swift in Sources */,
 				6E7516E322C520D400B2B157 /* OPTEventDispatcher.swift in Sources */,
 				6E75186522C520D400B2B157 /* Rollout.swift in Sources */,
-				6E86CEA324FDC836005DAFED /* OptimizelyClient+Decide+ObjC.swift in Sources */,
+				6E86CEA324FDC836005DAFED /* OptimizelyUserContext+ObjC.swift in Sources */,
 				6E75190122C520D500B2B157 /* Attribute.swift in Sources */,
 				6E7516B322C520D400B2B157 /* DefaultUserProfileService.swift in Sources */,
 				6E75183522C520D400B2B157 /* EventForDispatch.swift in Sources */,
@@ -3374,7 +3390,7 @@
 				6E75195022C520D500B2B157 /* OPTDatafileHandler.swift in Sources */,
 				C78CAF612445AD8D009FE876 /* OptimizelyJSON.swift in Sources */,
 				6E7516D222C520D400B2B157 /* OPTLogger.swift in Sources */,
-				6E86CEAC24FDC849005DAFED /* OptimizelyClient+Decide+ObjC.swift in Sources */,
+				6E86CEAC24FDC849005DAFED /* OptimizelyUserContext+ObjC.swift in Sources */,
 				6E75186022C520D400B2B157 /* FeatureVariable.swift in Sources */,
 				6E7517E822C520D400B2B157 /* DefaultDecisionService.swift in Sources */,
 				6EC6DD3B24ABF6990017D296 /* OptimizelyClient+Decide.swift in Sources */,
@@ -3445,7 +3461,6 @@
 				6E75195822C520D500B2B157 /* OPTBucketer.swift in Sources */,
 				6E75170A22C520D400B2B157 /* OptimizelyClient.swift in Sources */,
 				6E9B11AC22C5489300C22D81 /* OTUtils.swift in Sources */,
-				6E86CEB324FF20DE005DAFED /* OptimizelyClientTests_Decide_Objc.m in Sources */,
 				6E75191C22C520D500B2B157 /* OPTNotificationCenter.swift in Sources */,
 				6E75180822C520D400B2B157 /* DataStoreFile.swift in Sources */,
 				6E7518EC22C520D400B2B157 /* ConditionHolder.swift in Sources */,
@@ -3454,7 +3469,7 @@
 				6E9B11E122C548A200C22D81 /* OptimizelyClientTests_ObjcOthers.m in Sources */,
 				6E75188C22C520D400B2B157 /* Project.swift in Sources */,
 				6ECB60CE234D5D9C00016D41 /* OptimizelyConfig+ObjC.swift in Sources */,
-				6E86CEA624FDC836005DAFED /* OptimizelyClient+Decide+ObjC.swift in Sources */,
+				6E86CEA624FDC836005DAFED /* OptimizelyUserContext+ObjC.swift in Sources */,
 				6E75172222C520D400B2B157 /* OptimizelyResult.swift in Sources */,
 				6E7517E422C520D400B2B157 /* DefaultDecisionService.swift in Sources */,
 				6E9B11D722C548A200C22D81 /* OptimizelyErrorTests.swift in Sources */,
@@ -3573,7 +3588,7 @@
 				6E75174922C520D400B2B157 /* HandlerRegistryService.swift in Sources */,
 				6E7516F522C520D400B2B157 /* OptimizelyError.swift in Sources */,
 				6E75188322C520D400B2B157 /* TrafficAllocation.swift in Sources */,
-				6E86CEAB24FDC849005DAFED /* OptimizelyClient+Decide+ObjC.swift in Sources */,
+				6E86CEAB24FDC849005DAFED /* OptimizelyUserContext+ObjC.swift in Sources */,
 				6E7517CF22C520D400B2B157 /* DefaultBucketer.swift in Sources */,
 				6E7517FF22C520D400B2B157 /* DataStoreUserDefaults.swift in Sources */,
 				6E34A61E2319EBB800BAE302 /* Notifications.swift in Sources */,
@@ -3604,11 +3619,12 @@
 				6E9B117522C5487100C22D81 /* DecisionServiceTests.swift in Sources */,
 				6E75179F22C520D400B2B157 /* DataStoreQueueStackImpl+Extension.swift in Sources */,
 				6E7516BB22C520D400B2B157 /* DefaultUserProfileService.swift in Sources */,
-				6E86CEAD24FDC84A005DAFED /* OptimizelyClient+Decide+ObjC.swift in Sources */,
+				6E86CEAD24FDC84A005DAFED /* OptimizelyUserContext+ObjC.swift in Sources */,
 				6E75184922C520D400B2B157 /* Event.swift in Sources */,
 				0B97DDA4249D4A27003DE606 /* SemanticVersion.swift in Sources */,
 				6ECB60D3234D5D9C00016D41 /* OptimizelyConfig+ObjC.swift in Sources */,
 				6E9B116C22C5487100C22D81 /* BucketTests_ExpToVariation.swift in Sources */,
+				6E7E9C4C25240D31009E4426 /* OptimizelyUserContextTests_Objc.m in Sources */,
 				6E75193922C520D500B2B157 /* OPTDataStore.swift in Sources */,
 				6E7518C122C520D400B2B157 /* Variable.swift in Sources */,
 				6E75170F22C520D400B2B157 /* OptimizelyClient.swift in Sources */,
@@ -3733,7 +3749,7 @@
 				6E75193A22C520D500B2B157 /* OPTDataStore.swift in Sources */,
 				6EC6DD4D24ABF89B0017D296 /* OptimizelyUserContext.swift in Sources */,
 				6E75182622C520D400B2B157 /* BatchEventBuilder.swift in Sources */,
-				6E86CEAE24FDC84A005DAFED /* OptimizelyClient+Decide+ObjC.swift in Sources */,
+				6E86CEAE24FDC84A005DAFED /* OptimizelyUserContext+ObjC.swift in Sources */,
 				6E9B119922C5488300C22D81 /* UserAttributeTests_Evaluate.swift in Sources */,
 				6E9B11A422C5488300C22D81 /* ProjectTests.swift in Sources */,
 				6E9B119622C5488300C22D81 /* AudienceTests.swift in Sources */,
@@ -3814,11 +3830,12 @@
 				6E9B115B22C5486E00C22D81 /* DecisionServiceTests.swift in Sources */,
 				6E75172122C520D400B2B157 /* OptimizelyResult.swift in Sources */,
 				6E75186722C520D400B2B157 /* Rollout.swift in Sources */,
-				6E86CEA524FDC836005DAFED /* OptimizelyClient+Decide+ObjC.swift in Sources */,
+				6E86CEA524FDC836005DAFED /* OptimizelyUserContext+ObjC.swift in Sources */,
 				6E7518A322C520D400B2B157 /* FeatureFlag.swift in Sources */,
 				0B97DD9E249D4A22003DE606 /* SemanticVersion.swift in Sources */,
 				6ECB60CD234D5D9C00016D41 /* OptimizelyConfig+ObjC.swift in Sources */,
 				6E9B115222C5486E00C22D81 /* BucketTests_ExpToVariation.swift in Sources */,
+				6E7E9C2F25240D2E009E4426 /* OptimizelyUserContextTests_Objc.m in Sources */,
 				6E75189722C520D400B2B157 /* Experiment.swift in Sources */,
 				6E7516C122C520D400B2B157 /* DefaultEventDispatcher.swift in Sources */,
 				6E75178122C520D400B2B157 /* ArrayEventForDispatch+Extension.swift in Sources */,
@@ -3943,7 +3960,7 @@
 				6E75193522C520D500B2B157 /* OPTDataStore.swift in Sources */,
 				6EC6DD4824ABF89B0017D296 /* OptimizelyUserContext.swift in Sources */,
 				6E75182122C520D400B2B157 /* BatchEventBuilder.swift in Sources */,
-				6E86CEA924FDC847005DAFED /* OptimizelyClient+Decide+ObjC.swift in Sources */,
+				6E86CEA924FDC847005DAFED /* OptimizelyUserContext+ObjC.swift in Sources */,
 				6E9B118322C5488100C22D81 /* UserAttributeTests_Evaluate.swift in Sources */,
 				6E9B118E22C5488100C22D81 /* ProjectTests.swift in Sources */,
 				6E9B118022C5488100C22D81 /* AudienceTests.swift in Sources */,
@@ -4018,7 +4035,7 @@
 				6E75176C22C520D400B2B157 /* Utils.swift in Sources */,
 				6E7516C422C520D400B2B157 /* DefaultEventDispatcher.swift in Sources */,
 				C78CAFAB24486E0A009FE876 /* OptimizelyJSON+ObjC.swift in Sources */,
-				6E86CEAA24FDC848005DAFED /* OptimizelyClient+Decide+ObjC.swift in Sources */,
+				6E86CEAA24FDC848005DAFED /* OptimizelyUserContext+ObjC.swift in Sources */,
 				6E75173022C520D400B2B157 /* Constants.swift in Sources */,
 				6E75181622C520D400B2B157 /* DataStoreQueueStackImpl.swift in Sources */,
 				6E75188E22C520D400B2B157 /* Project.swift in Sources */,
@@ -4098,7 +4115,7 @@
 				6E75177122C520D400B2B157 /* Utils.swift in Sources */,
 				6E7516C922C520D400B2B157 /* DefaultEventDispatcher.swift in Sources */,
 				C78CAFB024486E0A009FE876 /* OptimizelyJSON+ObjC.swift in Sources */,
-				6E86CEAF24FDC84B005DAFED /* OptimizelyClient+Decide+ObjC.swift in Sources */,
+				6E86CEAF24FDC84B005DAFED /* OptimizelyUserContext+ObjC.swift in Sources */,
 				6E75173522C520D400B2B157 /* Constants.swift in Sources */,
 				6E75181B22C520D400B2B157 /* DataStoreQueueStackImpl.swift in Sources */,
 				6E75189322C520D400B2B157 /* Project.swift in Sources */,
@@ -4194,7 +4211,7 @@
 				6E7518F422C520D500B2B157 /* UserAttribute.swift in Sources */,
 				6E75190C22C520D500B2B157 /* BackgroundingCallbacks.swift in Sources */,
 				6E75180422C520D400B2B157 /* DataStoreFile.swift in Sources */,
-				6E86CEA224FDC836005DAFED /* OptimizelyClient+Decide+ObjC.swift in Sources */,
+				6E86CEA224FDC836005DAFED /* OptimizelyUserContext+ObjC.swift in Sources */,
 				6E75195422C520D500B2B157 /* OPTBucketer.swift in Sources */,
 				6E75171E22C520D400B2B157 /* OptimizelyResult.swift in Sources */,
 				6E75172A22C520D400B2B157 /* Constants.swift in Sources */,
@@ -4285,7 +4302,7 @@
 				6E7516A822C520D400B2B157 /* DefaultLogger.swift in Sources */,
 				C78CAF5A2445AD8D009FE876 /* OptimizelyJSON.swift in Sources */,
 				6E75194A22C520D500B2B157 /* OPTDatafileHandler.swift in Sources */,
-				6E86CEA724FDC846005DAFED /* OptimizelyClient+Decide+ObjC.swift in Sources */,
+				6E86CEA724FDC846005DAFED /* OptimizelyUserContext+ObjC.swift in Sources */,
 				6E7516CC22C520D400B2B157 /* OPTLogger.swift in Sources */,
 				6E75185A22C520D400B2B157 /* FeatureVariable.swift in Sources */,
 				6EC6DD3424ABF6990017D296 /* OptimizelyClient+Decide.swift in Sources */,
@@ -4349,7 +4366,7 @@
 				BD64854D2491474500F30986 /* UserAttribute.swift in Sources */,
 				BD64854E2491474500F30986 /* BackgroundingCallbacks.swift in Sources */,
 				BD64854F2491474500F30986 /* DataStoreFile.swift in Sources */,
-				6E86CEA424FDC836005DAFED /* OptimizelyClient+Decide+ObjC.swift in Sources */,
+				6E86CEA424FDC836005DAFED /* OptimizelyUserContext+ObjC.swift in Sources */,
 				BD6485502491474500F30986 /* OPTBucketer.swift in Sources */,
 				BD6485512491474500F30986 /* OptimizelyResult.swift in Sources */,
 				BD6485522491474500F30986 /* Constants.swift in Sources */,
@@ -4728,7 +4745,6 @@
 		};
 		6E636B952236C91F00AF3CEF /* Debug */ = {
 			isa = XCBuildConfiguration;
-			baseConfigurationReference = CF5085B21D3D9BB57DC3C241 /* Pods-OptimizelyTests-APIs-iOS.debug.xcconfig */;
 			buildSettings = {
 				CLANG_ENABLE_MODULES = YES;
 				CODE_SIGN_STYLE = Automatic;
@@ -4749,7 +4765,6 @@
 		};
 		6E636B962236C91F00AF3CEF /* Release */ = {
 			isa = XCBuildConfiguration;
-			baseConfigurationReference = B7CB4100A9C4061039C9E612 /* Pods-OptimizelyTests-APIs-iOS.release.xcconfig */;
 			buildSettings = {
 				CLANG_ENABLE_MODULES = YES;
 				CODE_SIGN_STYLE = Automatic;
@@ -4805,6 +4820,7 @@
 		};
 		6EA425112218E41600B074B5 /* Debug */ = {
 			isa = XCBuildConfiguration;
+			baseConfigurationReference = 86CB89E3655313193F1C893D /* Pods-OptimizelyTests-Common-tvOS.debug.xcconfig */;
 			buildSettings = {
 				CODE_SIGN_STYLE = Automatic;
 				INFOPLIST_FILE = Tests/Info.plist;
@@ -4825,6 +4841,7 @@
 		};
 		6EA425122218E41600B074B5 /* Release */ = {
 			isa = XCBuildConfiguration;
+			baseConfigurationReference = 7630EFE42299849B51CF35AD /* Pods-OptimizelyTests-Common-tvOS.release.xcconfig */;
 			buildSettings = {
 				CODE_SIGN_STYLE = Automatic;
 				INFOPLIST_FILE = Tests/Info.plist;
@@ -4885,6 +4902,7 @@
 		};
 		6EA425732218E60A00B074B5 /* Debug */ = {
 			isa = XCBuildConfiguration;
+			baseConfigurationReference = 38128F75B12FAAEAA393A591 /* Pods-OptimizelyTests-Common-iOS.debug.xcconfig */;
 			buildSettings = {
 				CODE_SIGN_STYLE = Automatic;
 				INFOPLIST_FILE = Tests/Info.plist;
@@ -4903,6 +4921,7 @@
 		};
 		6EA425742218E60A00B074B5 /* Release */ = {
 			isa = XCBuildConfiguration;
+			baseConfigurationReference = 5151BD9C826F9B112DC548AB /* Pods-OptimizelyTests-Common-iOS.release.xcconfig */;
 			buildSettings = {
 				CODE_SIGN_STYLE = Automatic;
 				INFOPLIST_FILE = Tests/Info.plist;
