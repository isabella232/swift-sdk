// !$*UTF8*$!
{
	archiveVersion = 1;
	classes = {
	};
	objectVersion = 50;
	objects = {

/* Begin PBXBuildFile section */
		0B11272E2242D817002A9C20 /* Optimizely.framework in Frameworks */ = {isa = PBXBuildFile; fileRef = 6EBAEB6C21E3FEF800D13AA9 /* Optimizely.framework */; };
<<<<<<< HEAD
		0BAB9B0122567E34000DC388 /* BuildFile in Sources */ = {isa = PBXBuildFile; };
		257ACA6C973938707988C97D /* libPods-OptimizelyTests-APIs-iOS.a in Frameworks */ = {isa = PBXBuildFile; fileRef = 17C0FB297504376273A75B8F /* libPods-OptimizelyTests-APIs-iOS.a */; };
=======
		0B97DD94249D327F003DE606 /* SemanticVersion.swift in Sources */ = {isa = PBXBuildFile; fileRef = 0B97DD93249D327F003DE606 /* SemanticVersion.swift */; };
		0B97DD95249D327F003DE606 /* SemanticVersion.swift in Sources */ = {isa = PBXBuildFile; fileRef = 0B97DD93249D327F003DE606 /* SemanticVersion.swift */; };
		0B97DD99249D332C003DE606 /* SemanticVersionTests.swift in Sources */ = {isa = PBXBuildFile; fileRef = 0B97DD96249D332C003DE606 /* SemanticVersionTests.swift */; };
		0B97DD9A249D332C003DE606 /* SemanticVersionTests.swift in Sources */ = {isa = PBXBuildFile; fileRef = 0B97DD96249D332C003DE606 /* SemanticVersionTests.swift */; };
		0B97DD9B249D3733003DE606 /* SemanticVersion.swift in Sources */ = {isa = PBXBuildFile; fileRef = 0B97DD93249D327F003DE606 /* SemanticVersion.swift */; };
		0B97DD9C249D3735003DE606 /* SemanticVersion.swift in Sources */ = {isa = PBXBuildFile; fileRef = 0B97DD93249D327F003DE606 /* SemanticVersion.swift */; };
		0B97DD9D249D4A22003DE606 /* SemanticVersion.swift in Sources */ = {isa = PBXBuildFile; fileRef = 0B97DD93249D327F003DE606 /* SemanticVersion.swift */; };
		0B97DD9E249D4A22003DE606 /* SemanticVersion.swift in Sources */ = {isa = PBXBuildFile; fileRef = 0B97DD93249D327F003DE606 /* SemanticVersion.swift */; };
		0B97DD9F249D4A23003DE606 /* SemanticVersion.swift in Sources */ = {isa = PBXBuildFile; fileRef = 0B97DD93249D327F003DE606 /* SemanticVersion.swift */; };
		0B97DDA0249D4A24003DE606 /* SemanticVersion.swift in Sources */ = {isa = PBXBuildFile; fileRef = 0B97DD93249D327F003DE606 /* SemanticVersion.swift */; };
		0B97DDA1249D4A24003DE606 /* SemanticVersion.swift in Sources */ = {isa = PBXBuildFile; fileRef = 0B97DD93249D327F003DE606 /* SemanticVersion.swift */; };
		0B97DDA2249D4A25003DE606 /* SemanticVersion.swift in Sources */ = {isa = PBXBuildFile; fileRef = 0B97DD93249D327F003DE606 /* SemanticVersion.swift */; };
		0B97DDA3249D4A26003DE606 /* SemanticVersion.swift in Sources */ = {isa = PBXBuildFile; fileRef = 0B97DD93249D327F003DE606 /* SemanticVersion.swift */; };
		0B97DDA4249D4A27003DE606 /* SemanticVersion.swift in Sources */ = {isa = PBXBuildFile; fileRef = 0B97DD93249D327F003DE606 /* SemanticVersion.swift */; };
		0B97DDA5249D4A28003DE606 /* SemanticVersion.swift in Sources */ = {isa = PBXBuildFile; fileRef = 0B97DD93249D327F003DE606 /* SemanticVersion.swift */; };
		0BAB9B0122567E34000DC388 /* (null) in Sources */ = {isa = PBXBuildFile; };
>>>>>>> 10f91522
		6E12B1CA22C55A250005E9E6 /* optimizely_6372300739_v4.json in Resources */ = {isa = PBXBuildFile; fileRef = 6E75196222C5211100B2B157 /* optimizely_6372300739_v4.json */; };
		6E12B1CB22C55A250005E9E6 /* feature_rollout_toggle_on.json in Resources */ = {isa = PBXBuildFile; fileRef = 6E75196722C5211100B2B157 /* feature_rollout_toggle_on.json */; };
		6E12B1CC22C55A250005E9E6 /* feature_rollout_toggle_off.json in Resources */ = {isa = PBXBuildFile; fileRef = 6E75196822C5211100B2B157 /* feature_rollout_toggle_off.json */; };
		6E12B1CD22C55A250005E9E6 /* feature_experiments.json in Resources */ = {isa = PBXBuildFile; fileRef = 6E75196922C5211100B2B157 /* feature_experiments.json */; };
		6E12B1CE22C55A250005E9E6 /* forced_variation.json in Resources */ = {isa = PBXBuildFile; fileRef = 6E75196A22C5211100B2B157 /* forced_variation.json */; };
		6E12B1CF22C55A250005E9E6 /* unsupported_datafile.json in Resources */ = {isa = PBXBuildFile; fileRef = 6E75196B22C5211100B2B157 /* unsupported_datafile.json */; };
		6E12B1D022C55A250005E9E6 /* rollout_bucketing.json in Resources */ = {isa = PBXBuildFile; fileRef = 6E75196C22C5211100B2B157 /* rollout_bucketing.json */; };
		6E12B1D122C55A250005E9E6 /* feature_management_experiment_bucketing.json in Resources */ = {isa = PBXBuildFile; fileRef = 6E75196D22C5211100B2B157 /* feature_management_experiment_bucketing.json */; };
		6E12B1D222C55A250005E9E6 /* bucketing_id.json in Resources */ = {isa = PBXBuildFile; fileRef = 6E75196E22C5211100B2B157 /* bucketing_id.json */; };
		6E12B1D322C55A250005E9E6 /* feature_variables.json in Resources */ = {isa = PBXBuildFile; fileRef = 6E75196F22C5211100B2B157 /* feature_variables.json */; };
		6E12B1D422C55A250005E9E6 /* api_datafile.json in Resources */ = {isa = PBXBuildFile; fileRef = 6E75197022C5211100B2B157 /* api_datafile.json */; };
		6E12B1D522C55A250005E9E6 /* feature_flag.json in Resources */ = {isa = PBXBuildFile; fileRef = 6E75197122C5211100B2B157 /* feature_flag.json */; };
		6E12B1D622C55A250005E9E6 /* grouped_experiments.json in Resources */ = {isa = PBXBuildFile; fileRef = 6E75197222C5211100B2B157 /* grouped_experiments.json */; };
		6E12B1D722C55A250005E9E6 /* feature_rollouts.json in Resources */ = {isa = PBXBuildFile; fileRef = 6E75197322C5211100B2B157 /* feature_rollouts.json */; };
		6E12B1D822C55A250005E9E6 /* audience_targeting.json in Resources */ = {isa = PBXBuildFile; fileRef = 6E75197422C5211100B2B157 /* audience_targeting.json */; };
		6E12B1D922C55A250005E9E6 /* typed_audience_datafile.json in Resources */ = {isa = PBXBuildFile; fileRef = 6E75197522C5211100B2B157 /* typed_audience_datafile.json */; };
		6E12B1DA22C55A250005E9E6 /* feature_exp.json in Resources */ = {isa = PBXBuildFile; fileRef = 6E75197622C5211100B2B157 /* feature_exp.json */; };
		6E12B1DB22C55A250005E9E6 /* empty_datafile.json in Resources */ = {isa = PBXBuildFile; fileRef = 6E75197722C5211100B2B157 /* empty_datafile.json */; };
		6E12B1DC22C55A250005E9E6 /* BucketerTestsDatafile.json in Resources */ = {isa = PBXBuildFile; fileRef = 6E75197822C5211100B2B157 /* BucketerTestsDatafile.json */; };
		6E12B1DD22C55A250005E9E6 /* BucketerTestsDatafile2.json in Resources */ = {isa = PBXBuildFile; fileRef = 6E75197922C5211100B2B157 /* BucketerTestsDatafile2.json */; };
		6E12B1DE22C55A250005E9E6 /* ab_experiments.json in Resources */ = {isa = PBXBuildFile; fileRef = 6E75197A22C5211100B2B157 /* ab_experiments.json */; };
		6E12B1DF22C55A250005E9E6 /* bot_filtering_enabled.json in Resources */ = {isa = PBXBuildFile; fileRef = 6E75197B22C5211100B2B157 /* bot_filtering_enabled.json */; };
		6E12B1E022C55A250005E9E6 /* simple_datafile.json in Resources */ = {isa = PBXBuildFile; fileRef = 6E75197C22C5211100B2B157 /* simple_datafile.json */; };
		6E12B1E122C55A250005E9E6 /* UnsupportedVersionDatafile.json in Resources */ = {isa = PBXBuildFile; fileRef = 6E75197D22C5211100B2B157 /* UnsupportedVersionDatafile.json */; };
		6E12B1E222C55A260005E9E6 /* optimizely_6372300739_v4.json in Resources */ = {isa = PBXBuildFile; fileRef = 6E75196222C5211100B2B157 /* optimizely_6372300739_v4.json */; };
		6E12B1E322C55A260005E9E6 /* feature_rollout_toggle_on.json in Resources */ = {isa = PBXBuildFile; fileRef = 6E75196722C5211100B2B157 /* feature_rollout_toggle_on.json */; };
		6E12B1E422C55A260005E9E6 /* feature_rollout_toggle_off.json in Resources */ = {isa = PBXBuildFile; fileRef = 6E75196822C5211100B2B157 /* feature_rollout_toggle_off.json */; };
		6E12B1E522C55A260005E9E6 /* feature_experiments.json in Resources */ = {isa = PBXBuildFile; fileRef = 6E75196922C5211100B2B157 /* feature_experiments.json */; };
		6E12B1E622C55A260005E9E6 /* forced_variation.json in Resources */ = {isa = PBXBuildFile; fileRef = 6E75196A22C5211100B2B157 /* forced_variation.json */; };
		6E12B1E722C55A260005E9E6 /* unsupported_datafile.json in Resources */ = {isa = PBXBuildFile; fileRef = 6E75196B22C5211100B2B157 /* unsupported_datafile.json */; };
		6E12B1E822C55A260005E9E6 /* rollout_bucketing.json in Resources */ = {isa = PBXBuildFile; fileRef = 6E75196C22C5211100B2B157 /* rollout_bucketing.json */; };
		6E12B1E922C55A260005E9E6 /* feature_management_experiment_bucketing.json in Resources */ = {isa = PBXBuildFile; fileRef = 6E75196D22C5211100B2B157 /* feature_management_experiment_bucketing.json */; };
		6E12B1EA22C55A260005E9E6 /* bucketing_id.json in Resources */ = {isa = PBXBuildFile; fileRef = 6E75196E22C5211100B2B157 /* bucketing_id.json */; };
		6E12B1EB22C55A260005E9E6 /* feature_variables.json in Resources */ = {isa = PBXBuildFile; fileRef = 6E75196F22C5211100B2B157 /* feature_variables.json */; };
		6E12B1EC22C55A260005E9E6 /* api_datafile.json in Resources */ = {isa = PBXBuildFile; fileRef = 6E75197022C5211100B2B157 /* api_datafile.json */; };
		6E12B1ED22C55A260005E9E6 /* feature_flag.json in Resources */ = {isa = PBXBuildFile; fileRef = 6E75197122C5211100B2B157 /* feature_flag.json */; };
		6E12B1EE22C55A260005E9E6 /* grouped_experiments.json in Resources */ = {isa = PBXBuildFile; fileRef = 6E75197222C5211100B2B157 /* grouped_experiments.json */; };
		6E12B1EF22C55A260005E9E6 /* feature_rollouts.json in Resources */ = {isa = PBXBuildFile; fileRef = 6E75197322C5211100B2B157 /* feature_rollouts.json */; };
		6E12B1F022C55A260005E9E6 /* audience_targeting.json in Resources */ = {isa = PBXBuildFile; fileRef = 6E75197422C5211100B2B157 /* audience_targeting.json */; };
		6E12B1F122C55A260005E9E6 /* typed_audience_datafile.json in Resources */ = {isa = PBXBuildFile; fileRef = 6E75197522C5211100B2B157 /* typed_audience_datafile.json */; };
		6E12B1F222C55A260005E9E6 /* feature_exp.json in Resources */ = {isa = PBXBuildFile; fileRef = 6E75197622C5211100B2B157 /* feature_exp.json */; };
		6E12B1F322C55A260005E9E6 /* empty_datafile.json in Resources */ = {isa = PBXBuildFile; fileRef = 6E75197722C5211100B2B157 /* empty_datafile.json */; };
		6E12B1F422C55A260005E9E6 /* BucketerTestsDatafile.json in Resources */ = {isa = PBXBuildFile; fileRef = 6E75197822C5211100B2B157 /* BucketerTestsDatafile.json */; };
		6E12B1F522C55A260005E9E6 /* BucketerTestsDatafile2.json in Resources */ = {isa = PBXBuildFile; fileRef = 6E75197922C5211100B2B157 /* BucketerTestsDatafile2.json */; };
		6E12B1F622C55A260005E9E6 /* ab_experiments.json in Resources */ = {isa = PBXBuildFile; fileRef = 6E75197A22C5211100B2B157 /* ab_experiments.json */; };
		6E12B1F722C55A260005E9E6 /* bot_filtering_enabled.json in Resources */ = {isa = PBXBuildFile; fileRef = 6E75197B22C5211100B2B157 /* bot_filtering_enabled.json */; };
		6E12B1F822C55A260005E9E6 /* simple_datafile.json in Resources */ = {isa = PBXBuildFile; fileRef = 6E75197C22C5211100B2B157 /* simple_datafile.json */; };
		6E12B1F922C55A260005E9E6 /* UnsupportedVersionDatafile.json in Resources */ = {isa = PBXBuildFile; fileRef = 6E75197D22C5211100B2B157 /* UnsupportedVersionDatafile.json */; };
		6E12B1FA22C55A270005E9E6 /* optimizely_6372300739_v4.json in Resources */ = {isa = PBXBuildFile; fileRef = 6E75196222C5211100B2B157 /* optimizely_6372300739_v4.json */; };
		6E12B1FB22C55A270005E9E6 /* feature_rollout_toggle_on.json in Resources */ = {isa = PBXBuildFile; fileRef = 6E75196722C5211100B2B157 /* feature_rollout_toggle_on.json */; };
		6E12B1FC22C55A270005E9E6 /* feature_rollout_toggle_off.json in Resources */ = {isa = PBXBuildFile; fileRef = 6E75196822C5211100B2B157 /* feature_rollout_toggle_off.json */; };
		6E12B1FD22C55A270005E9E6 /* feature_experiments.json in Resources */ = {isa = PBXBuildFile; fileRef = 6E75196922C5211100B2B157 /* feature_experiments.json */; };
		6E12B1FE22C55A270005E9E6 /* forced_variation.json in Resources */ = {isa = PBXBuildFile; fileRef = 6E75196A22C5211100B2B157 /* forced_variation.json */; };
		6E12B1FF22C55A270005E9E6 /* unsupported_datafile.json in Resources */ = {isa = PBXBuildFile; fileRef = 6E75196B22C5211100B2B157 /* unsupported_datafile.json */; };
		6E12B20022C55A270005E9E6 /* rollout_bucketing.json in Resources */ = {isa = PBXBuildFile; fileRef = 6E75196C22C5211100B2B157 /* rollout_bucketing.json */; };
		6E12B20122C55A270005E9E6 /* feature_management_experiment_bucketing.json in Resources */ = {isa = PBXBuildFile; fileRef = 6E75196D22C5211100B2B157 /* feature_management_experiment_bucketing.json */; };
		6E12B20222C55A270005E9E6 /* bucketing_id.json in Resources */ = {isa = PBXBuildFile; fileRef = 6E75196E22C5211100B2B157 /* bucketing_id.json */; };
		6E12B20322C55A270005E9E6 /* feature_variables.json in Resources */ = {isa = PBXBuildFile; fileRef = 6E75196F22C5211100B2B157 /* feature_variables.json */; };
		6E12B20422C55A270005E9E6 /* api_datafile.json in Resources */ = {isa = PBXBuildFile; fileRef = 6E75197022C5211100B2B157 /* api_datafile.json */; };
		6E12B20522C55A270005E9E6 /* feature_flag.json in Resources */ = {isa = PBXBuildFile; fileRef = 6E75197122C5211100B2B157 /* feature_flag.json */; };
		6E12B20622C55A270005E9E6 /* grouped_experiments.json in Resources */ = {isa = PBXBuildFile; fileRef = 6E75197222C5211100B2B157 /* grouped_experiments.json */; };
		6E12B20722C55A270005E9E6 /* feature_rollouts.json in Resources */ = {isa = PBXBuildFile; fileRef = 6E75197322C5211100B2B157 /* feature_rollouts.json */; };
		6E12B20822C55A270005E9E6 /* audience_targeting.json in Resources */ = {isa = PBXBuildFile; fileRef = 6E75197422C5211100B2B157 /* audience_targeting.json */; };
		6E12B20922C55A270005E9E6 /* typed_audience_datafile.json in Resources */ = {isa = PBXBuildFile; fileRef = 6E75197522C5211100B2B157 /* typed_audience_datafile.json */; };
		6E12B20A22C55A270005E9E6 /* feature_exp.json in Resources */ = {isa = PBXBuildFile; fileRef = 6E75197622C5211100B2B157 /* feature_exp.json */; };
		6E12B20B22C55A270005E9E6 /* empty_datafile.json in Resources */ = {isa = PBXBuildFile; fileRef = 6E75197722C5211100B2B157 /* empty_datafile.json */; };
		6E12B20C22C55A270005E9E6 /* BucketerTestsDatafile.json in Resources */ = {isa = PBXBuildFile; fileRef = 6E75197822C5211100B2B157 /* BucketerTestsDatafile.json */; };
		6E12B20D22C55A270005E9E6 /* BucketerTestsDatafile2.json in Resources */ = {isa = PBXBuildFile; fileRef = 6E75197922C5211100B2B157 /* BucketerTestsDatafile2.json */; };
		6E12B20E22C55A270005E9E6 /* ab_experiments.json in Resources */ = {isa = PBXBuildFile; fileRef = 6E75197A22C5211100B2B157 /* ab_experiments.json */; };
		6E12B20F22C55A270005E9E6 /* bot_filtering_enabled.json in Resources */ = {isa = PBXBuildFile; fileRef = 6E75197B22C5211100B2B157 /* bot_filtering_enabled.json */; };
		6E12B21022C55A270005E9E6 /* simple_datafile.json in Resources */ = {isa = PBXBuildFile; fileRef = 6E75197C22C5211100B2B157 /* simple_datafile.json */; };
		6E12B21122C55A270005E9E6 /* UnsupportedVersionDatafile.json in Resources */ = {isa = PBXBuildFile; fileRef = 6E75197D22C5211100B2B157 /* UnsupportedVersionDatafile.json */; };
		6E12B21222C55A270005E9E6 /* optimizely_6372300739_v4.json in Resources */ = {isa = PBXBuildFile; fileRef = 6E75196222C5211100B2B157 /* optimizely_6372300739_v4.json */; };
		6E12B21322C55A270005E9E6 /* feature_rollout_toggle_on.json in Resources */ = {isa = PBXBuildFile; fileRef = 6E75196722C5211100B2B157 /* feature_rollout_toggle_on.json */; };
		6E12B21422C55A270005E9E6 /* feature_rollout_toggle_off.json in Resources */ = {isa = PBXBuildFile; fileRef = 6E75196822C5211100B2B157 /* feature_rollout_toggle_off.json */; };
		6E12B21522C55A270005E9E6 /* feature_experiments.json in Resources */ = {isa = PBXBuildFile; fileRef = 6E75196922C5211100B2B157 /* feature_experiments.json */; };
		6E12B21622C55A270005E9E6 /* forced_variation.json in Resources */ = {isa = PBXBuildFile; fileRef = 6E75196A22C5211100B2B157 /* forced_variation.json */; };
		6E12B21722C55A270005E9E6 /* unsupported_datafile.json in Resources */ = {isa = PBXBuildFile; fileRef = 6E75196B22C5211100B2B157 /* unsupported_datafile.json */; };
		6E12B21822C55A270005E9E6 /* rollout_bucketing.json in Resources */ = {isa = PBXBuildFile; fileRef = 6E75196C22C5211100B2B157 /* rollout_bucketing.json */; };
		6E12B21922C55A270005E9E6 /* feature_management_experiment_bucketing.json in Resources */ = {isa = PBXBuildFile; fileRef = 6E75196D22C5211100B2B157 /* feature_management_experiment_bucketing.json */; };
		6E12B21A22C55A270005E9E6 /* bucketing_id.json in Resources */ = {isa = PBXBuildFile; fileRef = 6E75196E22C5211100B2B157 /* bucketing_id.json */; };
		6E12B21B22C55A270005E9E6 /* feature_variables.json in Resources */ = {isa = PBXBuildFile; fileRef = 6E75196F22C5211100B2B157 /* feature_variables.json */; };
		6E12B21C22C55A270005E9E6 /* api_datafile.json in Resources */ = {isa = PBXBuildFile; fileRef = 6E75197022C5211100B2B157 /* api_datafile.json */; };
		6E12B21D22C55A270005E9E6 /* feature_flag.json in Resources */ = {isa = PBXBuildFile; fileRef = 6E75197122C5211100B2B157 /* feature_flag.json */; };
		6E12B21E22C55A270005E9E6 /* grouped_experiments.json in Resources */ = {isa = PBXBuildFile; fileRef = 6E75197222C5211100B2B157 /* grouped_experiments.json */; };
		6E12B21F22C55A270005E9E6 /* feature_rollouts.json in Resources */ = {isa = PBXBuildFile; fileRef = 6E75197322C5211100B2B157 /* feature_rollouts.json */; };
		6E12B22022C55A270005E9E6 /* audience_targeting.json in Resources */ = {isa = PBXBuildFile; fileRef = 6E75197422C5211100B2B157 /* audience_targeting.json */; };
		6E12B22122C55A270005E9E6 /* typed_audience_datafile.json in Resources */ = {isa = PBXBuildFile; fileRef = 6E75197522C5211100B2B157 /* typed_audience_datafile.json */; };
		6E12B22222C55A270005E9E6 /* feature_exp.json in Resources */ = {isa = PBXBuildFile; fileRef = 6E75197622C5211100B2B157 /* feature_exp.json */; };
		6E12B22322C55A270005E9E6 /* empty_datafile.json in Resources */ = {isa = PBXBuildFile; fileRef = 6E75197722C5211100B2B157 /* empty_datafile.json */; };
		6E12B22422C55A270005E9E6 /* BucketerTestsDatafile.json in Resources */ = {isa = PBXBuildFile; fileRef = 6E75197822C5211100B2B157 /* BucketerTestsDatafile.json */; };
		6E12B22522C55A270005E9E6 /* BucketerTestsDatafile2.json in Resources */ = {isa = PBXBuildFile; fileRef = 6E75197922C5211100B2B157 /* BucketerTestsDatafile2.json */; };
		6E12B22622C55A270005E9E6 /* ab_experiments.json in Resources */ = {isa = PBXBuildFile; fileRef = 6E75197A22C5211100B2B157 /* ab_experiments.json */; };
		6E12B22722C55A270005E9E6 /* bot_filtering_enabled.json in Resources */ = {isa = PBXBuildFile; fileRef = 6E75197B22C5211100B2B157 /* bot_filtering_enabled.json */; };
		6E12B22822C55A270005E9E6 /* simple_datafile.json in Resources */ = {isa = PBXBuildFile; fileRef = 6E75197C22C5211100B2B157 /* simple_datafile.json */; };
		6E12B22922C55A270005E9E6 /* UnsupportedVersionDatafile.json in Resources */ = {isa = PBXBuildFile; fileRef = 6E75197D22C5211100B2B157 /* UnsupportedVersionDatafile.json */; };
		6E12B22A22C55A280005E9E6 /* optimizely_6372300739_v4.json in Resources */ = {isa = PBXBuildFile; fileRef = 6E75196222C5211100B2B157 /* optimizely_6372300739_v4.json */; };
		6E12B22B22C55A280005E9E6 /* feature_rollout_toggle_on.json in Resources */ = {isa = PBXBuildFile; fileRef = 6E75196722C5211100B2B157 /* feature_rollout_toggle_on.json */; };
		6E12B22C22C55A280005E9E6 /* feature_rollout_toggle_off.json in Resources */ = {isa = PBXBuildFile; fileRef = 6E75196822C5211100B2B157 /* feature_rollout_toggle_off.json */; };
		6E12B22D22C55A280005E9E6 /* feature_experiments.json in Resources */ = {isa = PBXBuildFile; fileRef = 6E75196922C5211100B2B157 /* feature_experiments.json */; };
		6E12B22E22C55A280005E9E6 /* forced_variation.json in Resources */ = {isa = PBXBuildFile; fileRef = 6E75196A22C5211100B2B157 /* forced_variation.json */; };
		6E12B22F22C55A280005E9E6 /* unsupported_datafile.json in Resources */ = {isa = PBXBuildFile; fileRef = 6E75196B22C5211100B2B157 /* unsupported_datafile.json */; };
		6E12B23022C55A280005E9E6 /* rollout_bucketing.json in Resources */ = {isa = PBXBuildFile; fileRef = 6E75196C22C5211100B2B157 /* rollout_bucketing.json */; };
		6E12B23122C55A280005E9E6 /* feature_management_experiment_bucketing.json in Resources */ = {isa = PBXBuildFile; fileRef = 6E75196D22C5211100B2B157 /* feature_management_experiment_bucketing.json */; };
		6E12B23222C55A280005E9E6 /* bucketing_id.json in Resources */ = {isa = PBXBuildFile; fileRef = 6E75196E22C5211100B2B157 /* bucketing_id.json */; };
		6E12B23322C55A280005E9E6 /* feature_variables.json in Resources */ = {isa = PBXBuildFile; fileRef = 6E75196F22C5211100B2B157 /* feature_variables.json */; };
		6E12B23422C55A280005E9E6 /* api_datafile.json in Resources */ = {isa = PBXBuildFile; fileRef = 6E75197022C5211100B2B157 /* api_datafile.json */; };
		6E12B23522C55A280005E9E6 /* feature_flag.json in Resources */ = {isa = PBXBuildFile; fileRef = 6E75197122C5211100B2B157 /* feature_flag.json */; };
		6E12B23622C55A280005E9E6 /* grouped_experiments.json in Resources */ = {isa = PBXBuildFile; fileRef = 6E75197222C5211100B2B157 /* grouped_experiments.json */; };
		6E12B23722C55A280005E9E6 /* feature_rollouts.json in Resources */ = {isa = PBXBuildFile; fileRef = 6E75197322C5211100B2B157 /* feature_rollouts.json */; };
		6E12B23822C55A280005E9E6 /* audience_targeting.json in Resources */ = {isa = PBXBuildFile; fileRef = 6E75197422C5211100B2B157 /* audience_targeting.json */; };
		6E12B23922C55A280005E9E6 /* typed_audience_datafile.json in Resources */ = {isa = PBXBuildFile; fileRef = 6E75197522C5211100B2B157 /* typed_audience_datafile.json */; };
		6E12B23A22C55A280005E9E6 /* feature_exp.json in Resources */ = {isa = PBXBuildFile; fileRef = 6E75197622C5211100B2B157 /* feature_exp.json */; };
		6E12B23B22C55A280005E9E6 /* empty_datafile.json in Resources */ = {isa = PBXBuildFile; fileRef = 6E75197722C5211100B2B157 /* empty_datafile.json */; };
		6E12B23C22C55A280005E9E6 /* BucketerTestsDatafile.json in Resources */ = {isa = PBXBuildFile; fileRef = 6E75197822C5211100B2B157 /* BucketerTestsDatafile.json */; };
		6E12B23D22C55A280005E9E6 /* BucketerTestsDatafile2.json in Resources */ = {isa = PBXBuildFile; fileRef = 6E75197922C5211100B2B157 /* BucketerTestsDatafile2.json */; };
		6E12B23E22C55A280005E9E6 /* ab_experiments.json in Resources */ = {isa = PBXBuildFile; fileRef = 6E75197A22C5211100B2B157 /* ab_experiments.json */; };
		6E12B23F22C55A280005E9E6 /* bot_filtering_enabled.json in Resources */ = {isa = PBXBuildFile; fileRef = 6E75197B22C5211100B2B157 /* bot_filtering_enabled.json */; };
		6E12B24022C55A280005E9E6 /* simple_datafile.json in Resources */ = {isa = PBXBuildFile; fileRef = 6E75197C22C5211100B2B157 /* simple_datafile.json */; };
		6E12B24122C55A280005E9E6 /* UnsupportedVersionDatafile.json in Resources */ = {isa = PBXBuildFile; fileRef = 6E75197D22C5211100B2B157 /* UnsupportedVersionDatafile.json */; };
		6E12B24222C55A280005E9E6 /* optimizely_6372300739_v4.json in Resources */ = {isa = PBXBuildFile; fileRef = 6E75196222C5211100B2B157 /* optimizely_6372300739_v4.json */; };
		6E12B24322C55A280005E9E6 /* feature_rollout_toggle_on.json in Resources */ = {isa = PBXBuildFile; fileRef = 6E75196722C5211100B2B157 /* feature_rollout_toggle_on.json */; };
		6E12B24422C55A280005E9E6 /* feature_rollout_toggle_off.json in Resources */ = {isa = PBXBuildFile; fileRef = 6E75196822C5211100B2B157 /* feature_rollout_toggle_off.json */; };
		6E12B24522C55A280005E9E6 /* feature_experiments.json in Resources */ = {isa = PBXBuildFile; fileRef = 6E75196922C5211100B2B157 /* feature_experiments.json */; };
		6E12B24622C55A280005E9E6 /* forced_variation.json in Resources */ = {isa = PBXBuildFile; fileRef = 6E75196A22C5211100B2B157 /* forced_variation.json */; };
		6E12B24722C55A280005E9E6 /* unsupported_datafile.json in Resources */ = {isa = PBXBuildFile; fileRef = 6E75196B22C5211100B2B157 /* unsupported_datafile.json */; };
		6E12B24822C55A280005E9E6 /* rollout_bucketing.json in Resources */ = {isa = PBXBuildFile; fileRef = 6E75196C22C5211100B2B157 /* rollout_bucketing.json */; };
		6E12B24922C55A280005E9E6 /* feature_management_experiment_bucketing.json in Resources */ = {isa = PBXBuildFile; fileRef = 6E75196D22C5211100B2B157 /* feature_management_experiment_bucketing.json */; };
		6E12B24A22C55A280005E9E6 /* bucketing_id.json in Resources */ = {isa = PBXBuildFile; fileRef = 6E75196E22C5211100B2B157 /* bucketing_id.json */; };
		6E12B24B22C55A280005E9E6 /* feature_variables.json in Resources */ = {isa = PBXBuildFile; fileRef = 6E75196F22C5211100B2B157 /* feature_variables.json */; };
		6E12B24C22C55A280005E9E6 /* api_datafile.json in Resources */ = {isa = PBXBuildFile; fileRef = 6E75197022C5211100B2B157 /* api_datafile.json */; };
		6E12B24D22C55A280005E9E6 /* feature_flag.json in Resources */ = {isa = PBXBuildFile; fileRef = 6E75197122C5211100B2B157 /* feature_flag.json */; };
		6E12B24E22C55A280005E9E6 /* grouped_experiments.json in Resources */ = {isa = PBXBuildFile; fileRef = 6E75197222C5211100B2B157 /* grouped_experiments.json */; };
		6E12B24F22C55A280005E9E6 /* feature_rollouts.json in Resources */ = {isa = PBXBuildFile; fileRef = 6E75197322C5211100B2B157 /* feature_rollouts.json */; };
		6E12B25022C55A280005E9E6 /* audience_targeting.json in Resources */ = {isa = PBXBuildFile; fileRef = 6E75197422C5211100B2B157 /* audience_targeting.json */; };
		6E12B25122C55A280005E9E6 /* typed_audience_datafile.json in Resources */ = {isa = PBXBuildFile; fileRef = 6E75197522C5211100B2B157 /* typed_audience_datafile.json */; };
		6E12B25222C55A280005E9E6 /* feature_exp.json in Resources */ = {isa = PBXBuildFile; fileRef = 6E75197622C5211100B2B157 /* feature_exp.json */; };
		6E12B25322C55A280005E9E6 /* empty_datafile.json in Resources */ = {isa = PBXBuildFile; fileRef = 6E75197722C5211100B2B157 /* empty_datafile.json */; };
		6E12B25422C55A280005E9E6 /* BucketerTestsDatafile.json in Resources */ = {isa = PBXBuildFile; fileRef = 6E75197822C5211100B2B157 /* BucketerTestsDatafile.json */; };
		6E12B25522C55A280005E9E6 /* BucketerTestsDatafile2.json in Resources */ = {isa = PBXBuildFile; fileRef = 6E75197922C5211100B2B157 /* BucketerTestsDatafile2.json */; };
		6E12B25622C55A280005E9E6 /* ab_experiments.json in Resources */ = {isa = PBXBuildFile; fileRef = 6E75197A22C5211100B2B157 /* ab_experiments.json */; };
		6E12B25722C55A280005E9E6 /* bot_filtering_enabled.json in Resources */ = {isa = PBXBuildFile; fileRef = 6E75197B22C5211100B2B157 /* bot_filtering_enabled.json */; };
		6E12B25822C55A280005E9E6 /* simple_datafile.json in Resources */ = {isa = PBXBuildFile; fileRef = 6E75197C22C5211100B2B157 /* simple_datafile.json */; };
		6E12B25922C55A280005E9E6 /* UnsupportedVersionDatafile.json in Resources */ = {isa = PBXBuildFile; fileRef = 6E75197D22C5211100B2B157 /* UnsupportedVersionDatafile.json */; };
		6E12B25A22C55A290005E9E6 /* optimizely_6372300739_v4.json in Resources */ = {isa = PBXBuildFile; fileRef = 6E75196222C5211100B2B157 /* optimizely_6372300739_v4.json */; };
		6E12B25B22C55A290005E9E6 /* feature_rollout_toggle_on.json in Resources */ = {isa = PBXBuildFile; fileRef = 6E75196722C5211100B2B157 /* feature_rollout_toggle_on.json */; };
		6E12B25C22C55A290005E9E6 /* feature_rollout_toggle_off.json in Resources */ = {isa = PBXBuildFile; fileRef = 6E75196822C5211100B2B157 /* feature_rollout_toggle_off.json */; };
		6E12B25D22C55A290005E9E6 /* feature_experiments.json in Resources */ = {isa = PBXBuildFile; fileRef = 6E75196922C5211100B2B157 /* feature_experiments.json */; };
		6E12B25E22C55A290005E9E6 /* forced_variation.json in Resources */ = {isa = PBXBuildFile; fileRef = 6E75196A22C5211100B2B157 /* forced_variation.json */; };
		6E12B25F22C55A290005E9E6 /* unsupported_datafile.json in Resources */ = {isa = PBXBuildFile; fileRef = 6E75196B22C5211100B2B157 /* unsupported_datafile.json */; };
		6E12B26022C55A290005E9E6 /* rollout_bucketing.json in Resources */ = {isa = PBXBuildFile; fileRef = 6E75196C22C5211100B2B157 /* rollout_bucketing.json */; };
		6E12B26122C55A290005E9E6 /* feature_management_experiment_bucketing.json in Resources */ = {isa = PBXBuildFile; fileRef = 6E75196D22C5211100B2B157 /* feature_management_experiment_bucketing.json */; };
		6E12B26222C55A290005E9E6 /* bucketing_id.json in Resources */ = {isa = PBXBuildFile; fileRef = 6E75196E22C5211100B2B157 /* bucketing_id.json */; };
		6E12B26322C55A290005E9E6 /* feature_variables.json in Resources */ = {isa = PBXBuildFile; fileRef = 6E75196F22C5211100B2B157 /* feature_variables.json */; };
		6E12B26422C55A290005E9E6 /* api_datafile.json in Resources */ = {isa = PBXBuildFile; fileRef = 6E75197022C5211100B2B157 /* api_datafile.json */; };
		6E12B26522C55A290005E9E6 /* feature_flag.json in Resources */ = {isa = PBXBuildFile; fileRef = 6E75197122C5211100B2B157 /* feature_flag.json */; };
		6E12B26622C55A290005E9E6 /* grouped_experiments.json in Resources */ = {isa = PBXBuildFile; fileRef = 6E75197222C5211100B2B157 /* grouped_experiments.json */; };
		6E12B26722C55A290005E9E6 /* feature_rollouts.json in Resources */ = {isa = PBXBuildFile; fileRef = 6E75197322C5211100B2B157 /* feature_rollouts.json */; };
		6E12B26822C55A290005E9E6 /* audience_targeting.json in Resources */ = {isa = PBXBuildFile; fileRef = 6E75197422C5211100B2B157 /* audience_targeting.json */; };
		6E12B26922C55A290005E9E6 /* typed_audience_datafile.json in Resources */ = {isa = PBXBuildFile; fileRef = 6E75197522C5211100B2B157 /* typed_audience_datafile.json */; };
		6E12B26A22C55A290005E9E6 /* feature_exp.json in Resources */ = {isa = PBXBuildFile; fileRef = 6E75197622C5211100B2B157 /* feature_exp.json */; };
		6E12B26B22C55A290005E9E6 /* empty_datafile.json in Resources */ = {isa = PBXBuildFile; fileRef = 6E75197722C5211100B2B157 /* empty_datafile.json */; };
		6E12B26C22C55A290005E9E6 /* BucketerTestsDatafile.json in Resources */ = {isa = PBXBuildFile; fileRef = 6E75197822C5211100B2B157 /* BucketerTestsDatafile.json */; };
		6E12B26D22C55A290005E9E6 /* BucketerTestsDatafile2.json in Resources */ = {isa = PBXBuildFile; fileRef = 6E75197922C5211100B2B157 /* BucketerTestsDatafile2.json */; };
		6E12B26E22C55A290005E9E6 /* ab_experiments.json in Resources */ = {isa = PBXBuildFile; fileRef = 6E75197A22C5211100B2B157 /* ab_experiments.json */; };
		6E12B26F22C55A290005E9E6 /* bot_filtering_enabled.json in Resources */ = {isa = PBXBuildFile; fileRef = 6E75197B22C5211100B2B157 /* bot_filtering_enabled.json */; };
		6E12B27022C55A290005E9E6 /* simple_datafile.json in Resources */ = {isa = PBXBuildFile; fileRef = 6E75197C22C5211100B2B157 /* simple_datafile.json */; };
		6E12B27122C55A290005E9E6 /* UnsupportedVersionDatafile.json in Resources */ = {isa = PBXBuildFile; fileRef = 6E75197D22C5211100B2B157 /* UnsupportedVersionDatafile.json */; };
		6E12B27222C55A290005E9E6 /* optimizely_6372300739_v4.json in Resources */ = {isa = PBXBuildFile; fileRef = 6E75196222C5211100B2B157 /* optimizely_6372300739_v4.json */; };
		6E12B27322C55A290005E9E6 /* feature_rollout_toggle_on.json in Resources */ = {isa = PBXBuildFile; fileRef = 6E75196722C5211100B2B157 /* feature_rollout_toggle_on.json */; };
		6E12B27422C55A290005E9E6 /* feature_rollout_toggle_off.json in Resources */ = {isa = PBXBuildFile; fileRef = 6E75196822C5211100B2B157 /* feature_rollout_toggle_off.json */; };
		6E12B27522C55A290005E9E6 /* feature_experiments.json in Resources */ = {isa = PBXBuildFile; fileRef = 6E75196922C5211100B2B157 /* feature_experiments.json */; };
		6E12B27622C55A290005E9E6 /* forced_variation.json in Resources */ = {isa = PBXBuildFile; fileRef = 6E75196A22C5211100B2B157 /* forced_variation.json */; };
		6E12B27722C55A290005E9E6 /* unsupported_datafile.json in Resources */ = {isa = PBXBuildFile; fileRef = 6E75196B22C5211100B2B157 /* unsupported_datafile.json */; };
		6E12B27822C55A290005E9E6 /* rollout_bucketing.json in Resources */ = {isa = PBXBuildFile; fileRef = 6E75196C22C5211100B2B157 /* rollout_bucketing.json */; };
		6E12B27922C55A290005E9E6 /* feature_management_experiment_bucketing.json in Resources */ = {isa = PBXBuildFile; fileRef = 6E75196D22C5211100B2B157 /* feature_management_experiment_bucketing.json */; };
		6E12B27A22C55A290005E9E6 /* bucketing_id.json in Resources */ = {isa = PBXBuildFile; fileRef = 6E75196E22C5211100B2B157 /* bucketing_id.json */; };
		6E12B27B22C55A290005E9E6 /* feature_variables.json in Resources */ = {isa = PBXBuildFile; fileRef = 6E75196F22C5211100B2B157 /* feature_variables.json */; };
		6E12B27C22C55A290005E9E6 /* api_datafile.json in Resources */ = {isa = PBXBuildFile; fileRef = 6E75197022C5211100B2B157 /* api_datafile.json */; };
		6E12B27D22C55A290005E9E6 /* feature_flag.json in Resources */ = {isa = PBXBuildFile; fileRef = 6E75197122C5211100B2B157 /* feature_flag.json */; };
		6E12B27E22C55A290005E9E6 /* grouped_experiments.json in Resources */ = {isa = PBXBuildFile; fileRef = 6E75197222C5211100B2B157 /* grouped_experiments.json */; };
		6E12B27F22C55A290005E9E6 /* feature_rollouts.json in Resources */ = {isa = PBXBuildFile; fileRef = 6E75197322C5211100B2B157 /* feature_rollouts.json */; };
		6E12B28022C55A290005E9E6 /* audience_targeting.json in Resources */ = {isa = PBXBuildFile; fileRef = 6E75197422C5211100B2B157 /* audience_targeting.json */; };
		6E12B28122C55A290005E9E6 /* typed_audience_datafile.json in Resources */ = {isa = PBXBuildFile; fileRef = 6E75197522C5211100B2B157 /* typed_audience_datafile.json */; };
		6E12B28222C55A290005E9E6 /* feature_exp.json in Resources */ = {isa = PBXBuildFile; fileRef = 6E75197622C5211100B2B157 /* feature_exp.json */; };
		6E12B28322C55A290005E9E6 /* empty_datafile.json in Resources */ = {isa = PBXBuildFile; fileRef = 6E75197722C5211100B2B157 /* empty_datafile.json */; };
		6E12B28422C55A290005E9E6 /* BucketerTestsDatafile.json in Resources */ = {isa = PBXBuildFile; fileRef = 6E75197822C5211100B2B157 /* BucketerTestsDatafile.json */; };
		6E12B28522C55A290005E9E6 /* BucketerTestsDatafile2.json in Resources */ = {isa = PBXBuildFile; fileRef = 6E75197922C5211100B2B157 /* BucketerTestsDatafile2.json */; };
		6E12B28622C55A290005E9E6 /* ab_experiments.json in Resources */ = {isa = PBXBuildFile; fileRef = 6E75197A22C5211100B2B157 /* ab_experiments.json */; };
		6E12B28722C55A290005E9E6 /* bot_filtering_enabled.json in Resources */ = {isa = PBXBuildFile; fileRef = 6E75197B22C5211100B2B157 /* bot_filtering_enabled.json */; };
		6E12B28822C55A290005E9E6 /* simple_datafile.json in Resources */ = {isa = PBXBuildFile; fileRef = 6E75197C22C5211100B2B157 /* simple_datafile.json */; };
		6E12B28922C55A290005E9E6 /* UnsupportedVersionDatafile.json in Resources */ = {isa = PBXBuildFile; fileRef = 6E75197D22C5211100B2B157 /* UnsupportedVersionDatafile.json */; };
		6E12B28A22C55A2A0005E9E6 /* optimizely_6372300739_v4.json in Resources */ = {isa = PBXBuildFile; fileRef = 6E75196222C5211100B2B157 /* optimizely_6372300739_v4.json */; };
		6E12B28B22C55A2A0005E9E6 /* feature_rollout_toggle_on.json in Resources */ = {isa = PBXBuildFile; fileRef = 6E75196722C5211100B2B157 /* feature_rollout_toggle_on.json */; };
		6E12B28C22C55A2A0005E9E6 /* feature_rollout_toggle_off.json in Resources */ = {isa = PBXBuildFile; fileRef = 6E75196822C5211100B2B157 /* feature_rollout_toggle_off.json */; };
		6E12B28D22C55A2A0005E9E6 /* feature_experiments.json in Resources */ = {isa = PBXBuildFile; fileRef = 6E75196922C5211100B2B157 /* feature_experiments.json */; };
		6E12B28E22C55A2A0005E9E6 /* forced_variation.json in Resources */ = {isa = PBXBuildFile; fileRef = 6E75196A22C5211100B2B157 /* forced_variation.json */; };
		6E12B28F22C55A2A0005E9E6 /* unsupported_datafile.json in Resources */ = {isa = PBXBuildFile; fileRef = 6E75196B22C5211100B2B157 /* unsupported_datafile.json */; };
		6E12B29022C55A2A0005E9E6 /* rollout_bucketing.json in Resources */ = {isa = PBXBuildFile; fileRef = 6E75196C22C5211100B2B157 /* rollout_bucketing.json */; };
		6E12B29122C55A2A0005E9E6 /* feature_management_experiment_bucketing.json in Resources */ = {isa = PBXBuildFile; fileRef = 6E75196D22C5211100B2B157 /* feature_management_experiment_bucketing.json */; };
		6E12B29222C55A2A0005E9E6 /* bucketing_id.json in Resources */ = {isa = PBXBuildFile; fileRef = 6E75196E22C5211100B2B157 /* bucketing_id.json */; };
		6E12B29322C55A2A0005E9E6 /* feature_variables.json in Resources */ = {isa = PBXBuildFile; fileRef = 6E75196F22C5211100B2B157 /* feature_variables.json */; };
		6E12B29422C55A2A0005E9E6 /* api_datafile.json in Resources */ = {isa = PBXBuildFile; fileRef = 6E75197022C5211100B2B157 /* api_datafile.json */; };
		6E12B29522C55A2A0005E9E6 /* feature_flag.json in Resources */ = {isa = PBXBuildFile; fileRef = 6E75197122C5211100B2B157 /* feature_flag.json */; };
		6E12B29622C55A2A0005E9E6 /* grouped_experiments.json in Resources */ = {isa = PBXBuildFile; fileRef = 6E75197222C5211100B2B157 /* grouped_experiments.json */; };
		6E12B29722C55A2A0005E9E6 /* feature_rollouts.json in Resources */ = {isa = PBXBuildFile; fileRef = 6E75197322C5211100B2B157 /* feature_rollouts.json */; };
		6E12B29822C55A2A0005E9E6 /* audience_targeting.json in Resources */ = {isa = PBXBuildFile; fileRef = 6E75197422C5211100B2B157 /* audience_targeting.json */; };
		6E12B29922C55A2A0005E9E6 /* typed_audience_datafile.json in Resources */ = {isa = PBXBuildFile; fileRef = 6E75197522C5211100B2B157 /* typed_audience_datafile.json */; };
		6E12B29A22C55A2A0005E9E6 /* feature_exp.json in Resources */ = {isa = PBXBuildFile; fileRef = 6E75197622C5211100B2B157 /* feature_exp.json */; };
		6E12B29B22C55A2A0005E9E6 /* empty_datafile.json in Resources */ = {isa = PBXBuildFile; fileRef = 6E75197722C5211100B2B157 /* empty_datafile.json */; };
		6E12B29C22C55A2A0005E9E6 /* BucketerTestsDatafile.json in Resources */ = {isa = PBXBuildFile; fileRef = 6E75197822C5211100B2B157 /* BucketerTestsDatafile.json */; };
		6E12B29D22C55A2A0005E9E6 /* BucketerTestsDatafile2.json in Resources */ = {isa = PBXBuildFile; fileRef = 6E75197922C5211100B2B157 /* BucketerTestsDatafile2.json */; };
		6E12B29E22C55A2A0005E9E6 /* ab_experiments.json in Resources */ = {isa = PBXBuildFile; fileRef = 6E75197A22C5211100B2B157 /* ab_experiments.json */; };
		6E12B29F22C55A2A0005E9E6 /* bot_filtering_enabled.json in Resources */ = {isa = PBXBuildFile; fileRef = 6E75197B22C5211100B2B157 /* bot_filtering_enabled.json */; };
		6E12B2A022C55A2A0005E9E6 /* simple_datafile.json in Resources */ = {isa = PBXBuildFile; fileRef = 6E75197C22C5211100B2B157 /* simple_datafile.json */; };
		6E12B2A122C55A2A0005E9E6 /* UnsupportedVersionDatafile.json in Resources */ = {isa = PBXBuildFile; fileRef = 6E75197D22C5211100B2B157 /* UnsupportedVersionDatafile.json */; };
		6E12B2A222C55A2A0005E9E6 /* optimizely_6372300739_v4.json in Resources */ = {isa = PBXBuildFile; fileRef = 6E75196222C5211100B2B157 /* optimizely_6372300739_v4.json */; };
		6E12B2A322C55A2A0005E9E6 /* feature_rollout_toggle_on.json in Resources */ = {isa = PBXBuildFile; fileRef = 6E75196722C5211100B2B157 /* feature_rollout_toggle_on.json */; };
		6E12B2A422C55A2A0005E9E6 /* feature_rollout_toggle_off.json in Resources */ = {isa = PBXBuildFile; fileRef = 6E75196822C5211100B2B157 /* feature_rollout_toggle_off.json */; };
		6E12B2A522C55A2A0005E9E6 /* feature_experiments.json in Resources */ = {isa = PBXBuildFile; fileRef = 6E75196922C5211100B2B157 /* feature_experiments.json */; };
		6E12B2A622C55A2A0005E9E6 /* forced_variation.json in Resources */ = {isa = PBXBuildFile; fileRef = 6E75196A22C5211100B2B157 /* forced_variation.json */; };
		6E12B2A722C55A2A0005E9E6 /* unsupported_datafile.json in Resources */ = {isa = PBXBuildFile; fileRef = 6E75196B22C5211100B2B157 /* unsupported_datafile.json */; };
		6E12B2A822C55A2A0005E9E6 /* rollout_bucketing.json in Resources */ = {isa = PBXBuildFile; fileRef = 6E75196C22C5211100B2B157 /* rollout_bucketing.json */; };
		6E12B2A922C55A2A0005E9E6 /* feature_management_experiment_bucketing.json in Resources */ = {isa = PBXBuildFile; fileRef = 6E75196D22C5211100B2B157 /* feature_management_experiment_bucketing.json */; };
		6E12B2AA22C55A2A0005E9E6 /* bucketing_id.json in Resources */ = {isa = PBXBuildFile; fileRef = 6E75196E22C5211100B2B157 /* bucketing_id.json */; };
		6E12B2AB22C55A2A0005E9E6 /* feature_variables.json in Resources */ = {isa = PBXBuildFile; fileRef = 6E75196F22C5211100B2B157 /* feature_variables.json */; };
		6E12B2AC22C55A2A0005E9E6 /* api_datafile.json in Resources */ = {isa = PBXBuildFile; fileRef = 6E75197022C5211100B2B157 /* api_datafile.json */; };
		6E12B2AD22C55A2A0005E9E6 /* feature_flag.json in Resources */ = {isa = PBXBuildFile; fileRef = 6E75197122C5211100B2B157 /* feature_flag.json */; };
		6E12B2AE22C55A2A0005E9E6 /* grouped_experiments.json in Resources */ = {isa = PBXBuildFile; fileRef = 6E75197222C5211100B2B157 /* grouped_experiments.json */; };
		6E12B2AF22C55A2A0005E9E6 /* feature_rollouts.json in Resources */ = {isa = PBXBuildFile; fileRef = 6E75197322C5211100B2B157 /* feature_rollouts.json */; };
		6E12B2B022C55A2A0005E9E6 /* audience_targeting.json in Resources */ = {isa = PBXBuildFile; fileRef = 6E75197422C5211100B2B157 /* audience_targeting.json */; };
		6E12B2B122C55A2A0005E9E6 /* typed_audience_datafile.json in Resources */ = {isa = PBXBuildFile; fileRef = 6E75197522C5211100B2B157 /* typed_audience_datafile.json */; };
		6E12B2B222C55A2A0005E9E6 /* feature_exp.json in Resources */ = {isa = PBXBuildFile; fileRef = 6E75197622C5211100B2B157 /* feature_exp.json */; };
		6E12B2B322C55A2A0005E9E6 /* empty_datafile.json in Resources */ = {isa = PBXBuildFile; fileRef = 6E75197722C5211100B2B157 /* empty_datafile.json */; };
		6E12B2B422C55A2A0005E9E6 /* BucketerTestsDatafile.json in Resources */ = {isa = PBXBuildFile; fileRef = 6E75197822C5211100B2B157 /* BucketerTestsDatafile.json */; };
		6E12B2B522C55A2B0005E9E6 /* BucketerTestsDatafile2.json in Resources */ = {isa = PBXBuildFile; fileRef = 6E75197922C5211100B2B157 /* BucketerTestsDatafile2.json */; };
		6E12B2B622C55A2B0005E9E6 /* ab_experiments.json in Resources */ = {isa = PBXBuildFile; fileRef = 6E75197A22C5211100B2B157 /* ab_experiments.json */; };
		6E12B2B722C55A2B0005E9E6 /* bot_filtering_enabled.json in Resources */ = {isa = PBXBuildFile; fileRef = 6E75197B22C5211100B2B157 /* bot_filtering_enabled.json */; };
		6E12B2B822C55A2B0005E9E6 /* simple_datafile.json in Resources */ = {isa = PBXBuildFile; fileRef = 6E75197C22C5211100B2B157 /* simple_datafile.json */; };
		6E12B2B922C55A2B0005E9E6 /* UnsupportedVersionDatafile.json in Resources */ = {isa = PBXBuildFile; fileRef = 6E75197D22C5211100B2B157 /* UnsupportedVersionDatafile.json */; };
		6E12B2BA22C55A330005E9E6 /* 10_entities.json in Resources */ = {isa = PBXBuildFile; fileRef = 6E75196422C5211100B2B157 /* 10_entities.json */; };
		6E12B2BB22C55A330005E9E6 /* 50_entities.json in Resources */ = {isa = PBXBuildFile; fileRef = 6E75196522C5211100B2B157 /* 50_entities.json */; };
		6E12B2BC22C55A330005E9E6 /* 100_entities.json in Resources */ = {isa = PBXBuildFile; fileRef = 6E75196622C5211100B2B157 /* 100_entities.json */; };
		6E12B2BD22C55A330005E9E6 /* 10_entities.json in Resources */ = {isa = PBXBuildFile; fileRef = 6E75196422C5211100B2B157 /* 10_entities.json */; };
		6E12B2BE22C55A330005E9E6 /* 50_entities.json in Resources */ = {isa = PBXBuildFile; fileRef = 6E75196522C5211100B2B157 /* 50_entities.json */; };
		6E12B2BF22C55A330005E9E6 /* 100_entities.json in Resources */ = {isa = PBXBuildFile; fileRef = 6E75196622C5211100B2B157 /* 100_entities.json */; };
		6E12B2C022C55A340005E9E6 /* 10_entities.json in Resources */ = {isa = PBXBuildFile; fileRef = 6E75196422C5211100B2B157 /* 10_entities.json */; };
		6E12B2C122C55A340005E9E6 /* 50_entities.json in Resources */ = {isa = PBXBuildFile; fileRef = 6E75196522C5211100B2B157 /* 50_entities.json */; };
		6E12B2C222C55A340005E9E6 /* 100_entities.json in Resources */ = {isa = PBXBuildFile; fileRef = 6E75196622C5211100B2B157 /* 100_entities.json */; };
		6E12B2C322C55A350005E9E6 /* 10_entities.json in Resources */ = {isa = PBXBuildFile; fileRef = 6E75196422C5211100B2B157 /* 10_entities.json */; };
		6E12B2C422C55A350005E9E6 /* 50_entities.json in Resources */ = {isa = PBXBuildFile; fileRef = 6E75196522C5211100B2B157 /* 50_entities.json */; };
		6E12B2C522C55A350005E9E6 /* 100_entities.json in Resources */ = {isa = PBXBuildFile; fileRef = 6E75196622C5211100B2B157 /* 100_entities.json */; };
		6E12B2C622C55A350005E9E6 /* 10_entities.json in Resources */ = {isa = PBXBuildFile; fileRef = 6E75196422C5211100B2B157 /* 10_entities.json */; };
		6E12B2C722C55A350005E9E6 /* 50_entities.json in Resources */ = {isa = PBXBuildFile; fileRef = 6E75196522C5211100B2B157 /* 50_entities.json */; };
		6E12B2C822C55A350005E9E6 /* 100_entities.json in Resources */ = {isa = PBXBuildFile; fileRef = 6E75196622C5211100B2B157 /* 100_entities.json */; };
		6E12B2C922C55A360005E9E6 /* 10_entities.json in Resources */ = {isa = PBXBuildFile; fileRef = 6E75196422C5211100B2B157 /* 10_entities.json */; };
		6E12B2CA22C55A360005E9E6 /* 50_entities.json in Resources */ = {isa = PBXBuildFile; fileRef = 6E75196522C5211100B2B157 /* 50_entities.json */; };
		6E12B2CB22C55A360005E9E6 /* 100_entities.json in Resources */ = {isa = PBXBuildFile; fileRef = 6E75196622C5211100B2B157 /* 100_entities.json */; };
		6E12B2CC22C55A370005E9E6 /* 10_entities.json in Resources */ = {isa = PBXBuildFile; fileRef = 6E75196422C5211100B2B157 /* 10_entities.json */; };
		6E12B2CD22C55A370005E9E6 /* 50_entities.json in Resources */ = {isa = PBXBuildFile; fileRef = 6E75196522C5211100B2B157 /* 50_entities.json */; };
		6E12B2CE22C55A370005E9E6 /* 100_entities.json in Resources */ = {isa = PBXBuildFile; fileRef = 6E75196622C5211100B2B157 /* 100_entities.json */; };
		6E12B2CF22C55A370005E9E6 /* 10_entities.json in Resources */ = {isa = PBXBuildFile; fileRef = 6E75196422C5211100B2B157 /* 10_entities.json */; };
		6E12B2D022C55A370005E9E6 /* 50_entities.json in Resources */ = {isa = PBXBuildFile; fileRef = 6E75196522C5211100B2B157 /* 50_entities.json */; };
		6E12B2D122C55A370005E9E6 /* 100_entities.json in Resources */ = {isa = PBXBuildFile; fileRef = 6E75196622C5211100B2B157 /* 100_entities.json */; };
		6E12B2D222C55A380005E9E6 /* 10_entities.json in Resources */ = {isa = PBXBuildFile; fileRef = 6E75196422C5211100B2B157 /* 10_entities.json */; };
		6E12B2D322C55A380005E9E6 /* 50_entities.json in Resources */ = {isa = PBXBuildFile; fileRef = 6E75196522C5211100B2B157 /* 50_entities.json */; };
		6E12B2D422C55A380005E9E6 /* 100_entities.json in Resources */ = {isa = PBXBuildFile; fileRef = 6E75196622C5211100B2B157 /* 100_entities.json */; };
		6E12B2D522C55A380005E9E6 /* 10_entities.json in Resources */ = {isa = PBXBuildFile; fileRef = 6E75196422C5211100B2B157 /* 10_entities.json */; };
		6E12B2D622C55A380005E9E6 /* 50_entities.json in Resources */ = {isa = PBXBuildFile; fileRef = 6E75196522C5211100B2B157 /* 50_entities.json */; };
		6E12B2D722C55A380005E9E6 /* 100_entities.json in Resources */ = {isa = PBXBuildFile; fileRef = 6E75196622C5211100B2B157 /* 100_entities.json */; };
		6E14CD682423F80B00010234 /* Optimizely.framework in Frameworks */ = {isa = PBXBuildFile; fileRef = 6EBAEB6C21E3FEF800D13AA9 /* Optimizely.framework */; };
		6E14CD6E2423F85E00010234 /* EventDispatcherTests_Batch.swift in Sources */ = {isa = PBXBuildFile; fileRef = 6E75198D22C5211100B2B157 /* EventDispatcherTests_Batch.swift */; };
		6E14CD6F2423F93E00010234 /* OptimizelyError.swift in Sources */ = {isa = PBXBuildFile; fileRef = 6E75166722C520D400B2B157 /* OptimizelyError.swift */; };
		6E14CD702423F94800010234 /* OptimizelyLogLevel.swift in Sources */ = {isa = PBXBuildFile; fileRef = 6E75166822C520D400B2B157 /* OptimizelyLogLevel.swift */; };
		6E14CD712423F96800010234 /* OptimizelyClient.swift in Sources */ = {isa = PBXBuildFile; fileRef = 6E75166922C520D400B2B157 /* OptimizelyClient.swift */; };
		6E14CD722423F96B00010234 /* OptimizelyClient+ObjC.swift in Sources */ = {isa = PBXBuildFile; fileRef = 6E75166A22C520D400B2B157 /* OptimizelyClient+ObjC.swift */; };
		6E14CD732423F96F00010234 /* OptimizelyResult.swift in Sources */ = {isa = PBXBuildFile; fileRef = 6E75166B22C520D400B2B157 /* OptimizelyResult.swift */; };
		6E14CD742423F97200010234 /* OptimizelyConfig.swift in Sources */ = {isa = PBXBuildFile; fileRef = 6EA2CC232345618E001E7531 /* OptimizelyConfig.swift */; };
		6E14CD752423F97600010234 /* OptimizelyConfig+ObjC.swift in Sources */ = {isa = PBXBuildFile; fileRef = 6ECB60C9234D5D9C00016D41 /* OptimizelyConfig+ObjC.swift */; };
		6E14CD762423F97900010234 /* DefaultLogger.swift in Sources */ = {isa = PBXBuildFile; fileRef = 6E75165F22C520D400B2B157 /* DefaultLogger.swift */; };
		6E14CD772423F97E00010234 /* DefaultUserProfileService.swift in Sources */ = {isa = PBXBuildFile; fileRef = 6E75166022C520D400B2B157 /* DefaultUserProfileService.swift */; };
		6E14CD782423F97E00010234 /* DefaultEventDispatcher.swift in Sources */ = {isa = PBXBuildFile; fileRef = 6E75166122C520D400B2B157 /* DefaultEventDispatcher.swift */; };
		6E14CD792423F98D00010234 /* OPTLogger.swift in Sources */ = {isa = PBXBuildFile; fileRef = 6E75166322C520D400B2B157 /* OPTLogger.swift */; };
		6E14CD7A2423F98D00010234 /* OPTUserProfileService.swift in Sources */ = {isa = PBXBuildFile; fileRef = 6E75166422C520D400B2B157 /* OPTUserProfileService.swift */; };
		6E14CD7B2423F98D00010234 /* OPTEventDispatcher.swift in Sources */ = {isa = PBXBuildFile; fileRef = 6E75166522C520D400B2B157 /* OPTEventDispatcher.swift */; };
		6E14CD7C2423F98D00010234 /* DefaultDatafileHandler.swift in Sources */ = {isa = PBXBuildFile; fileRef = 6E75167D22C520D400B2B157 /* DefaultDatafileHandler.swift */; };
		6E14CD7D2423F98D00010234 /* DefaultBucketer.swift in Sources */ = {isa = PBXBuildFile; fileRef = 6E75167E22C520D400B2B157 /* DefaultBucketer.swift */; };
		6E14CD7E2423F98D00010234 /* DefaultNotificationCenter.swift in Sources */ = {isa = PBXBuildFile; fileRef = 6E75167F22C520D400B2B157 /* DefaultNotificationCenter.swift */; };
		6E14CD7F2423F98D00010234 /* DefaultDecisionService.swift in Sources */ = {isa = PBXBuildFile; fileRef = 6E75168022C520D400B2B157 /* DefaultDecisionService.swift */; };
		6E14CD802423F9A100010234 /* DataStoreMemory.swift in Sources */ = {isa = PBXBuildFile; fileRef = 6E75168222C520D400B2B157 /* DataStoreMemory.swift */; };
		6E14CD812423F9A100010234 /* DataStoreUserDefaults.swift in Sources */ = {isa = PBXBuildFile; fileRef = 6E75168322C520D400B2B157 /* DataStoreUserDefaults.swift */; };
		6E14CD822423F9A100010234 /* DataStoreFile.swift in Sources */ = {isa = PBXBuildFile; fileRef = 6E75168422C520D400B2B157 /* DataStoreFile.swift */; };
		6E14CD832423F9A100010234 /* DataStoreQueueStackImpl.swift in Sources */ = {isa = PBXBuildFile; fileRef = 6E75168522C520D400B2B157 /* DataStoreQueueStackImpl.swift */; };
		6E14CD842423F9A100010234 /* BatchEventBuilder.swift in Sources */ = {isa = PBXBuildFile; fileRef = 6E75168722C520D400B2B157 /* BatchEventBuilder.swift */; };
		6E14CD852423F9A100010234 /* BatchEvent.swift in Sources */ = {isa = PBXBuildFile; fileRef = 6E75168A22C520D400B2B157 /* BatchEvent.swift */; };
		6E14CD862423F9A100010234 /* EventForDispatch.swift in Sources */ = {isa = PBXBuildFile; fileRef = 6E75168B22C520D400B2B157 /* EventForDispatch.swift */; };
		6E14CD872423F9A100010234 /* Audience.swift in Sources */ = {isa = PBXBuildFile; fileRef = 6E75169822C520D400B2B157 /* Audience.swift */; };
		6E14CD882423F9A100010234 /* AttributeValue.swift in Sources */ = {isa = PBXBuildFile; fileRef = 6E75169922C520D400B2B157 /* AttributeValue.swift */; };
		6E14CD892423F9A100010234 /* ConditionLeaf.swift in Sources */ = {isa = PBXBuildFile; fileRef = 6E75169A22C520D400B2B157 /* ConditionLeaf.swift */; };
		6E14CD8A2423F9A100010234 /* ConditionHolder.swift in Sources */ = {isa = PBXBuildFile; fileRef = 6E75169B22C520D400B2B157 /* ConditionHolder.swift */; };
		6E14CD8B2423F9A100010234 /* UserAttribute.swift in Sources */ = {isa = PBXBuildFile; fileRef = 6E75169C22C520D400B2B157 /* UserAttribute.swift */; };
		6E14CD8C2423F9A700010234 /* Event.swift in Sources */ = {isa = PBXBuildFile; fileRef = 6E75168C22C520D400B2B157 /* Event.swift */; };
		6E14CD8D2423F9A700010234 /* ProjectConfig.swift in Sources */ = {isa = PBXBuildFile; fileRef = 6E75168D22C520D400B2B157 /* ProjectConfig.swift */; };
		6E14CD8E2423F9A700010234 /* FeatureVariable.swift in Sources */ = {isa = PBXBuildFile; fileRef = 6E75168E22C520D400B2B157 /* FeatureVariable.swift */; };
		6E14CD8F2423F9A700010234 /* Rollout.swift in Sources */ = {isa = PBXBuildFile; fileRef = 6E75168F22C520D400B2B157 /* Rollout.swift */; };
		6E14CD902423F9A700010234 /* Variation.swift in Sources */ = {isa = PBXBuildFile; fileRef = 6E75169022C520D400B2B157 /* Variation.swift */; };
		6E14CD912423F9A700010234 /* TrafficAllocation.swift in Sources */ = {isa = PBXBuildFile; fileRef = 6E75169122C520D400B2B157 /* TrafficAllocation.swift */; };
		6E14CD922423F9A700010234 /* Project.swift in Sources */ = {isa = PBXBuildFile; fileRef = 6E75169222C520D400B2B157 /* Project.swift */; };
		6E14CD932423F9A700010234 /* Experiment.swift in Sources */ = {isa = PBXBuildFile; fileRef = 6E75169322C520D400B2B157 /* Experiment.swift */; };
		6E14CD942423F9A700010234 /* FeatureFlag.swift in Sources */ = {isa = PBXBuildFile; fileRef = 6E75169422C520D400B2B157 /* FeatureFlag.swift */; };
		6E14CD952423F9A700010234 /* Group.swift in Sources */ = {isa = PBXBuildFile; fileRef = 6E75169522C520D400B2B157 /* Group.swift */; };
		6E14CD962423F9A700010234 /* Variable.swift in Sources */ = {isa = PBXBuildFile; fileRef = 6E75169622C520D400B2B157 /* Variable.swift */; };
		6E14CD972423F9A700010234 /* Attribute.swift in Sources */ = {isa = PBXBuildFile; fileRef = 6E75169D22C520D400B2B157 /* Attribute.swift */; };
		6E14CD982423F9C300010234 /* BackgroundingCallbacks.swift in Sources */ = {isa = PBXBuildFile; fileRef = 6E75169F22C520D400B2B157 /* BackgroundingCallbacks.swift */; };
		6E14CD992423F9C300010234 /* OPTNotificationCenter.swift in Sources */ = {isa = PBXBuildFile; fileRef = 6E7516A022C520D400B2B157 /* OPTNotificationCenter.swift */; };
		6E14CD9A2423F9C300010234 /* DataStoreQueueStack.swift in Sources */ = {isa = PBXBuildFile; fileRef = 6E7516A122C520D400B2B157 /* DataStoreQueueStack.swift */; };
		6E14CD9B2423F9C300010234 /* OPTDataStore.swift in Sources */ = {isa = PBXBuildFile; fileRef = 6E7516A222C520D400B2B157 /* OPTDataStore.swift */; };
		6E14CD9C2423F9C300010234 /* OPTDecisionService.swift in Sources */ = {isa = PBXBuildFile; fileRef = 6E7516A322C520D400B2B157 /* OPTDecisionService.swift */; };
		6E14CD9D2423F9C300010234 /* OPTDatafileHandler.swift in Sources */ = {isa = PBXBuildFile; fileRef = 6E7516A422C520D400B2B157 /* OPTDatafileHandler.swift */; };
		6E14CD9E2423F9C300010234 /* OPTBucketer.swift in Sources */ = {isa = PBXBuildFile; fileRef = 6E7516A522C520D400B2B157 /* OPTBucketer.swift */; };
		6E14CD9F2423F9C300010234 /* ArrayEventForDispatch+Extension.swift in Sources */ = {isa = PBXBuildFile; fileRef = 6E75167522C520D400B2B157 /* ArrayEventForDispatch+Extension.swift */; };
		6E14CDA02423F9C300010234 /* OptimizelyClient+Extension.swift in Sources */ = {isa = PBXBuildFile; fileRef = 6E75167622C520D400B2B157 /* OptimizelyClient+Extension.swift */; };
		6E14CDA12423F9C300010234 /* DataStoreQueueStackImpl+Extension.swift in Sources */ = {isa = PBXBuildFile; fileRef = 6E75167722C520D400B2B157 /* DataStoreQueueStackImpl+Extension.swift */; };
		6E14CDA22423F9C300010234 /* Array+Extension.swift in Sources */ = {isa = PBXBuildFile; fileRef = 6E75167822C520D400B2B157 /* Array+Extension.swift */; };
		6E14CDA32423F9C300010234 /* Constants.swift in Sources */ = {isa = PBXBuildFile; fileRef = 6E75166D22C520D400B2B157 /* Constants.swift */; };
		6E14CDA42423F9C300010234 /* Notifications.swift in Sources */ = {isa = PBXBuildFile; fileRef = 6E34A6162319EBB700BAE302 /* Notifications.swift */; };
		6E14CDA52423F9C300010234 /* MurmurHash3.swift in Sources */ = {isa = PBXBuildFile; fileRef = 6E75166E22C520D400B2B157 /* MurmurHash3.swift */; };
		6E14CDA62423F9C300010234 /* HandlerRegistryService.swift in Sources */ = {isa = PBXBuildFile; fileRef = 6E75166F22C520D400B2B157 /* HandlerRegistryService.swift */; };
		6E14CDA72423F9C300010234 /* LogMessage.swift in Sources */ = {isa = PBXBuildFile; fileRef = 6E75167022C520D400B2B157 /* LogMessage.swift */; };
		6E14CDA82423F9C300010234 /* AtomicProperty.swift in Sources */ = {isa = PBXBuildFile; fileRef = 6E75167122C520D400B2B157 /* AtomicProperty.swift */; };
		6E14CDA92423F9C300010234 /* Utils.swift in Sources */ = {isa = PBXBuildFile; fileRef = 6E75167222C520D400B2B157 /* Utils.swift */; };
		6E14CDAA2423F9C300010234 /* SDKVersion.swift in Sources */ = {isa = PBXBuildFile; fileRef = 6E75167322C520D400B2B157 /* SDKVersion.swift */; };
		6E14CDAB2423F9EB00010234 /* MockUrlSession.swift in Sources */ = {isa = PBXBuildFile; fileRef = 6E7519B722C5211100B2B157 /* MockUrlSession.swift */; };
		6E14CDAC2423F9EB00010234 /* OTUtils.swift in Sources */ = {isa = PBXBuildFile; fileRef = 6E7519B822C5211100B2B157 /* OTUtils.swift */; };
		6E14CDAD2423F9FC00010234 /* 10_entities.json in Resources */ = {isa = PBXBuildFile; fileRef = 6E75196422C5211100B2B157 /* 10_entities.json */; };
		6E14CDAE2423F9FC00010234 /* 50_entities.json in Resources */ = {isa = PBXBuildFile; fileRef = 6E75196522C5211100B2B157 /* 50_entities.json */; };
		6E14CDAF2423F9FC00010234 /* 100_entities.json in Resources */ = {isa = PBXBuildFile; fileRef = 6E75196622C5211100B2B157 /* 100_entities.json */; };
		6E14CDB02423FA0800010234 /* optimizely_6372300739_v4.json in Resources */ = {isa = PBXBuildFile; fileRef = 6E75196222C5211100B2B157 /* optimizely_6372300739_v4.json */; };
		6E14CDB12423FA0800010234 /* feature_rollout_toggle_on.json in Resources */ = {isa = PBXBuildFile; fileRef = 6E75196722C5211100B2B157 /* feature_rollout_toggle_on.json */; };
		6E14CDB22423FA0800010234 /* feature_rollout_toggle_off.json in Resources */ = {isa = PBXBuildFile; fileRef = 6E75196822C5211100B2B157 /* feature_rollout_toggle_off.json */; };
		6E14CDB32423FA0800010234 /* feature_experiments.json in Resources */ = {isa = PBXBuildFile; fileRef = 6E75196922C5211100B2B157 /* feature_experiments.json */; };
		6E14CDB42423FA0800010234 /* forced_variation.json in Resources */ = {isa = PBXBuildFile; fileRef = 6E75196A22C5211100B2B157 /* forced_variation.json */; };
		6E14CDB52423FA0800010234 /* unsupported_datafile.json in Resources */ = {isa = PBXBuildFile; fileRef = 6E75196B22C5211100B2B157 /* unsupported_datafile.json */; };
		6E14CDB62423FA0800010234 /* rollout_bucketing.json in Resources */ = {isa = PBXBuildFile; fileRef = 6E75196C22C5211100B2B157 /* rollout_bucketing.json */; };
		6E14CDB72423FA0800010234 /* feature_management_experiment_bucketing.json in Resources */ = {isa = PBXBuildFile; fileRef = 6E75196D22C5211100B2B157 /* feature_management_experiment_bucketing.json */; };
		6E14CDB82423FA0800010234 /* bucketing_id.json in Resources */ = {isa = PBXBuildFile; fileRef = 6E75196E22C5211100B2B157 /* bucketing_id.json */; };
		6E14CDB92423FA0800010234 /* feature_variables.json in Resources */ = {isa = PBXBuildFile; fileRef = 6E75196F22C5211100B2B157 /* feature_variables.json */; };
		6E14CDBA2423FA0800010234 /* api_datafile.json in Resources */ = {isa = PBXBuildFile; fileRef = 6E75197022C5211100B2B157 /* api_datafile.json */; };
		6E14CDBB2423FA0800010234 /* feature_flag.json in Resources */ = {isa = PBXBuildFile; fileRef = 6E75197122C5211100B2B157 /* feature_flag.json */; };
		6E14CDBC2423FA0800010234 /* grouped_experiments.json in Resources */ = {isa = PBXBuildFile; fileRef = 6E75197222C5211100B2B157 /* grouped_experiments.json */; };
		6E14CDBD2423FA0800010234 /* feature_rollouts.json in Resources */ = {isa = PBXBuildFile; fileRef = 6E75197322C5211100B2B157 /* feature_rollouts.json */; };
		6E14CDBE2423FA0800010234 /* audience_targeting.json in Resources */ = {isa = PBXBuildFile; fileRef = 6E75197422C5211100B2B157 /* audience_targeting.json */; };
		6E14CDBF2423FA0800010234 /* typed_audience_datafile.json in Resources */ = {isa = PBXBuildFile; fileRef = 6E75197522C5211100B2B157 /* typed_audience_datafile.json */; };
		6E14CDC02423FA0800010234 /* feature_exp.json in Resources */ = {isa = PBXBuildFile; fileRef = 6E75197622C5211100B2B157 /* feature_exp.json */; };
		6E14CDC12423FA0800010234 /* empty_datafile.json in Resources */ = {isa = PBXBuildFile; fileRef = 6E75197722C5211100B2B157 /* empty_datafile.json */; };
		6E14CDC22423FA0800010234 /* empty_datafile_new_project_id.json in Resources */ = {isa = PBXBuildFile; fileRef = 6E34A623231ED04900BAE302 /* empty_datafile_new_project_id.json */; };
		6E14CDC32423FA0800010234 /* empty_datafile_new_revision.json in Resources */ = {isa = PBXBuildFile; fileRef = 6E34A624231ED04900BAE302 /* empty_datafile_new_revision.json */; };
		6E14CDC42423FA0800010234 /* empty_datafile_new_account_id.json in Resources */ = {isa = PBXBuildFile; fileRef = 6E34A63D231ED28600BAE302 /* empty_datafile_new_account_id.json */; };
		6E14CDC52423FA0800010234 /* BucketerTestsDatafile.json in Resources */ = {isa = PBXBuildFile; fileRef = 6E75197822C5211100B2B157 /* BucketerTestsDatafile.json */; };
		6E14CDC62423FA0800010234 /* BucketerTestsDatafile2.json in Resources */ = {isa = PBXBuildFile; fileRef = 6E75197922C5211100B2B157 /* BucketerTestsDatafile2.json */; };
		6E14CDC72423FA0800010234 /* ab_experiments.json in Resources */ = {isa = PBXBuildFile; fileRef = 6E75197A22C5211100B2B157 /* ab_experiments.json */; };
		6E14CDC82423FA0800010234 /* bot_filtering_enabled.json in Resources */ = {isa = PBXBuildFile; fileRef = 6E75197B22C5211100B2B157 /* bot_filtering_enabled.json */; };
		6E14CDC92423FA0800010234 /* simple_datafile.json in Resources */ = {isa = PBXBuildFile; fileRef = 6E75197C22C5211100B2B157 /* simple_datafile.json */; };
		6E14CDCA2423FA0800010234 /* UnsupportedVersionDatafile.json in Resources */ = {isa = PBXBuildFile; fileRef = 6E75197D22C5211100B2B157 /* UnsupportedVersionDatafile.json */; };
		6E34A6172319EBB800BAE302 /* Notifications.swift in Sources */ = {isa = PBXBuildFile; fileRef = 6E34A6162319EBB700BAE302 /* Notifications.swift */; };
		6E34A6182319EBB800BAE302 /* Notifications.swift in Sources */ = {isa = PBXBuildFile; fileRef = 6E34A6162319EBB700BAE302 /* Notifications.swift */; };
		6E34A6192319EBB800BAE302 /* Notifications.swift in Sources */ = {isa = PBXBuildFile; fileRef = 6E34A6162319EBB700BAE302 /* Notifications.swift */; };
		6E34A61A2319EBB800BAE302 /* Notifications.swift in Sources */ = {isa = PBXBuildFile; fileRef = 6E34A6162319EBB700BAE302 /* Notifications.swift */; };
		6E34A61B2319EBB800BAE302 /* Notifications.swift in Sources */ = {isa = PBXBuildFile; fileRef = 6E34A6162319EBB700BAE302 /* Notifications.swift */; };
		6E34A61C2319EBB800BAE302 /* Notifications.swift in Sources */ = {isa = PBXBuildFile; fileRef = 6E34A6162319EBB700BAE302 /* Notifications.swift */; };
		6E34A61D2319EBB800BAE302 /* Notifications.swift in Sources */ = {isa = PBXBuildFile; fileRef = 6E34A6162319EBB700BAE302 /* Notifications.swift */; };
		6E34A61E2319EBB800BAE302 /* Notifications.swift in Sources */ = {isa = PBXBuildFile; fileRef = 6E34A6162319EBB700BAE302 /* Notifications.swift */; };
		6E34A61F2319EBB800BAE302 /* Notifications.swift in Sources */ = {isa = PBXBuildFile; fileRef = 6E34A6162319EBB700BAE302 /* Notifications.swift */; };
		6E34A6202319EBB800BAE302 /* Notifications.swift in Sources */ = {isa = PBXBuildFile; fileRef = 6E34A6162319EBB700BAE302 /* Notifications.swift */; };
		6E34A6212319EBB800BAE302 /* Notifications.swift in Sources */ = {isa = PBXBuildFile; fileRef = 6E34A6162319EBB700BAE302 /* Notifications.swift */; };
		6E34A6222319EBB800BAE302 /* Notifications.swift in Sources */ = {isa = PBXBuildFile; fileRef = 6E34A6162319EBB700BAE302 /* Notifications.swift */; };
		6E34A627231ED04900BAE302 /* empty_datafile_new_project_id.json in Resources */ = {isa = PBXBuildFile; fileRef = 6E34A623231ED04900BAE302 /* empty_datafile_new_project_id.json */; };
		6E34A628231ED04900BAE302 /* empty_datafile_new_project_id.json in Resources */ = {isa = PBXBuildFile; fileRef = 6E34A623231ED04900BAE302 /* empty_datafile_new_project_id.json */; };
		6E34A629231ED04900BAE302 /* empty_datafile_new_project_id.json in Resources */ = {isa = PBXBuildFile; fileRef = 6E34A623231ED04900BAE302 /* empty_datafile_new_project_id.json */; };
		6E34A62A231ED04900BAE302 /* empty_datafile_new_project_id.json in Resources */ = {isa = PBXBuildFile; fileRef = 6E34A623231ED04900BAE302 /* empty_datafile_new_project_id.json */; };
		6E34A62B231ED04900BAE302 /* empty_datafile_new_project_id.json in Resources */ = {isa = PBXBuildFile; fileRef = 6E34A623231ED04900BAE302 /* empty_datafile_new_project_id.json */; };
		6E34A62C231ED04900BAE302 /* empty_datafile_new_project_id.json in Resources */ = {isa = PBXBuildFile; fileRef = 6E34A623231ED04900BAE302 /* empty_datafile_new_project_id.json */; };
		6E34A62D231ED04900BAE302 /* empty_datafile_new_project_id.json in Resources */ = {isa = PBXBuildFile; fileRef = 6E34A623231ED04900BAE302 /* empty_datafile_new_project_id.json */; };
		6E34A62E231ED04900BAE302 /* empty_datafile_new_project_id.json in Resources */ = {isa = PBXBuildFile; fileRef = 6E34A623231ED04900BAE302 /* empty_datafile_new_project_id.json */; };
		6E34A62F231ED04900BAE302 /* empty_datafile_new_project_id.json in Resources */ = {isa = PBXBuildFile; fileRef = 6E34A623231ED04900BAE302 /* empty_datafile_new_project_id.json */; };
		6E34A630231ED04900BAE302 /* empty_datafile_new_project_id.json in Resources */ = {isa = PBXBuildFile; fileRef = 6E34A623231ED04900BAE302 /* empty_datafile_new_project_id.json */; };
		6E34A633231ED04900BAE302 /* empty_datafile_new_revision.json in Resources */ = {isa = PBXBuildFile; fileRef = 6E34A624231ED04900BAE302 /* empty_datafile_new_revision.json */; };
		6E34A634231ED04900BAE302 /* empty_datafile_new_revision.json in Resources */ = {isa = PBXBuildFile; fileRef = 6E34A624231ED04900BAE302 /* empty_datafile_new_revision.json */; };
		6E34A635231ED04900BAE302 /* empty_datafile_new_revision.json in Resources */ = {isa = PBXBuildFile; fileRef = 6E34A624231ED04900BAE302 /* empty_datafile_new_revision.json */; };
		6E34A636231ED04900BAE302 /* empty_datafile_new_revision.json in Resources */ = {isa = PBXBuildFile; fileRef = 6E34A624231ED04900BAE302 /* empty_datafile_new_revision.json */; };
		6E34A637231ED04900BAE302 /* empty_datafile_new_revision.json in Resources */ = {isa = PBXBuildFile; fileRef = 6E34A624231ED04900BAE302 /* empty_datafile_new_revision.json */; };
		6E34A638231ED04900BAE302 /* empty_datafile_new_revision.json in Resources */ = {isa = PBXBuildFile; fileRef = 6E34A624231ED04900BAE302 /* empty_datafile_new_revision.json */; };
		6E34A639231ED04900BAE302 /* empty_datafile_new_revision.json in Resources */ = {isa = PBXBuildFile; fileRef = 6E34A624231ED04900BAE302 /* empty_datafile_new_revision.json */; };
		6E34A63A231ED04900BAE302 /* empty_datafile_new_revision.json in Resources */ = {isa = PBXBuildFile; fileRef = 6E34A624231ED04900BAE302 /* empty_datafile_new_revision.json */; };
		6E34A63B231ED04900BAE302 /* empty_datafile_new_revision.json in Resources */ = {isa = PBXBuildFile; fileRef = 6E34A624231ED04900BAE302 /* empty_datafile_new_revision.json */; };
		6E34A63C231ED04900BAE302 /* empty_datafile_new_revision.json in Resources */ = {isa = PBXBuildFile; fileRef = 6E34A624231ED04900BAE302 /* empty_datafile_new_revision.json */; };
		6E34A640231ED28600BAE302 /* empty_datafile_new_account_id.json in Resources */ = {isa = PBXBuildFile; fileRef = 6E34A63D231ED28600BAE302 /* empty_datafile_new_account_id.json */; };
		6E34A641231ED28600BAE302 /* empty_datafile_new_account_id.json in Resources */ = {isa = PBXBuildFile; fileRef = 6E34A63D231ED28600BAE302 /* empty_datafile_new_account_id.json */; };
		6E34A642231ED28600BAE302 /* empty_datafile_new_account_id.json in Resources */ = {isa = PBXBuildFile; fileRef = 6E34A63D231ED28600BAE302 /* empty_datafile_new_account_id.json */; };
		6E34A643231ED28600BAE302 /* empty_datafile_new_account_id.json in Resources */ = {isa = PBXBuildFile; fileRef = 6E34A63D231ED28600BAE302 /* empty_datafile_new_account_id.json */; };
		6E34A644231ED28600BAE302 /* empty_datafile_new_account_id.json in Resources */ = {isa = PBXBuildFile; fileRef = 6E34A63D231ED28600BAE302 /* empty_datafile_new_account_id.json */; };
		6E34A645231ED28600BAE302 /* empty_datafile_new_account_id.json in Resources */ = {isa = PBXBuildFile; fileRef = 6E34A63D231ED28600BAE302 /* empty_datafile_new_account_id.json */; };
		6E34A646231ED28600BAE302 /* empty_datafile_new_account_id.json in Resources */ = {isa = PBXBuildFile; fileRef = 6E34A63D231ED28600BAE302 /* empty_datafile_new_account_id.json */; };
		6E34A647231ED28600BAE302 /* empty_datafile_new_account_id.json in Resources */ = {isa = PBXBuildFile; fileRef = 6E34A63D231ED28600BAE302 /* empty_datafile_new_account_id.json */; };
		6E34A648231ED28600BAE302 /* empty_datafile_new_account_id.json in Resources */ = {isa = PBXBuildFile; fileRef = 6E34A63D231ED28600BAE302 /* empty_datafile_new_account_id.json */; };
		6E34A649231ED28600BAE302 /* empty_datafile_new_account_id.json in Resources */ = {isa = PBXBuildFile; fileRef = 6E34A63D231ED28600BAE302 /* empty_datafile_new_account_id.json */; };
		6E5AB69323F6130D007A82B1 /* OptimizelyClientTests_Init_Sync.swift in Sources */ = {isa = PBXBuildFile; fileRef = 6E5AB69123F6130C007A82B1 /* OptimizelyClientTests_Init_Sync.swift */; };
		6E5AB69423F6130D007A82B1 /* OptimizelyClientTests_Init_Async.swift in Sources */ = {isa = PBXBuildFile; fileRef = 6E5AB69223F6130D007A82B1 /* OptimizelyClientTests_Init_Async.swift */; };
		6E614DD621E3F38A005982A1 /* Optimizely.framework in Frameworks */ = {isa = PBXBuildFile; fileRef = 6E614DCD21E3F389005982A1 /* Optimizely.framework */; };
		6E636B912236C91F00AF3CEF /* Optimizely.framework in Frameworks */ = {isa = PBXBuildFile; fileRef = 6EBAEB6C21E3FEF800D13AA9 /* Optimizely.framework */; };
		6E636BA02236C96700AF3CEF /* Optimizely.framework in Frameworks */ = {isa = PBXBuildFile; fileRef = 6EBAEB6C21E3FEF800D13AA9 /* Optimizely.framework */; };
		6E6BE00B237F547200FE8274 /* optimizely_config_datafile.json in Resources */ = {isa = PBXBuildFile; fileRef = 6E6BE009237F547200FE8274 /* optimizely_config_datafile.json */; };
		6E6BE00C237F547200FE8274 /* optimizely_config_expected.json in Resources */ = {isa = PBXBuildFile; fileRef = 6E6BE00A237F547200FE8274 /* optimizely_config_expected.json */; };
		6E7516A622C520D400B2B157 /* DefaultLogger.swift in Sources */ = {isa = PBXBuildFile; fileRef = 6E75165F22C520D400B2B157 /* DefaultLogger.swift */; };
		6E7516A722C520D400B2B157 /* DefaultLogger.swift in Sources */ = {isa = PBXBuildFile; fileRef = 6E75165F22C520D400B2B157 /* DefaultLogger.swift */; };
		6E7516A822C520D400B2B157 /* DefaultLogger.swift in Sources */ = {isa = PBXBuildFile; fileRef = 6E75165F22C520D400B2B157 /* DefaultLogger.swift */; };
		6E7516A922C520D400B2B157 /* DefaultLogger.swift in Sources */ = {isa = PBXBuildFile; fileRef = 6E75165F22C520D400B2B157 /* DefaultLogger.swift */; };
		6E7516AA22C520D400B2B157 /* DefaultLogger.swift in Sources */ = {isa = PBXBuildFile; fileRef = 6E75165F22C520D400B2B157 /* DefaultLogger.swift */; };
		6E7516AB22C520D400B2B157 /* DefaultLogger.swift in Sources */ = {isa = PBXBuildFile; fileRef = 6E75165F22C520D400B2B157 /* DefaultLogger.swift */; };
		6E7516AC22C520D400B2B157 /* DefaultLogger.swift in Sources */ = {isa = PBXBuildFile; fileRef = 6E75165F22C520D400B2B157 /* DefaultLogger.swift */; };
		6E7516AD22C520D400B2B157 /* DefaultLogger.swift in Sources */ = {isa = PBXBuildFile; fileRef = 6E75165F22C520D400B2B157 /* DefaultLogger.swift */; };
		6E7516AE22C520D400B2B157 /* DefaultLogger.swift in Sources */ = {isa = PBXBuildFile; fileRef = 6E75165F22C520D400B2B157 /* DefaultLogger.swift */; };
		6E7516AF22C520D400B2B157 /* DefaultLogger.swift in Sources */ = {isa = PBXBuildFile; fileRef = 6E75165F22C520D400B2B157 /* DefaultLogger.swift */; };
		6E7516B022C520D400B2B157 /* DefaultLogger.swift in Sources */ = {isa = PBXBuildFile; fileRef = 6E75165F22C520D400B2B157 /* DefaultLogger.swift */; };
		6E7516B122C520D400B2B157 /* DefaultLogger.swift in Sources */ = {isa = PBXBuildFile; fileRef = 6E75165F22C520D400B2B157 /* DefaultLogger.swift */; };
		6E7516B222C520D400B2B157 /* DefaultUserProfileService.swift in Sources */ = {isa = PBXBuildFile; fileRef = 6E75166022C520D400B2B157 /* DefaultUserProfileService.swift */; };
		6E7516B322C520D400B2B157 /* DefaultUserProfileService.swift in Sources */ = {isa = PBXBuildFile; fileRef = 6E75166022C520D400B2B157 /* DefaultUserProfileService.swift */; };
		6E7516B422C520D400B2B157 /* DefaultUserProfileService.swift in Sources */ = {isa = PBXBuildFile; fileRef = 6E75166022C520D400B2B157 /* DefaultUserProfileService.swift */; };
		6E7516B522C520D400B2B157 /* DefaultUserProfileService.swift in Sources */ = {isa = PBXBuildFile; fileRef = 6E75166022C520D400B2B157 /* DefaultUserProfileService.swift */; };
		6E7516B622C520D400B2B157 /* DefaultUserProfileService.swift in Sources */ = {isa = PBXBuildFile; fileRef = 6E75166022C520D400B2B157 /* DefaultUserProfileService.swift */; };
		6E7516B722C520D400B2B157 /* DefaultUserProfileService.swift in Sources */ = {isa = PBXBuildFile; fileRef = 6E75166022C520D400B2B157 /* DefaultUserProfileService.swift */; };
		6E7516B822C520D400B2B157 /* DefaultUserProfileService.swift in Sources */ = {isa = PBXBuildFile; fileRef = 6E75166022C520D400B2B157 /* DefaultUserProfileService.swift */; };
		6E7516B922C520D400B2B157 /* DefaultUserProfileService.swift in Sources */ = {isa = PBXBuildFile; fileRef = 6E75166022C520D400B2B157 /* DefaultUserProfileService.swift */; };
		6E7516BA22C520D400B2B157 /* DefaultUserProfileService.swift in Sources */ = {isa = PBXBuildFile; fileRef = 6E75166022C520D400B2B157 /* DefaultUserProfileService.swift */; };
		6E7516BB22C520D400B2B157 /* DefaultUserProfileService.swift in Sources */ = {isa = PBXBuildFile; fileRef = 6E75166022C520D400B2B157 /* DefaultUserProfileService.swift */; };
		6E7516BC22C520D400B2B157 /* DefaultUserProfileService.swift in Sources */ = {isa = PBXBuildFile; fileRef = 6E75166022C520D400B2B157 /* DefaultUserProfileService.swift */; };
		6E7516BD22C520D400B2B157 /* DefaultUserProfileService.swift in Sources */ = {isa = PBXBuildFile; fileRef = 6E75166022C520D400B2B157 /* DefaultUserProfileService.swift */; };
		6E7516BE22C520D400B2B157 /* DefaultEventDispatcher.swift in Sources */ = {isa = PBXBuildFile; fileRef = 6E75166122C520D400B2B157 /* DefaultEventDispatcher.swift */; };
		6E7516BF22C520D400B2B157 /* DefaultEventDispatcher.swift in Sources */ = {isa = PBXBuildFile; fileRef = 6E75166122C520D400B2B157 /* DefaultEventDispatcher.swift */; };
		6E7516C022C520D400B2B157 /* DefaultEventDispatcher.swift in Sources */ = {isa = PBXBuildFile; fileRef = 6E75166122C520D400B2B157 /* DefaultEventDispatcher.swift */; };
		6E7516C122C520D400B2B157 /* DefaultEventDispatcher.swift in Sources */ = {isa = PBXBuildFile; fileRef = 6E75166122C520D400B2B157 /* DefaultEventDispatcher.swift */; };
		6E7516C222C520D400B2B157 /* DefaultEventDispatcher.swift in Sources */ = {isa = PBXBuildFile; fileRef = 6E75166122C520D400B2B157 /* DefaultEventDispatcher.swift */; };
		6E7516C322C520D400B2B157 /* DefaultEventDispatcher.swift in Sources */ = {isa = PBXBuildFile; fileRef = 6E75166122C520D400B2B157 /* DefaultEventDispatcher.swift */; };
		6E7516C422C520D400B2B157 /* DefaultEventDispatcher.swift in Sources */ = {isa = PBXBuildFile; fileRef = 6E75166122C520D400B2B157 /* DefaultEventDispatcher.swift */; };
		6E7516C522C520D400B2B157 /* DefaultEventDispatcher.swift in Sources */ = {isa = PBXBuildFile; fileRef = 6E75166122C520D400B2B157 /* DefaultEventDispatcher.swift */; };
		6E7516C622C520D400B2B157 /* DefaultEventDispatcher.swift in Sources */ = {isa = PBXBuildFile; fileRef = 6E75166122C520D400B2B157 /* DefaultEventDispatcher.swift */; };
		6E7516C722C520D400B2B157 /* DefaultEventDispatcher.swift in Sources */ = {isa = PBXBuildFile; fileRef = 6E75166122C520D400B2B157 /* DefaultEventDispatcher.swift */; };
		6E7516C822C520D400B2B157 /* DefaultEventDispatcher.swift in Sources */ = {isa = PBXBuildFile; fileRef = 6E75166122C520D400B2B157 /* DefaultEventDispatcher.swift */; };
		6E7516C922C520D400B2B157 /* DefaultEventDispatcher.swift in Sources */ = {isa = PBXBuildFile; fileRef = 6E75166122C520D400B2B157 /* DefaultEventDispatcher.swift */; };
		6E7516CA22C520D400B2B157 /* OPTLogger.swift in Sources */ = {isa = PBXBuildFile; fileRef = 6E75166322C520D400B2B157 /* OPTLogger.swift */; };
		6E7516CB22C520D400B2B157 /* OPTLogger.swift in Sources */ = {isa = PBXBuildFile; fileRef = 6E75166322C520D400B2B157 /* OPTLogger.swift */; };
		6E7516CC22C520D400B2B157 /* OPTLogger.swift in Sources */ = {isa = PBXBuildFile; fileRef = 6E75166322C520D400B2B157 /* OPTLogger.swift */; };
		6E7516CD22C520D400B2B157 /* OPTLogger.swift in Sources */ = {isa = PBXBuildFile; fileRef = 6E75166322C520D400B2B157 /* OPTLogger.swift */; };
		6E7516CE22C520D400B2B157 /* OPTLogger.swift in Sources */ = {isa = PBXBuildFile; fileRef = 6E75166322C520D400B2B157 /* OPTLogger.swift */; };
		6E7516CF22C520D400B2B157 /* OPTLogger.swift in Sources */ = {isa = PBXBuildFile; fileRef = 6E75166322C520D400B2B157 /* OPTLogger.swift */; };
		6E7516D022C520D400B2B157 /* OPTLogger.swift in Sources */ = {isa = PBXBuildFile; fileRef = 6E75166322C520D400B2B157 /* OPTLogger.swift */; };
		6E7516D122C520D400B2B157 /* OPTLogger.swift in Sources */ = {isa = PBXBuildFile; fileRef = 6E75166322C520D400B2B157 /* OPTLogger.swift */; };
		6E7516D222C520D400B2B157 /* OPTLogger.swift in Sources */ = {isa = PBXBuildFile; fileRef = 6E75166322C520D400B2B157 /* OPTLogger.swift */; };
		6E7516D322C520D400B2B157 /* OPTLogger.swift in Sources */ = {isa = PBXBuildFile; fileRef = 6E75166322C520D400B2B157 /* OPTLogger.swift */; };
		6E7516D422C520D400B2B157 /* OPTLogger.swift in Sources */ = {isa = PBXBuildFile; fileRef = 6E75166322C520D400B2B157 /* OPTLogger.swift */; };
		6E7516D522C520D400B2B157 /* OPTLogger.swift in Sources */ = {isa = PBXBuildFile; fileRef = 6E75166322C520D400B2B157 /* OPTLogger.swift */; };
		6E7516D622C520D400B2B157 /* OPTUserProfileService.swift in Sources */ = {isa = PBXBuildFile; fileRef = 6E75166422C520D400B2B157 /* OPTUserProfileService.swift */; };
		6E7516D722C520D400B2B157 /* OPTUserProfileService.swift in Sources */ = {isa = PBXBuildFile; fileRef = 6E75166422C520D400B2B157 /* OPTUserProfileService.swift */; };
		6E7516D822C520D400B2B157 /* OPTUserProfileService.swift in Sources */ = {isa = PBXBuildFile; fileRef = 6E75166422C520D400B2B157 /* OPTUserProfileService.swift */; };
		6E7516D922C520D400B2B157 /* OPTUserProfileService.swift in Sources */ = {isa = PBXBuildFile; fileRef = 6E75166422C520D400B2B157 /* OPTUserProfileService.swift */; };
		6E7516DA22C520D400B2B157 /* OPTUserProfileService.swift in Sources */ = {isa = PBXBuildFile; fileRef = 6E75166422C520D400B2B157 /* OPTUserProfileService.swift */; };
		6E7516DB22C520D400B2B157 /* OPTUserProfileService.swift in Sources */ = {isa = PBXBuildFile; fileRef = 6E75166422C520D400B2B157 /* OPTUserProfileService.swift */; };
		6E7516DC22C520D400B2B157 /* OPTUserProfileService.swift in Sources */ = {isa = PBXBuildFile; fileRef = 6E75166422C520D400B2B157 /* OPTUserProfileService.swift */; };
		6E7516DD22C520D400B2B157 /* OPTUserProfileService.swift in Sources */ = {isa = PBXBuildFile; fileRef = 6E75166422C520D400B2B157 /* OPTUserProfileService.swift */; };
		6E7516DE22C520D400B2B157 /* OPTUserProfileService.swift in Sources */ = {isa = PBXBuildFile; fileRef = 6E75166422C520D400B2B157 /* OPTUserProfileService.swift */; };
		6E7516DF22C520D400B2B157 /* OPTUserProfileService.swift in Sources */ = {isa = PBXBuildFile; fileRef = 6E75166422C520D400B2B157 /* OPTUserProfileService.swift */; };
		6E7516E022C520D400B2B157 /* OPTUserProfileService.swift in Sources */ = {isa = PBXBuildFile; fileRef = 6E75166422C520D400B2B157 /* OPTUserProfileService.swift */; };
		6E7516E122C520D400B2B157 /* OPTUserProfileService.swift in Sources */ = {isa = PBXBuildFile; fileRef = 6E75166422C520D400B2B157 /* OPTUserProfileService.swift */; };
		6E7516E222C520D400B2B157 /* OPTEventDispatcher.swift in Sources */ = {isa = PBXBuildFile; fileRef = 6E75166522C520D400B2B157 /* OPTEventDispatcher.swift */; };
		6E7516E322C520D400B2B157 /* OPTEventDispatcher.swift in Sources */ = {isa = PBXBuildFile; fileRef = 6E75166522C520D400B2B157 /* OPTEventDispatcher.swift */; };
		6E7516E422C520D400B2B157 /* OPTEventDispatcher.swift in Sources */ = {isa = PBXBuildFile; fileRef = 6E75166522C520D400B2B157 /* OPTEventDispatcher.swift */; };
		6E7516E522C520D400B2B157 /* OPTEventDispatcher.swift in Sources */ = {isa = PBXBuildFile; fileRef = 6E75166522C520D400B2B157 /* OPTEventDispatcher.swift */; };
		6E7516E622C520D400B2B157 /* OPTEventDispatcher.swift in Sources */ = {isa = PBXBuildFile; fileRef = 6E75166522C520D400B2B157 /* OPTEventDispatcher.swift */; };
		6E7516E722C520D400B2B157 /* OPTEventDispatcher.swift in Sources */ = {isa = PBXBuildFile; fileRef = 6E75166522C520D400B2B157 /* OPTEventDispatcher.swift */; };
		6E7516E822C520D400B2B157 /* OPTEventDispatcher.swift in Sources */ = {isa = PBXBuildFile; fileRef = 6E75166522C520D400B2B157 /* OPTEventDispatcher.swift */; };
		6E7516E922C520D400B2B157 /* OPTEventDispatcher.swift in Sources */ = {isa = PBXBuildFile; fileRef = 6E75166522C520D400B2B157 /* OPTEventDispatcher.swift */; };
		6E7516EA22C520D400B2B157 /* OPTEventDispatcher.swift in Sources */ = {isa = PBXBuildFile; fileRef = 6E75166522C520D400B2B157 /* OPTEventDispatcher.swift */; };
		6E7516EB22C520D400B2B157 /* OPTEventDispatcher.swift in Sources */ = {isa = PBXBuildFile; fileRef = 6E75166522C520D400B2B157 /* OPTEventDispatcher.swift */; };
		6E7516EC22C520D400B2B157 /* OPTEventDispatcher.swift in Sources */ = {isa = PBXBuildFile; fileRef = 6E75166522C520D400B2B157 /* OPTEventDispatcher.swift */; };
		6E7516ED22C520D400B2B157 /* OPTEventDispatcher.swift in Sources */ = {isa = PBXBuildFile; fileRef = 6E75166522C520D400B2B157 /* OPTEventDispatcher.swift */; };
		6E7516EE22C520D400B2B157 /* OptimizelyError.swift in Sources */ = {isa = PBXBuildFile; fileRef = 6E75166722C520D400B2B157 /* OptimizelyError.swift */; };
		6E7516EF22C520D400B2B157 /* OptimizelyError.swift in Sources */ = {isa = PBXBuildFile; fileRef = 6E75166722C520D400B2B157 /* OptimizelyError.swift */; };
		6E7516F022C520D400B2B157 /* OptimizelyError.swift in Sources */ = {isa = PBXBuildFile; fileRef = 6E75166722C520D400B2B157 /* OptimizelyError.swift */; };
		6E7516F122C520D400B2B157 /* OptimizelyError.swift in Sources */ = {isa = PBXBuildFile; fileRef = 6E75166722C520D400B2B157 /* OptimizelyError.swift */; };
		6E7516F222C520D400B2B157 /* OptimizelyError.swift in Sources */ = {isa = PBXBuildFile; fileRef = 6E75166722C520D400B2B157 /* OptimizelyError.swift */; };
		6E7516F322C520D400B2B157 /* OptimizelyError.swift in Sources */ = {isa = PBXBuildFile; fileRef = 6E75166722C520D400B2B157 /* OptimizelyError.swift */; };
		6E7516F422C520D400B2B157 /* OptimizelyError.swift in Sources */ = {isa = PBXBuildFile; fileRef = 6E75166722C520D400B2B157 /* OptimizelyError.swift */; };
		6E7516F522C520D400B2B157 /* OptimizelyError.swift in Sources */ = {isa = PBXBuildFile; fileRef = 6E75166722C520D400B2B157 /* OptimizelyError.swift */; };
		6E7516F622C520D400B2B157 /* OptimizelyError.swift in Sources */ = {isa = PBXBuildFile; fileRef = 6E75166722C520D400B2B157 /* OptimizelyError.swift */; };
		6E7516F722C520D400B2B157 /* OptimizelyError.swift in Sources */ = {isa = PBXBuildFile; fileRef = 6E75166722C520D400B2B157 /* OptimizelyError.swift */; };
		6E7516F822C520D400B2B157 /* OptimizelyError.swift in Sources */ = {isa = PBXBuildFile; fileRef = 6E75166722C520D400B2B157 /* OptimizelyError.swift */; };
		6E7516F922C520D400B2B157 /* OptimizelyError.swift in Sources */ = {isa = PBXBuildFile; fileRef = 6E75166722C520D400B2B157 /* OptimizelyError.swift */; };
		6E7516FA22C520D400B2B157 /* OptimizelyLogLevel.swift in Sources */ = {isa = PBXBuildFile; fileRef = 6E75166822C520D400B2B157 /* OptimizelyLogLevel.swift */; };
		6E7516FB22C520D400B2B157 /* OptimizelyLogLevel.swift in Sources */ = {isa = PBXBuildFile; fileRef = 6E75166822C520D400B2B157 /* OptimizelyLogLevel.swift */; };
		6E7516FC22C520D400B2B157 /* OptimizelyLogLevel.swift in Sources */ = {isa = PBXBuildFile; fileRef = 6E75166822C520D400B2B157 /* OptimizelyLogLevel.swift */; };
		6E7516FD22C520D400B2B157 /* OptimizelyLogLevel.swift in Sources */ = {isa = PBXBuildFile; fileRef = 6E75166822C520D400B2B157 /* OptimizelyLogLevel.swift */; };
		6E7516FE22C520D400B2B157 /* OptimizelyLogLevel.swift in Sources */ = {isa = PBXBuildFile; fileRef = 6E75166822C520D400B2B157 /* OptimizelyLogLevel.swift */; };
		6E7516FF22C520D400B2B157 /* OptimizelyLogLevel.swift in Sources */ = {isa = PBXBuildFile; fileRef = 6E75166822C520D400B2B157 /* OptimizelyLogLevel.swift */; };
		6E75170022C520D400B2B157 /* OptimizelyLogLevel.swift in Sources */ = {isa = PBXBuildFile; fileRef = 6E75166822C520D400B2B157 /* OptimizelyLogLevel.swift */; };
		6E75170122C520D400B2B157 /* OptimizelyLogLevel.swift in Sources */ = {isa = PBXBuildFile; fileRef = 6E75166822C520D400B2B157 /* OptimizelyLogLevel.swift */; };
		6E75170222C520D400B2B157 /* OptimizelyLogLevel.swift in Sources */ = {isa = PBXBuildFile; fileRef = 6E75166822C520D400B2B157 /* OptimizelyLogLevel.swift */; };
		6E75170322C520D400B2B157 /* OptimizelyLogLevel.swift in Sources */ = {isa = PBXBuildFile; fileRef = 6E75166822C520D400B2B157 /* OptimizelyLogLevel.swift */; };
		6E75170422C520D400B2B157 /* OptimizelyLogLevel.swift in Sources */ = {isa = PBXBuildFile; fileRef = 6E75166822C520D400B2B157 /* OptimizelyLogLevel.swift */; };
		6E75170522C520D400B2B157 /* OptimizelyLogLevel.swift in Sources */ = {isa = PBXBuildFile; fileRef = 6E75166822C520D400B2B157 /* OptimizelyLogLevel.swift */; };
		6E75170622C520D400B2B157 /* OptimizelyClient.swift in Sources */ = {isa = PBXBuildFile; fileRef = 6E75166922C520D400B2B157 /* OptimizelyClient.swift */; };
		6E75170722C520D400B2B157 /* OptimizelyClient.swift in Sources */ = {isa = PBXBuildFile; fileRef = 6E75166922C520D400B2B157 /* OptimizelyClient.swift */; };
		6E75170822C520D400B2B157 /* OptimizelyClient.swift in Sources */ = {isa = PBXBuildFile; fileRef = 6E75166922C520D400B2B157 /* OptimizelyClient.swift */; };
		6E75170922C520D400B2B157 /* OptimizelyClient.swift in Sources */ = {isa = PBXBuildFile; fileRef = 6E75166922C520D400B2B157 /* OptimizelyClient.swift */; };
		6E75170A22C520D400B2B157 /* OptimizelyClient.swift in Sources */ = {isa = PBXBuildFile; fileRef = 6E75166922C520D400B2B157 /* OptimizelyClient.swift */; };
		6E75170B22C520D400B2B157 /* OptimizelyClient.swift in Sources */ = {isa = PBXBuildFile; fileRef = 6E75166922C520D400B2B157 /* OptimizelyClient.swift */; };
		6E75170C22C520D400B2B157 /* OptimizelyClient.swift in Sources */ = {isa = PBXBuildFile; fileRef = 6E75166922C520D400B2B157 /* OptimizelyClient.swift */; };
		6E75170D22C520D400B2B157 /* OptimizelyClient.swift in Sources */ = {isa = PBXBuildFile; fileRef = 6E75166922C520D400B2B157 /* OptimizelyClient.swift */; };
		6E75170E22C520D400B2B157 /* OptimizelyClient.swift in Sources */ = {isa = PBXBuildFile; fileRef = 6E75166922C520D400B2B157 /* OptimizelyClient.swift */; };
		6E75170F22C520D400B2B157 /* OptimizelyClient.swift in Sources */ = {isa = PBXBuildFile; fileRef = 6E75166922C520D400B2B157 /* OptimizelyClient.swift */; };
		6E75171022C520D400B2B157 /* OptimizelyClient.swift in Sources */ = {isa = PBXBuildFile; fileRef = 6E75166922C520D400B2B157 /* OptimizelyClient.swift */; };
		6E75171122C520D400B2B157 /* OptimizelyClient.swift in Sources */ = {isa = PBXBuildFile; fileRef = 6E75166922C520D400B2B157 /* OptimizelyClient.swift */; };
		6E75171222C520D400B2B157 /* OptimizelyClient+ObjC.swift in Sources */ = {isa = PBXBuildFile; fileRef = 6E75166A22C520D400B2B157 /* OptimizelyClient+ObjC.swift */; };
		6E75171322C520D400B2B157 /* OptimizelyClient+ObjC.swift in Sources */ = {isa = PBXBuildFile; fileRef = 6E75166A22C520D400B2B157 /* OptimizelyClient+ObjC.swift */; };
		6E75171422C520D400B2B157 /* OptimizelyClient+ObjC.swift in Sources */ = {isa = PBXBuildFile; fileRef = 6E75166A22C520D400B2B157 /* OptimizelyClient+ObjC.swift */; };
		6E75171522C520D400B2B157 /* OptimizelyClient+ObjC.swift in Sources */ = {isa = PBXBuildFile; fileRef = 6E75166A22C520D400B2B157 /* OptimizelyClient+ObjC.swift */; };
		6E75171622C520D400B2B157 /* OptimizelyClient+ObjC.swift in Sources */ = {isa = PBXBuildFile; fileRef = 6E75166A22C520D400B2B157 /* OptimizelyClient+ObjC.swift */; };
		6E75171722C520D400B2B157 /* OptimizelyClient+ObjC.swift in Sources */ = {isa = PBXBuildFile; fileRef = 6E75166A22C520D400B2B157 /* OptimizelyClient+ObjC.swift */; };
		6E75171822C520D400B2B157 /* OptimizelyClient+ObjC.swift in Sources */ = {isa = PBXBuildFile; fileRef = 6E75166A22C520D400B2B157 /* OptimizelyClient+ObjC.swift */; };
		6E75171922C520D400B2B157 /* OptimizelyClient+ObjC.swift in Sources */ = {isa = PBXBuildFile; fileRef = 6E75166A22C520D400B2B157 /* OptimizelyClient+ObjC.swift */; };
		6E75171A22C520D400B2B157 /* OptimizelyClient+ObjC.swift in Sources */ = {isa = PBXBuildFile; fileRef = 6E75166A22C520D400B2B157 /* OptimizelyClient+ObjC.swift */; };
		6E75171B22C520D400B2B157 /* OptimizelyClient+ObjC.swift in Sources */ = {isa = PBXBuildFile; fileRef = 6E75166A22C520D400B2B157 /* OptimizelyClient+ObjC.swift */; };
		6E75171C22C520D400B2B157 /* OptimizelyClient+ObjC.swift in Sources */ = {isa = PBXBuildFile; fileRef = 6E75166A22C520D400B2B157 /* OptimizelyClient+ObjC.swift */; };
		6E75171D22C520D400B2B157 /* OptimizelyClient+ObjC.swift in Sources */ = {isa = PBXBuildFile; fileRef = 6E75166A22C520D400B2B157 /* OptimizelyClient+ObjC.swift */; };
		6E75171E22C520D400B2B157 /* OptimizelyResult.swift in Sources */ = {isa = PBXBuildFile; fileRef = 6E75166B22C520D400B2B157 /* OptimizelyResult.swift */; };
		6E75171F22C520D400B2B157 /* OptimizelyResult.swift in Sources */ = {isa = PBXBuildFile; fileRef = 6E75166B22C520D400B2B157 /* OptimizelyResult.swift */; };
		6E75172022C520D400B2B157 /* OptimizelyResult.swift in Sources */ = {isa = PBXBuildFile; fileRef = 6E75166B22C520D400B2B157 /* OptimizelyResult.swift */; };
		6E75172122C520D400B2B157 /* OptimizelyResult.swift in Sources */ = {isa = PBXBuildFile; fileRef = 6E75166B22C520D400B2B157 /* OptimizelyResult.swift */; };
		6E75172222C520D400B2B157 /* OptimizelyResult.swift in Sources */ = {isa = PBXBuildFile; fileRef = 6E75166B22C520D400B2B157 /* OptimizelyResult.swift */; };
		6E75172322C520D400B2B157 /* OptimizelyResult.swift in Sources */ = {isa = PBXBuildFile; fileRef = 6E75166B22C520D400B2B157 /* OptimizelyResult.swift */; };
		6E75172422C520D400B2B157 /* OptimizelyResult.swift in Sources */ = {isa = PBXBuildFile; fileRef = 6E75166B22C520D400B2B157 /* OptimizelyResult.swift */; };
		6E75172522C520D400B2B157 /* OptimizelyResult.swift in Sources */ = {isa = PBXBuildFile; fileRef = 6E75166B22C520D400B2B157 /* OptimizelyResult.swift */; };
		6E75172622C520D400B2B157 /* OptimizelyResult.swift in Sources */ = {isa = PBXBuildFile; fileRef = 6E75166B22C520D400B2B157 /* OptimizelyResult.swift */; };
		6E75172722C520D400B2B157 /* OptimizelyResult.swift in Sources */ = {isa = PBXBuildFile; fileRef = 6E75166B22C520D400B2B157 /* OptimizelyResult.swift */; };
		6E75172822C520D400B2B157 /* OptimizelyResult.swift in Sources */ = {isa = PBXBuildFile; fileRef = 6E75166B22C520D400B2B157 /* OptimizelyResult.swift */; };
		6E75172922C520D400B2B157 /* OptimizelyResult.swift in Sources */ = {isa = PBXBuildFile; fileRef = 6E75166B22C520D400B2B157 /* OptimizelyResult.swift */; };
		6E75172A22C520D400B2B157 /* Constants.swift in Sources */ = {isa = PBXBuildFile; fileRef = 6E75166D22C520D400B2B157 /* Constants.swift */; };
		6E75172B22C520D400B2B157 /* Constants.swift in Sources */ = {isa = PBXBuildFile; fileRef = 6E75166D22C520D400B2B157 /* Constants.swift */; };
		6E75172C22C520D400B2B157 /* Constants.swift in Sources */ = {isa = PBXBuildFile; fileRef = 6E75166D22C520D400B2B157 /* Constants.swift */; };
		6E75172D22C520D400B2B157 /* Constants.swift in Sources */ = {isa = PBXBuildFile; fileRef = 6E75166D22C520D400B2B157 /* Constants.swift */; };
		6E75172E22C520D400B2B157 /* Constants.swift in Sources */ = {isa = PBXBuildFile; fileRef = 6E75166D22C520D400B2B157 /* Constants.swift */; };
		6E75172F22C520D400B2B157 /* Constants.swift in Sources */ = {isa = PBXBuildFile; fileRef = 6E75166D22C520D400B2B157 /* Constants.swift */; };
		6E75173022C520D400B2B157 /* Constants.swift in Sources */ = {isa = PBXBuildFile; fileRef = 6E75166D22C520D400B2B157 /* Constants.swift */; };
		6E75173122C520D400B2B157 /* Constants.swift in Sources */ = {isa = PBXBuildFile; fileRef = 6E75166D22C520D400B2B157 /* Constants.swift */; };
		6E75173222C520D400B2B157 /* Constants.swift in Sources */ = {isa = PBXBuildFile; fileRef = 6E75166D22C520D400B2B157 /* Constants.swift */; };
		6E75173322C520D400B2B157 /* Constants.swift in Sources */ = {isa = PBXBuildFile; fileRef = 6E75166D22C520D400B2B157 /* Constants.swift */; };
		6E75173422C520D400B2B157 /* Constants.swift in Sources */ = {isa = PBXBuildFile; fileRef = 6E75166D22C520D400B2B157 /* Constants.swift */; };
		6E75173522C520D400B2B157 /* Constants.swift in Sources */ = {isa = PBXBuildFile; fileRef = 6E75166D22C520D400B2B157 /* Constants.swift */; };
		6E75173622C520D400B2B157 /* MurmurHash3.swift in Sources */ = {isa = PBXBuildFile; fileRef = 6E75166E22C520D400B2B157 /* MurmurHash3.swift */; };
		6E75173722C520D400B2B157 /* MurmurHash3.swift in Sources */ = {isa = PBXBuildFile; fileRef = 6E75166E22C520D400B2B157 /* MurmurHash3.swift */; };
		6E75173822C520D400B2B157 /* MurmurHash3.swift in Sources */ = {isa = PBXBuildFile; fileRef = 6E75166E22C520D400B2B157 /* MurmurHash3.swift */; };
		6E75173922C520D400B2B157 /* MurmurHash3.swift in Sources */ = {isa = PBXBuildFile; fileRef = 6E75166E22C520D400B2B157 /* MurmurHash3.swift */; };
		6E75173A22C520D400B2B157 /* MurmurHash3.swift in Sources */ = {isa = PBXBuildFile; fileRef = 6E75166E22C520D400B2B157 /* MurmurHash3.swift */; };
		6E75173B22C520D400B2B157 /* MurmurHash3.swift in Sources */ = {isa = PBXBuildFile; fileRef = 6E75166E22C520D400B2B157 /* MurmurHash3.swift */; };
		6E75173C22C520D400B2B157 /* MurmurHash3.swift in Sources */ = {isa = PBXBuildFile; fileRef = 6E75166E22C520D400B2B157 /* MurmurHash3.swift */; };
		6E75173D22C520D400B2B157 /* MurmurHash3.swift in Sources */ = {isa = PBXBuildFile; fileRef = 6E75166E22C520D400B2B157 /* MurmurHash3.swift */; };
		6E75173E22C520D400B2B157 /* MurmurHash3.swift in Sources */ = {isa = PBXBuildFile; fileRef = 6E75166E22C520D400B2B157 /* MurmurHash3.swift */; };
		6E75173F22C520D400B2B157 /* MurmurHash3.swift in Sources */ = {isa = PBXBuildFile; fileRef = 6E75166E22C520D400B2B157 /* MurmurHash3.swift */; };
		6E75174022C520D400B2B157 /* MurmurHash3.swift in Sources */ = {isa = PBXBuildFile; fileRef = 6E75166E22C520D400B2B157 /* MurmurHash3.swift */; };
		6E75174122C520D400B2B157 /* MurmurHash3.swift in Sources */ = {isa = PBXBuildFile; fileRef = 6E75166E22C520D400B2B157 /* MurmurHash3.swift */; };
		6E75174222C520D400B2B157 /* HandlerRegistryService.swift in Sources */ = {isa = PBXBuildFile; fileRef = 6E75166F22C520D400B2B157 /* HandlerRegistryService.swift */; };
		6E75174322C520D400B2B157 /* HandlerRegistryService.swift in Sources */ = {isa = PBXBuildFile; fileRef = 6E75166F22C520D400B2B157 /* HandlerRegistryService.swift */; };
		6E75174422C520D400B2B157 /* HandlerRegistryService.swift in Sources */ = {isa = PBXBuildFile; fileRef = 6E75166F22C520D400B2B157 /* HandlerRegistryService.swift */; };
		6E75174522C520D400B2B157 /* HandlerRegistryService.swift in Sources */ = {isa = PBXBuildFile; fileRef = 6E75166F22C520D400B2B157 /* HandlerRegistryService.swift */; };
		6E75174622C520D400B2B157 /* HandlerRegistryService.swift in Sources */ = {isa = PBXBuildFile; fileRef = 6E75166F22C520D400B2B157 /* HandlerRegistryService.swift */; };
		6E75174722C520D400B2B157 /* HandlerRegistryService.swift in Sources */ = {isa = PBXBuildFile; fileRef = 6E75166F22C520D400B2B157 /* HandlerRegistryService.swift */; };
		6E75174822C520D400B2B157 /* HandlerRegistryService.swift in Sources */ = {isa = PBXBuildFile; fileRef = 6E75166F22C520D400B2B157 /* HandlerRegistryService.swift */; };
		6E75174922C520D400B2B157 /* HandlerRegistryService.swift in Sources */ = {isa = PBXBuildFile; fileRef = 6E75166F22C520D400B2B157 /* HandlerRegistryService.swift */; };
		6E75174A22C520D400B2B157 /* HandlerRegistryService.swift in Sources */ = {isa = PBXBuildFile; fileRef = 6E75166F22C520D400B2B157 /* HandlerRegistryService.swift */; };
		6E75174B22C520D400B2B157 /* HandlerRegistryService.swift in Sources */ = {isa = PBXBuildFile; fileRef = 6E75166F22C520D400B2B157 /* HandlerRegistryService.swift */; };
		6E75174C22C520D400B2B157 /* HandlerRegistryService.swift in Sources */ = {isa = PBXBuildFile; fileRef = 6E75166F22C520D400B2B157 /* HandlerRegistryService.swift */; };
		6E75174D22C520D400B2B157 /* HandlerRegistryService.swift in Sources */ = {isa = PBXBuildFile; fileRef = 6E75166F22C520D400B2B157 /* HandlerRegistryService.swift */; };
		6E75174E22C520D400B2B157 /* LogMessage.swift in Sources */ = {isa = PBXBuildFile; fileRef = 6E75167022C520D400B2B157 /* LogMessage.swift */; };
		6E75174F22C520D400B2B157 /* LogMessage.swift in Sources */ = {isa = PBXBuildFile; fileRef = 6E75167022C520D400B2B157 /* LogMessage.swift */; };
		6E75175022C520D400B2B157 /* LogMessage.swift in Sources */ = {isa = PBXBuildFile; fileRef = 6E75167022C520D400B2B157 /* LogMessage.swift */; };
		6E75175122C520D400B2B157 /* LogMessage.swift in Sources */ = {isa = PBXBuildFile; fileRef = 6E75167022C520D400B2B157 /* LogMessage.swift */; };
		6E75175222C520D400B2B157 /* LogMessage.swift in Sources */ = {isa = PBXBuildFile; fileRef = 6E75167022C520D400B2B157 /* LogMessage.swift */; };
		6E75175322C520D400B2B157 /* LogMessage.swift in Sources */ = {isa = PBXBuildFile; fileRef = 6E75167022C520D400B2B157 /* LogMessage.swift */; };
		6E75175422C520D400B2B157 /* LogMessage.swift in Sources */ = {isa = PBXBuildFile; fileRef = 6E75167022C520D400B2B157 /* LogMessage.swift */; };
		6E75175522C520D400B2B157 /* LogMessage.swift in Sources */ = {isa = PBXBuildFile; fileRef = 6E75167022C520D400B2B157 /* LogMessage.swift */; };
		6E75175622C520D400B2B157 /* LogMessage.swift in Sources */ = {isa = PBXBuildFile; fileRef = 6E75167022C520D400B2B157 /* LogMessage.swift */; };
		6E75175722C520D400B2B157 /* LogMessage.swift in Sources */ = {isa = PBXBuildFile; fileRef = 6E75167022C520D400B2B157 /* LogMessage.swift */; };
		6E75175822C520D400B2B157 /* LogMessage.swift in Sources */ = {isa = PBXBuildFile; fileRef = 6E75167022C520D400B2B157 /* LogMessage.swift */; };
		6E75175922C520D400B2B157 /* LogMessage.swift in Sources */ = {isa = PBXBuildFile; fileRef = 6E75167022C520D400B2B157 /* LogMessage.swift */; };
		6E75175A22C520D400B2B157 /* AtomicProperty.swift in Sources */ = {isa = PBXBuildFile; fileRef = 6E75167122C520D400B2B157 /* AtomicProperty.swift */; };
		6E75175B22C520D400B2B157 /* AtomicProperty.swift in Sources */ = {isa = PBXBuildFile; fileRef = 6E75167122C520D400B2B157 /* AtomicProperty.swift */; };
		6E75175C22C520D400B2B157 /* AtomicProperty.swift in Sources */ = {isa = PBXBuildFile; fileRef = 6E75167122C520D400B2B157 /* AtomicProperty.swift */; };
		6E75175D22C520D400B2B157 /* AtomicProperty.swift in Sources */ = {isa = PBXBuildFile; fileRef = 6E75167122C520D400B2B157 /* AtomicProperty.swift */; };
		6E75175E22C520D400B2B157 /* AtomicProperty.swift in Sources */ = {isa = PBXBuildFile; fileRef = 6E75167122C520D400B2B157 /* AtomicProperty.swift */; };
		6E75175F22C520D400B2B157 /* AtomicProperty.swift in Sources */ = {isa = PBXBuildFile; fileRef = 6E75167122C520D400B2B157 /* AtomicProperty.swift */; };
		6E75176022C520D400B2B157 /* AtomicProperty.swift in Sources */ = {isa = PBXBuildFile; fileRef = 6E75167122C520D400B2B157 /* AtomicProperty.swift */; };
		6E75176122C520D400B2B157 /* AtomicProperty.swift in Sources */ = {isa = PBXBuildFile; fileRef = 6E75167122C520D400B2B157 /* AtomicProperty.swift */; };
		6E75176222C520D400B2B157 /* AtomicProperty.swift in Sources */ = {isa = PBXBuildFile; fileRef = 6E75167122C520D400B2B157 /* AtomicProperty.swift */; };
		6E75176322C520D400B2B157 /* AtomicProperty.swift in Sources */ = {isa = PBXBuildFile; fileRef = 6E75167122C520D400B2B157 /* AtomicProperty.swift */; };
		6E75176422C520D400B2B157 /* AtomicProperty.swift in Sources */ = {isa = PBXBuildFile; fileRef = 6E75167122C520D400B2B157 /* AtomicProperty.swift */; };
		6E75176522C520D400B2B157 /* AtomicProperty.swift in Sources */ = {isa = PBXBuildFile; fileRef = 6E75167122C520D400B2B157 /* AtomicProperty.swift */; };
		6E75176622C520D400B2B157 /* Utils.swift in Sources */ = {isa = PBXBuildFile; fileRef = 6E75167222C520D400B2B157 /* Utils.swift */; };
		6E75176722C520D400B2B157 /* Utils.swift in Sources */ = {isa = PBXBuildFile; fileRef = 6E75167222C520D400B2B157 /* Utils.swift */; };
		6E75176822C520D400B2B157 /* Utils.swift in Sources */ = {isa = PBXBuildFile; fileRef = 6E75167222C520D400B2B157 /* Utils.swift */; };
		6E75176922C520D400B2B157 /* Utils.swift in Sources */ = {isa = PBXBuildFile; fileRef = 6E75167222C520D400B2B157 /* Utils.swift */; };
		6E75176A22C520D400B2B157 /* Utils.swift in Sources */ = {isa = PBXBuildFile; fileRef = 6E75167222C520D400B2B157 /* Utils.swift */; };
		6E75176B22C520D400B2B157 /* Utils.swift in Sources */ = {isa = PBXBuildFile; fileRef = 6E75167222C520D400B2B157 /* Utils.swift */; };
		6E75176C22C520D400B2B157 /* Utils.swift in Sources */ = {isa = PBXBuildFile; fileRef = 6E75167222C520D400B2B157 /* Utils.swift */; };
		6E75176D22C520D400B2B157 /* Utils.swift in Sources */ = {isa = PBXBuildFile; fileRef = 6E75167222C520D400B2B157 /* Utils.swift */; };
		6E75176E22C520D400B2B157 /* Utils.swift in Sources */ = {isa = PBXBuildFile; fileRef = 6E75167222C520D400B2B157 /* Utils.swift */; };
		6E75176F22C520D400B2B157 /* Utils.swift in Sources */ = {isa = PBXBuildFile; fileRef = 6E75167222C520D400B2B157 /* Utils.swift */; };
		6E75177022C520D400B2B157 /* Utils.swift in Sources */ = {isa = PBXBuildFile; fileRef = 6E75167222C520D400B2B157 /* Utils.swift */; };
		6E75177122C520D400B2B157 /* Utils.swift in Sources */ = {isa = PBXBuildFile; fileRef = 6E75167222C520D400B2B157 /* Utils.swift */; };
		6E75177222C520D400B2B157 /* SDKVersion.swift in Sources */ = {isa = PBXBuildFile; fileRef = 6E75167322C520D400B2B157 /* SDKVersion.swift */; };
		6E75177322C520D400B2B157 /* SDKVersion.swift in Sources */ = {isa = PBXBuildFile; fileRef = 6E75167322C520D400B2B157 /* SDKVersion.swift */; };
		6E75177422C520D400B2B157 /* SDKVersion.swift in Sources */ = {isa = PBXBuildFile; fileRef = 6E75167322C520D400B2B157 /* SDKVersion.swift */; };
		6E75177522C520D400B2B157 /* SDKVersion.swift in Sources */ = {isa = PBXBuildFile; fileRef = 6E75167322C520D400B2B157 /* SDKVersion.swift */; };
		6E75177622C520D400B2B157 /* SDKVersion.swift in Sources */ = {isa = PBXBuildFile; fileRef = 6E75167322C520D400B2B157 /* SDKVersion.swift */; };
		6E75177722C520D400B2B157 /* SDKVersion.swift in Sources */ = {isa = PBXBuildFile; fileRef = 6E75167322C520D400B2B157 /* SDKVersion.swift */; };
		6E75177822C520D400B2B157 /* SDKVersion.swift in Sources */ = {isa = PBXBuildFile; fileRef = 6E75167322C520D400B2B157 /* SDKVersion.swift */; };
		6E75177922C520D400B2B157 /* SDKVersion.swift in Sources */ = {isa = PBXBuildFile; fileRef = 6E75167322C520D400B2B157 /* SDKVersion.swift */; };
		6E75177A22C520D400B2B157 /* SDKVersion.swift in Sources */ = {isa = PBXBuildFile; fileRef = 6E75167322C520D400B2B157 /* SDKVersion.swift */; };
		6E75177B22C520D400B2B157 /* SDKVersion.swift in Sources */ = {isa = PBXBuildFile; fileRef = 6E75167322C520D400B2B157 /* SDKVersion.swift */; };
		6E75177C22C520D400B2B157 /* SDKVersion.swift in Sources */ = {isa = PBXBuildFile; fileRef = 6E75167322C520D400B2B157 /* SDKVersion.swift */; };
		6E75177D22C520D400B2B157 /* SDKVersion.swift in Sources */ = {isa = PBXBuildFile; fileRef = 6E75167322C520D400B2B157 /* SDKVersion.swift */; };
		6E75177E22C520D400B2B157 /* ArrayEventForDispatch+Extension.swift in Sources */ = {isa = PBXBuildFile; fileRef = 6E75167522C520D400B2B157 /* ArrayEventForDispatch+Extension.swift */; };
		6E75177F22C520D400B2B157 /* ArrayEventForDispatch+Extension.swift in Sources */ = {isa = PBXBuildFile; fileRef = 6E75167522C520D400B2B157 /* ArrayEventForDispatch+Extension.swift */; };
		6E75178022C520D400B2B157 /* ArrayEventForDispatch+Extension.swift in Sources */ = {isa = PBXBuildFile; fileRef = 6E75167522C520D400B2B157 /* ArrayEventForDispatch+Extension.swift */; };
		6E75178122C520D400B2B157 /* ArrayEventForDispatch+Extension.swift in Sources */ = {isa = PBXBuildFile; fileRef = 6E75167522C520D400B2B157 /* ArrayEventForDispatch+Extension.swift */; };
		6E75178222C520D400B2B157 /* ArrayEventForDispatch+Extension.swift in Sources */ = {isa = PBXBuildFile; fileRef = 6E75167522C520D400B2B157 /* ArrayEventForDispatch+Extension.swift */; };
		6E75178322C520D400B2B157 /* ArrayEventForDispatch+Extension.swift in Sources */ = {isa = PBXBuildFile; fileRef = 6E75167522C520D400B2B157 /* ArrayEventForDispatch+Extension.swift */; };
		6E75178422C520D400B2B157 /* ArrayEventForDispatch+Extension.swift in Sources */ = {isa = PBXBuildFile; fileRef = 6E75167522C520D400B2B157 /* ArrayEventForDispatch+Extension.swift */; };
		6E75178522C520D400B2B157 /* ArrayEventForDispatch+Extension.swift in Sources */ = {isa = PBXBuildFile; fileRef = 6E75167522C520D400B2B157 /* ArrayEventForDispatch+Extension.swift */; };
		6E75178622C520D400B2B157 /* ArrayEventForDispatch+Extension.swift in Sources */ = {isa = PBXBuildFile; fileRef = 6E75167522C520D400B2B157 /* ArrayEventForDispatch+Extension.swift */; };
		6E75178722C520D400B2B157 /* ArrayEventForDispatch+Extension.swift in Sources */ = {isa = PBXBuildFile; fileRef = 6E75167522C520D400B2B157 /* ArrayEventForDispatch+Extension.swift */; };
		6E75178822C520D400B2B157 /* ArrayEventForDispatch+Extension.swift in Sources */ = {isa = PBXBuildFile; fileRef = 6E75167522C520D400B2B157 /* ArrayEventForDispatch+Extension.swift */; };
		6E75178922C520D400B2B157 /* ArrayEventForDispatch+Extension.swift in Sources */ = {isa = PBXBuildFile; fileRef = 6E75167522C520D400B2B157 /* ArrayEventForDispatch+Extension.swift */; };
		6E75178A22C520D400B2B157 /* OptimizelyClient+Extension.swift in Sources */ = {isa = PBXBuildFile; fileRef = 6E75167622C520D400B2B157 /* OptimizelyClient+Extension.swift */; };
		6E75178B22C520D400B2B157 /* OptimizelyClient+Extension.swift in Sources */ = {isa = PBXBuildFile; fileRef = 6E75167622C520D400B2B157 /* OptimizelyClient+Extension.swift */; };
		6E75178C22C520D400B2B157 /* OptimizelyClient+Extension.swift in Sources */ = {isa = PBXBuildFile; fileRef = 6E75167622C520D400B2B157 /* OptimizelyClient+Extension.swift */; };
		6E75178D22C520D400B2B157 /* OptimizelyClient+Extension.swift in Sources */ = {isa = PBXBuildFile; fileRef = 6E75167622C520D400B2B157 /* OptimizelyClient+Extension.swift */; };
		6E75178E22C520D400B2B157 /* OptimizelyClient+Extension.swift in Sources */ = {isa = PBXBuildFile; fileRef = 6E75167622C520D400B2B157 /* OptimizelyClient+Extension.swift */; };
		6E75178F22C520D400B2B157 /* OptimizelyClient+Extension.swift in Sources */ = {isa = PBXBuildFile; fileRef = 6E75167622C520D400B2B157 /* OptimizelyClient+Extension.swift */; };
		6E75179022C520D400B2B157 /* OptimizelyClient+Extension.swift in Sources */ = {isa = PBXBuildFile; fileRef = 6E75167622C520D400B2B157 /* OptimizelyClient+Extension.swift */; };
		6E75179122C520D400B2B157 /* OptimizelyClient+Extension.swift in Sources */ = {isa = PBXBuildFile; fileRef = 6E75167622C520D400B2B157 /* OptimizelyClient+Extension.swift */; };
		6E75179222C520D400B2B157 /* OptimizelyClient+Extension.swift in Sources */ = {isa = PBXBuildFile; fileRef = 6E75167622C520D400B2B157 /* OptimizelyClient+Extension.swift */; };
		6E75179322C520D400B2B157 /* OptimizelyClient+Extension.swift in Sources */ = {isa = PBXBuildFile; fileRef = 6E75167622C520D400B2B157 /* OptimizelyClient+Extension.swift */; };
		6E75179422C520D400B2B157 /* OptimizelyClient+Extension.swift in Sources */ = {isa = PBXBuildFile; fileRef = 6E75167622C520D400B2B157 /* OptimizelyClient+Extension.swift */; };
		6E75179522C520D400B2B157 /* OptimizelyClient+Extension.swift in Sources */ = {isa = PBXBuildFile; fileRef = 6E75167622C520D400B2B157 /* OptimizelyClient+Extension.swift */; };
		6E75179622C520D400B2B157 /* DataStoreQueueStackImpl+Extension.swift in Sources */ = {isa = PBXBuildFile; fileRef = 6E75167722C520D400B2B157 /* DataStoreQueueStackImpl+Extension.swift */; };
		6E75179722C520D400B2B157 /* DataStoreQueueStackImpl+Extension.swift in Sources */ = {isa = PBXBuildFile; fileRef = 6E75167722C520D400B2B157 /* DataStoreQueueStackImpl+Extension.swift */; };
		6E75179822C520D400B2B157 /* DataStoreQueueStackImpl+Extension.swift in Sources */ = {isa = PBXBuildFile; fileRef = 6E75167722C520D400B2B157 /* DataStoreQueueStackImpl+Extension.swift */; };
		6E75179922C520D400B2B157 /* DataStoreQueueStackImpl+Extension.swift in Sources */ = {isa = PBXBuildFile; fileRef = 6E75167722C520D400B2B157 /* DataStoreQueueStackImpl+Extension.swift */; };
		6E75179A22C520D400B2B157 /* DataStoreQueueStackImpl+Extension.swift in Sources */ = {isa = PBXBuildFile; fileRef = 6E75167722C520D400B2B157 /* DataStoreQueueStackImpl+Extension.swift */; };
		6E75179B22C520D400B2B157 /* DataStoreQueueStackImpl+Extension.swift in Sources */ = {isa = PBXBuildFile; fileRef = 6E75167722C520D400B2B157 /* DataStoreQueueStackImpl+Extension.swift */; };
		6E75179C22C520D400B2B157 /* DataStoreQueueStackImpl+Extension.swift in Sources */ = {isa = PBXBuildFile; fileRef = 6E75167722C520D400B2B157 /* DataStoreQueueStackImpl+Extension.swift */; };
		6E75179D22C520D400B2B157 /* DataStoreQueueStackImpl+Extension.swift in Sources */ = {isa = PBXBuildFile; fileRef = 6E75167722C520D400B2B157 /* DataStoreQueueStackImpl+Extension.swift */; };
		6E75179E22C520D400B2B157 /* DataStoreQueueStackImpl+Extension.swift in Sources */ = {isa = PBXBuildFile; fileRef = 6E75167722C520D400B2B157 /* DataStoreQueueStackImpl+Extension.swift */; };
		6E75179F22C520D400B2B157 /* DataStoreQueueStackImpl+Extension.swift in Sources */ = {isa = PBXBuildFile; fileRef = 6E75167722C520D400B2B157 /* DataStoreQueueStackImpl+Extension.swift */; };
		6E7517A022C520D400B2B157 /* DataStoreQueueStackImpl+Extension.swift in Sources */ = {isa = PBXBuildFile; fileRef = 6E75167722C520D400B2B157 /* DataStoreQueueStackImpl+Extension.swift */; };
		6E7517A122C520D400B2B157 /* DataStoreQueueStackImpl+Extension.swift in Sources */ = {isa = PBXBuildFile; fileRef = 6E75167722C520D400B2B157 /* DataStoreQueueStackImpl+Extension.swift */; };
		6E7517A222C520D400B2B157 /* Array+Extension.swift in Sources */ = {isa = PBXBuildFile; fileRef = 6E75167822C520D400B2B157 /* Array+Extension.swift */; };
		6E7517A322C520D400B2B157 /* Array+Extension.swift in Sources */ = {isa = PBXBuildFile; fileRef = 6E75167822C520D400B2B157 /* Array+Extension.swift */; };
		6E7517A422C520D400B2B157 /* Array+Extension.swift in Sources */ = {isa = PBXBuildFile; fileRef = 6E75167822C520D400B2B157 /* Array+Extension.swift */; };
		6E7517A522C520D400B2B157 /* Array+Extension.swift in Sources */ = {isa = PBXBuildFile; fileRef = 6E75167822C520D400B2B157 /* Array+Extension.swift */; };
		6E7517A622C520D400B2B157 /* Array+Extension.swift in Sources */ = {isa = PBXBuildFile; fileRef = 6E75167822C520D400B2B157 /* Array+Extension.swift */; };
		6E7517A722C520D400B2B157 /* Array+Extension.swift in Sources */ = {isa = PBXBuildFile; fileRef = 6E75167822C520D400B2B157 /* Array+Extension.swift */; };
		6E7517A822C520D400B2B157 /* Array+Extension.swift in Sources */ = {isa = PBXBuildFile; fileRef = 6E75167822C520D400B2B157 /* Array+Extension.swift */; };
		6E7517A922C520D400B2B157 /* Array+Extension.swift in Sources */ = {isa = PBXBuildFile; fileRef = 6E75167822C520D400B2B157 /* Array+Extension.swift */; };
		6E7517AA22C520D400B2B157 /* Array+Extension.swift in Sources */ = {isa = PBXBuildFile; fileRef = 6E75167822C520D400B2B157 /* Array+Extension.swift */; };
		6E7517AB22C520D400B2B157 /* Array+Extension.swift in Sources */ = {isa = PBXBuildFile; fileRef = 6E75167822C520D400B2B157 /* Array+Extension.swift */; };
		6E7517AC22C520D400B2B157 /* Array+Extension.swift in Sources */ = {isa = PBXBuildFile; fileRef = 6E75167822C520D400B2B157 /* Array+Extension.swift */; };
		6E7517AD22C520D400B2B157 /* Array+Extension.swift in Sources */ = {isa = PBXBuildFile; fileRef = 6E75167822C520D400B2B157 /* Array+Extension.swift */; };
		6E7517AF22C520D400B2B157 /* Optimizely.h in Headers */ = {isa = PBXBuildFile; fileRef = 6E75167A22C520D400B2B157 /* Optimizely.h */; settings = {ATTRIBUTES = (Public, ); }; };
		6E7517BC22C520D400B2B157 /* DefaultDatafileHandler.swift in Sources */ = {isa = PBXBuildFile; fileRef = 6E75167D22C520D400B2B157 /* DefaultDatafileHandler.swift */; };
		6E7517BD22C520D400B2B157 /* DefaultDatafileHandler.swift in Sources */ = {isa = PBXBuildFile; fileRef = 6E75167D22C520D400B2B157 /* DefaultDatafileHandler.swift */; };
		6E7517BE22C520D400B2B157 /* DefaultDatafileHandler.swift in Sources */ = {isa = PBXBuildFile; fileRef = 6E75167D22C520D400B2B157 /* DefaultDatafileHandler.swift */; };
		6E7517BF22C520D400B2B157 /* DefaultDatafileHandler.swift in Sources */ = {isa = PBXBuildFile; fileRef = 6E75167D22C520D400B2B157 /* DefaultDatafileHandler.swift */; };
		6E7517C022C520D400B2B157 /* DefaultDatafileHandler.swift in Sources */ = {isa = PBXBuildFile; fileRef = 6E75167D22C520D400B2B157 /* DefaultDatafileHandler.swift */; };
		6E7517C122C520D400B2B157 /* DefaultDatafileHandler.swift in Sources */ = {isa = PBXBuildFile; fileRef = 6E75167D22C520D400B2B157 /* DefaultDatafileHandler.swift */; };
		6E7517C222C520D400B2B157 /* DefaultDatafileHandler.swift in Sources */ = {isa = PBXBuildFile; fileRef = 6E75167D22C520D400B2B157 /* DefaultDatafileHandler.swift */; };
		6E7517C322C520D400B2B157 /* DefaultDatafileHandler.swift in Sources */ = {isa = PBXBuildFile; fileRef = 6E75167D22C520D400B2B157 /* DefaultDatafileHandler.swift */; };
		6E7517C422C520D400B2B157 /* DefaultDatafileHandler.swift in Sources */ = {isa = PBXBuildFile; fileRef = 6E75167D22C520D400B2B157 /* DefaultDatafileHandler.swift */; };
		6E7517C522C520D400B2B157 /* DefaultDatafileHandler.swift in Sources */ = {isa = PBXBuildFile; fileRef = 6E75167D22C520D400B2B157 /* DefaultDatafileHandler.swift */; };
		6E7517C622C520D400B2B157 /* DefaultDatafileHandler.swift in Sources */ = {isa = PBXBuildFile; fileRef = 6E75167D22C520D400B2B157 /* DefaultDatafileHandler.swift */; };
		6E7517C722C520D400B2B157 /* DefaultDatafileHandler.swift in Sources */ = {isa = PBXBuildFile; fileRef = 6E75167D22C520D400B2B157 /* DefaultDatafileHandler.swift */; };
		6E7517C822C520D400B2B157 /* DefaultBucketer.swift in Sources */ = {isa = PBXBuildFile; fileRef = 6E75167E22C520D400B2B157 /* DefaultBucketer.swift */; };
		6E7517C922C520D400B2B157 /* DefaultBucketer.swift in Sources */ = {isa = PBXBuildFile; fileRef = 6E75167E22C520D400B2B157 /* DefaultBucketer.swift */; };
		6E7517CA22C520D400B2B157 /* DefaultBucketer.swift in Sources */ = {isa = PBXBuildFile; fileRef = 6E75167E22C520D400B2B157 /* DefaultBucketer.swift */; };
		6E7517CB22C520D400B2B157 /* DefaultBucketer.swift in Sources */ = {isa = PBXBuildFile; fileRef = 6E75167E22C520D400B2B157 /* DefaultBucketer.swift */; };
		6E7517CC22C520D400B2B157 /* DefaultBucketer.swift in Sources */ = {isa = PBXBuildFile; fileRef = 6E75167E22C520D400B2B157 /* DefaultBucketer.swift */; };
		6E7517CD22C520D400B2B157 /* DefaultBucketer.swift in Sources */ = {isa = PBXBuildFile; fileRef = 6E75167E22C520D400B2B157 /* DefaultBucketer.swift */; };
		6E7517CE22C520D400B2B157 /* DefaultBucketer.swift in Sources */ = {isa = PBXBuildFile; fileRef = 6E75167E22C520D400B2B157 /* DefaultBucketer.swift */; };
		6E7517CF22C520D400B2B157 /* DefaultBucketer.swift in Sources */ = {isa = PBXBuildFile; fileRef = 6E75167E22C520D400B2B157 /* DefaultBucketer.swift */; };
		6E7517D022C520D400B2B157 /* DefaultBucketer.swift in Sources */ = {isa = PBXBuildFile; fileRef = 6E75167E22C520D400B2B157 /* DefaultBucketer.swift */; };
		6E7517D122C520D400B2B157 /* DefaultBucketer.swift in Sources */ = {isa = PBXBuildFile; fileRef = 6E75167E22C520D400B2B157 /* DefaultBucketer.swift */; };
		6E7517D222C520D400B2B157 /* DefaultBucketer.swift in Sources */ = {isa = PBXBuildFile; fileRef = 6E75167E22C520D400B2B157 /* DefaultBucketer.swift */; };
		6E7517D322C520D400B2B157 /* DefaultBucketer.swift in Sources */ = {isa = PBXBuildFile; fileRef = 6E75167E22C520D400B2B157 /* DefaultBucketer.swift */; };
		6E7517D422C520D400B2B157 /* DefaultNotificationCenter.swift in Sources */ = {isa = PBXBuildFile; fileRef = 6E75167F22C520D400B2B157 /* DefaultNotificationCenter.swift */; };
		6E7517D522C520D400B2B157 /* DefaultNotificationCenter.swift in Sources */ = {isa = PBXBuildFile; fileRef = 6E75167F22C520D400B2B157 /* DefaultNotificationCenter.swift */; };
		6E7517D622C520D400B2B157 /* DefaultNotificationCenter.swift in Sources */ = {isa = PBXBuildFile; fileRef = 6E75167F22C520D400B2B157 /* DefaultNotificationCenter.swift */; };
		6E7517D722C520D400B2B157 /* DefaultNotificationCenter.swift in Sources */ = {isa = PBXBuildFile; fileRef = 6E75167F22C520D400B2B157 /* DefaultNotificationCenter.swift */; };
		6E7517D822C520D400B2B157 /* DefaultNotificationCenter.swift in Sources */ = {isa = PBXBuildFile; fileRef = 6E75167F22C520D400B2B157 /* DefaultNotificationCenter.swift */; };
		6E7517D922C520D400B2B157 /* DefaultNotificationCenter.swift in Sources */ = {isa = PBXBuildFile; fileRef = 6E75167F22C520D400B2B157 /* DefaultNotificationCenter.swift */; };
		6E7517DA22C520D400B2B157 /* DefaultNotificationCenter.swift in Sources */ = {isa = PBXBuildFile; fileRef = 6E75167F22C520D400B2B157 /* DefaultNotificationCenter.swift */; };
		6E7517DB22C520D400B2B157 /* DefaultNotificationCenter.swift in Sources */ = {isa = PBXBuildFile; fileRef = 6E75167F22C520D400B2B157 /* DefaultNotificationCenter.swift */; };
		6E7517DC22C520D400B2B157 /* DefaultNotificationCenter.swift in Sources */ = {isa = PBXBuildFile; fileRef = 6E75167F22C520D400B2B157 /* DefaultNotificationCenter.swift */; };
		6E7517DD22C520D400B2B157 /* DefaultNotificationCenter.swift in Sources */ = {isa = PBXBuildFile; fileRef = 6E75167F22C520D400B2B157 /* DefaultNotificationCenter.swift */; };
		6E7517DE22C520D400B2B157 /* DefaultNotificationCenter.swift in Sources */ = {isa = PBXBuildFile; fileRef = 6E75167F22C520D400B2B157 /* DefaultNotificationCenter.swift */; };
		6E7517DF22C520D400B2B157 /* DefaultNotificationCenter.swift in Sources */ = {isa = PBXBuildFile; fileRef = 6E75167F22C520D400B2B157 /* DefaultNotificationCenter.swift */; };
		6E7517E022C520D400B2B157 /* DefaultDecisionService.swift in Sources */ = {isa = PBXBuildFile; fileRef = 6E75168022C520D400B2B157 /* DefaultDecisionService.swift */; };
		6E7517E122C520D400B2B157 /* DefaultDecisionService.swift in Sources */ = {isa = PBXBuildFile; fileRef = 6E75168022C520D400B2B157 /* DefaultDecisionService.swift */; };
		6E7517E222C520D400B2B157 /* DefaultDecisionService.swift in Sources */ = {isa = PBXBuildFile; fileRef = 6E75168022C520D400B2B157 /* DefaultDecisionService.swift */; };
		6E7517E322C520D400B2B157 /* DefaultDecisionService.swift in Sources */ = {isa = PBXBuildFile; fileRef = 6E75168022C520D400B2B157 /* DefaultDecisionService.swift */; };
		6E7517E422C520D400B2B157 /* DefaultDecisionService.swift in Sources */ = {isa = PBXBuildFile; fileRef = 6E75168022C520D400B2B157 /* DefaultDecisionService.swift */; };
		6E7517E522C520D400B2B157 /* DefaultDecisionService.swift in Sources */ = {isa = PBXBuildFile; fileRef = 6E75168022C520D400B2B157 /* DefaultDecisionService.swift */; };
		6E7517E622C520D400B2B157 /* DefaultDecisionService.swift in Sources */ = {isa = PBXBuildFile; fileRef = 6E75168022C520D400B2B157 /* DefaultDecisionService.swift */; };
		6E7517E722C520D400B2B157 /* DefaultDecisionService.swift in Sources */ = {isa = PBXBuildFile; fileRef = 6E75168022C520D400B2B157 /* DefaultDecisionService.swift */; };
		6E7517E822C520D400B2B157 /* DefaultDecisionService.swift in Sources */ = {isa = PBXBuildFile; fileRef = 6E75168022C520D400B2B157 /* DefaultDecisionService.swift */; };
		6E7517E922C520D400B2B157 /* DefaultDecisionService.swift in Sources */ = {isa = PBXBuildFile; fileRef = 6E75168022C520D400B2B157 /* DefaultDecisionService.swift */; };
		6E7517EA22C520D400B2B157 /* DefaultDecisionService.swift in Sources */ = {isa = PBXBuildFile; fileRef = 6E75168022C520D400B2B157 /* DefaultDecisionService.swift */; };
		6E7517EB22C520D400B2B157 /* DefaultDecisionService.swift in Sources */ = {isa = PBXBuildFile; fileRef = 6E75168022C520D400B2B157 /* DefaultDecisionService.swift */; };
		6E7517EC22C520D400B2B157 /* DataStoreMemory.swift in Sources */ = {isa = PBXBuildFile; fileRef = 6E75168222C520D400B2B157 /* DataStoreMemory.swift */; };
		6E7517ED22C520D400B2B157 /* DataStoreMemory.swift in Sources */ = {isa = PBXBuildFile; fileRef = 6E75168222C520D400B2B157 /* DataStoreMemory.swift */; };
		6E7517EE22C520D400B2B157 /* DataStoreMemory.swift in Sources */ = {isa = PBXBuildFile; fileRef = 6E75168222C520D400B2B157 /* DataStoreMemory.swift */; };
		6E7517EF22C520D400B2B157 /* DataStoreMemory.swift in Sources */ = {isa = PBXBuildFile; fileRef = 6E75168222C520D400B2B157 /* DataStoreMemory.swift */; };
		6E7517F022C520D400B2B157 /* DataStoreMemory.swift in Sources */ = {isa = PBXBuildFile; fileRef = 6E75168222C520D400B2B157 /* DataStoreMemory.swift */; };
		6E7517F122C520D400B2B157 /* DataStoreMemory.swift in Sources */ = {isa = PBXBuildFile; fileRef = 6E75168222C520D400B2B157 /* DataStoreMemory.swift */; };
		6E7517F222C520D400B2B157 /* DataStoreMemory.swift in Sources */ = {isa = PBXBuildFile; fileRef = 6E75168222C520D400B2B157 /* DataStoreMemory.swift */; };
		6E7517F322C520D400B2B157 /* DataStoreMemory.swift in Sources */ = {isa = PBXBuildFile; fileRef = 6E75168222C520D400B2B157 /* DataStoreMemory.swift */; };
		6E7517F422C520D400B2B157 /* DataStoreMemory.swift in Sources */ = {isa = PBXBuildFile; fileRef = 6E75168222C520D400B2B157 /* DataStoreMemory.swift */; };
		6E7517F522C520D400B2B157 /* DataStoreMemory.swift in Sources */ = {isa = PBXBuildFile; fileRef = 6E75168222C520D400B2B157 /* DataStoreMemory.swift */; };
		6E7517F622C520D400B2B157 /* DataStoreMemory.swift in Sources */ = {isa = PBXBuildFile; fileRef = 6E75168222C520D400B2B157 /* DataStoreMemory.swift */; };
		6E7517F722C520D400B2B157 /* DataStoreMemory.swift in Sources */ = {isa = PBXBuildFile; fileRef = 6E75168222C520D400B2B157 /* DataStoreMemory.swift */; };
		6E7517F822C520D400B2B157 /* DataStoreUserDefaults.swift in Sources */ = {isa = PBXBuildFile; fileRef = 6E75168322C520D400B2B157 /* DataStoreUserDefaults.swift */; };
		6E7517F922C520D400B2B157 /* DataStoreUserDefaults.swift in Sources */ = {isa = PBXBuildFile; fileRef = 6E75168322C520D400B2B157 /* DataStoreUserDefaults.swift */; };
		6E7517FA22C520D400B2B157 /* DataStoreUserDefaults.swift in Sources */ = {isa = PBXBuildFile; fileRef = 6E75168322C520D400B2B157 /* DataStoreUserDefaults.swift */; };
		6E7517FB22C520D400B2B157 /* DataStoreUserDefaults.swift in Sources */ = {isa = PBXBuildFile; fileRef = 6E75168322C520D400B2B157 /* DataStoreUserDefaults.swift */; };
		6E7517FC22C520D400B2B157 /* DataStoreUserDefaults.swift in Sources */ = {isa = PBXBuildFile; fileRef = 6E75168322C520D400B2B157 /* DataStoreUserDefaults.swift */; };
		6E7517FD22C520D400B2B157 /* DataStoreUserDefaults.swift in Sources */ = {isa = PBXBuildFile; fileRef = 6E75168322C520D400B2B157 /* DataStoreUserDefaults.swift */; };
		6E7517FE22C520D400B2B157 /* DataStoreUserDefaults.swift in Sources */ = {isa = PBXBuildFile; fileRef = 6E75168322C520D400B2B157 /* DataStoreUserDefaults.swift */; };
		6E7517FF22C520D400B2B157 /* DataStoreUserDefaults.swift in Sources */ = {isa = PBXBuildFile; fileRef = 6E75168322C520D400B2B157 /* DataStoreUserDefaults.swift */; };
		6E75180022C520D400B2B157 /* DataStoreUserDefaults.swift in Sources */ = {isa = PBXBuildFile; fileRef = 6E75168322C520D400B2B157 /* DataStoreUserDefaults.swift */; };
		6E75180122C520D400B2B157 /* DataStoreUserDefaults.swift in Sources */ = {isa = PBXBuildFile; fileRef = 6E75168322C520D400B2B157 /* DataStoreUserDefaults.swift */; };
		6E75180222C520D400B2B157 /* DataStoreUserDefaults.swift in Sources */ = {isa = PBXBuildFile; fileRef = 6E75168322C520D400B2B157 /* DataStoreUserDefaults.swift */; };
		6E75180322C520D400B2B157 /* DataStoreUserDefaults.swift in Sources */ = {isa = PBXBuildFile; fileRef = 6E75168322C520D400B2B157 /* DataStoreUserDefaults.swift */; };
		6E75180422C520D400B2B157 /* DataStoreFile.swift in Sources */ = {isa = PBXBuildFile; fileRef = 6E75168422C520D400B2B157 /* DataStoreFile.swift */; };
		6E75180522C520D400B2B157 /* DataStoreFile.swift in Sources */ = {isa = PBXBuildFile; fileRef = 6E75168422C520D400B2B157 /* DataStoreFile.swift */; };
		6E75180622C520D400B2B157 /* DataStoreFile.swift in Sources */ = {isa = PBXBuildFile; fileRef = 6E75168422C520D400B2B157 /* DataStoreFile.swift */; };
		6E75180722C520D400B2B157 /* DataStoreFile.swift in Sources */ = {isa = PBXBuildFile; fileRef = 6E75168422C520D400B2B157 /* DataStoreFile.swift */; };
		6E75180822C520D400B2B157 /* DataStoreFile.swift in Sources */ = {isa = PBXBuildFile; fileRef = 6E75168422C520D400B2B157 /* DataStoreFile.swift */; };
		6E75180922C520D400B2B157 /* DataStoreFile.swift in Sources */ = {isa = PBXBuildFile; fileRef = 6E75168422C520D400B2B157 /* DataStoreFile.swift */; };
		6E75180A22C520D400B2B157 /* DataStoreFile.swift in Sources */ = {isa = PBXBuildFile; fileRef = 6E75168422C520D400B2B157 /* DataStoreFile.swift */; };
		6E75180B22C520D400B2B157 /* DataStoreFile.swift in Sources */ = {isa = PBXBuildFile; fileRef = 6E75168422C520D400B2B157 /* DataStoreFile.swift */; };
		6E75180C22C520D400B2B157 /* DataStoreFile.swift in Sources */ = {isa = PBXBuildFile; fileRef = 6E75168422C520D400B2B157 /* DataStoreFile.swift */; };
		6E75180D22C520D400B2B157 /* DataStoreFile.swift in Sources */ = {isa = PBXBuildFile; fileRef = 6E75168422C520D400B2B157 /* DataStoreFile.swift */; };
		6E75180E22C520D400B2B157 /* DataStoreFile.swift in Sources */ = {isa = PBXBuildFile; fileRef = 6E75168422C520D400B2B157 /* DataStoreFile.swift */; };
		6E75180F22C520D400B2B157 /* DataStoreFile.swift in Sources */ = {isa = PBXBuildFile; fileRef = 6E75168422C520D400B2B157 /* DataStoreFile.swift */; };
		6E75181022C520D400B2B157 /* DataStoreQueueStackImpl.swift in Sources */ = {isa = PBXBuildFile; fileRef = 6E75168522C520D400B2B157 /* DataStoreQueueStackImpl.swift */; };
		6E75181122C520D400B2B157 /* DataStoreQueueStackImpl.swift in Sources */ = {isa = PBXBuildFile; fileRef = 6E75168522C520D400B2B157 /* DataStoreQueueStackImpl.swift */; };
		6E75181222C520D400B2B157 /* DataStoreQueueStackImpl.swift in Sources */ = {isa = PBXBuildFile; fileRef = 6E75168522C520D400B2B157 /* DataStoreQueueStackImpl.swift */; };
		6E75181322C520D400B2B157 /* DataStoreQueueStackImpl.swift in Sources */ = {isa = PBXBuildFile; fileRef = 6E75168522C520D400B2B157 /* DataStoreQueueStackImpl.swift */; };
		6E75181422C520D400B2B157 /* DataStoreQueueStackImpl.swift in Sources */ = {isa = PBXBuildFile; fileRef = 6E75168522C520D400B2B157 /* DataStoreQueueStackImpl.swift */; };
		6E75181522C520D400B2B157 /* DataStoreQueueStackImpl.swift in Sources */ = {isa = PBXBuildFile; fileRef = 6E75168522C520D400B2B157 /* DataStoreQueueStackImpl.swift */; };
		6E75181622C520D400B2B157 /* DataStoreQueueStackImpl.swift in Sources */ = {isa = PBXBuildFile; fileRef = 6E75168522C520D400B2B157 /* DataStoreQueueStackImpl.swift */; };
		6E75181722C520D400B2B157 /* DataStoreQueueStackImpl.swift in Sources */ = {isa = PBXBuildFile; fileRef = 6E75168522C520D400B2B157 /* DataStoreQueueStackImpl.swift */; };
		6E75181822C520D400B2B157 /* DataStoreQueueStackImpl.swift in Sources */ = {isa = PBXBuildFile; fileRef = 6E75168522C520D400B2B157 /* DataStoreQueueStackImpl.swift */; };
		6E75181922C520D400B2B157 /* DataStoreQueueStackImpl.swift in Sources */ = {isa = PBXBuildFile; fileRef = 6E75168522C520D400B2B157 /* DataStoreQueueStackImpl.swift */; };
		6E75181A22C520D400B2B157 /* DataStoreQueueStackImpl.swift in Sources */ = {isa = PBXBuildFile; fileRef = 6E75168522C520D400B2B157 /* DataStoreQueueStackImpl.swift */; };
		6E75181B22C520D400B2B157 /* DataStoreQueueStackImpl.swift in Sources */ = {isa = PBXBuildFile; fileRef = 6E75168522C520D400B2B157 /* DataStoreQueueStackImpl.swift */; };
		6E75181C22C520D400B2B157 /* BatchEventBuilder.swift in Sources */ = {isa = PBXBuildFile; fileRef = 6E75168722C520D400B2B157 /* BatchEventBuilder.swift */; };
		6E75181D22C520D400B2B157 /* BatchEventBuilder.swift in Sources */ = {isa = PBXBuildFile; fileRef = 6E75168722C520D400B2B157 /* BatchEventBuilder.swift */; };
		6E75181E22C520D400B2B157 /* BatchEventBuilder.swift in Sources */ = {isa = PBXBuildFile; fileRef = 6E75168722C520D400B2B157 /* BatchEventBuilder.swift */; };
		6E75181F22C520D400B2B157 /* BatchEventBuilder.swift in Sources */ = {isa = PBXBuildFile; fileRef = 6E75168722C520D400B2B157 /* BatchEventBuilder.swift */; };
		6E75182022C520D400B2B157 /* BatchEventBuilder.swift in Sources */ = {isa = PBXBuildFile; fileRef = 6E75168722C520D400B2B157 /* BatchEventBuilder.swift */; };
		6E75182122C520D400B2B157 /* BatchEventBuilder.swift in Sources */ = {isa = PBXBuildFile; fileRef = 6E75168722C520D400B2B157 /* BatchEventBuilder.swift */; };
		6E75182222C520D400B2B157 /* BatchEventBuilder.swift in Sources */ = {isa = PBXBuildFile; fileRef = 6E75168722C520D400B2B157 /* BatchEventBuilder.swift */; };
		6E75182322C520D400B2B157 /* BatchEventBuilder.swift in Sources */ = {isa = PBXBuildFile; fileRef = 6E75168722C520D400B2B157 /* BatchEventBuilder.swift */; };
		6E75182422C520D400B2B157 /* BatchEventBuilder.swift in Sources */ = {isa = PBXBuildFile; fileRef = 6E75168722C520D400B2B157 /* BatchEventBuilder.swift */; };
		6E75182522C520D400B2B157 /* BatchEventBuilder.swift in Sources */ = {isa = PBXBuildFile; fileRef = 6E75168722C520D400B2B157 /* BatchEventBuilder.swift */; };
		6E75182622C520D400B2B157 /* BatchEventBuilder.swift in Sources */ = {isa = PBXBuildFile; fileRef = 6E75168722C520D400B2B157 /* BatchEventBuilder.swift */; };
		6E75182722C520D400B2B157 /* BatchEventBuilder.swift in Sources */ = {isa = PBXBuildFile; fileRef = 6E75168722C520D400B2B157 /* BatchEventBuilder.swift */; };
		6E75182822C520D400B2B157 /* BatchEvent.swift in Sources */ = {isa = PBXBuildFile; fileRef = 6E75168A22C520D400B2B157 /* BatchEvent.swift */; };
		6E75182922C520D400B2B157 /* BatchEvent.swift in Sources */ = {isa = PBXBuildFile; fileRef = 6E75168A22C520D400B2B157 /* BatchEvent.swift */; };
		6E75182A22C520D400B2B157 /* BatchEvent.swift in Sources */ = {isa = PBXBuildFile; fileRef = 6E75168A22C520D400B2B157 /* BatchEvent.swift */; };
		6E75182B22C520D400B2B157 /* BatchEvent.swift in Sources */ = {isa = PBXBuildFile; fileRef = 6E75168A22C520D400B2B157 /* BatchEvent.swift */; };
		6E75182C22C520D400B2B157 /* BatchEvent.swift in Sources */ = {isa = PBXBuildFile; fileRef = 6E75168A22C520D400B2B157 /* BatchEvent.swift */; };
		6E75182D22C520D400B2B157 /* BatchEvent.swift in Sources */ = {isa = PBXBuildFile; fileRef = 6E75168A22C520D400B2B157 /* BatchEvent.swift */; };
		6E75182E22C520D400B2B157 /* BatchEvent.swift in Sources */ = {isa = PBXBuildFile; fileRef = 6E75168A22C520D400B2B157 /* BatchEvent.swift */; };
		6E75182F22C520D400B2B157 /* BatchEvent.swift in Sources */ = {isa = PBXBuildFile; fileRef = 6E75168A22C520D400B2B157 /* BatchEvent.swift */; };
		6E75183022C520D400B2B157 /* BatchEvent.swift in Sources */ = {isa = PBXBuildFile; fileRef = 6E75168A22C520D400B2B157 /* BatchEvent.swift */; };
		6E75183122C520D400B2B157 /* BatchEvent.swift in Sources */ = {isa = PBXBuildFile; fileRef = 6E75168A22C520D400B2B157 /* BatchEvent.swift */; };
		6E75183222C520D400B2B157 /* BatchEvent.swift in Sources */ = {isa = PBXBuildFile; fileRef = 6E75168A22C520D400B2B157 /* BatchEvent.swift */; };
		6E75183322C520D400B2B157 /* BatchEvent.swift in Sources */ = {isa = PBXBuildFile; fileRef = 6E75168A22C520D400B2B157 /* BatchEvent.swift */; };
		6E75183422C520D400B2B157 /* EventForDispatch.swift in Sources */ = {isa = PBXBuildFile; fileRef = 6E75168B22C520D400B2B157 /* EventForDispatch.swift */; };
		6E75183522C520D400B2B157 /* EventForDispatch.swift in Sources */ = {isa = PBXBuildFile; fileRef = 6E75168B22C520D400B2B157 /* EventForDispatch.swift */; };
		6E75183622C520D400B2B157 /* EventForDispatch.swift in Sources */ = {isa = PBXBuildFile; fileRef = 6E75168B22C520D400B2B157 /* EventForDispatch.swift */; };
		6E75183722C520D400B2B157 /* EventForDispatch.swift in Sources */ = {isa = PBXBuildFile; fileRef = 6E75168B22C520D400B2B157 /* EventForDispatch.swift */; };
		6E75183822C520D400B2B157 /* EventForDispatch.swift in Sources */ = {isa = PBXBuildFile; fileRef = 6E75168B22C520D400B2B157 /* EventForDispatch.swift */; };
		6E75183922C520D400B2B157 /* EventForDispatch.swift in Sources */ = {isa = PBXBuildFile; fileRef = 6E75168B22C520D400B2B157 /* EventForDispatch.swift */; };
		6E75183A22C520D400B2B157 /* EventForDispatch.swift in Sources */ = {isa = PBXBuildFile; fileRef = 6E75168B22C520D400B2B157 /* EventForDispatch.swift */; };
		6E75183B22C520D400B2B157 /* EventForDispatch.swift in Sources */ = {isa = PBXBuildFile; fileRef = 6E75168B22C520D400B2B157 /* EventForDispatch.swift */; };
		6E75183C22C520D400B2B157 /* EventForDispatch.swift in Sources */ = {isa = PBXBuildFile; fileRef = 6E75168B22C520D400B2B157 /* EventForDispatch.swift */; };
		6E75183D22C520D400B2B157 /* EventForDispatch.swift in Sources */ = {isa = PBXBuildFile; fileRef = 6E75168B22C520D400B2B157 /* EventForDispatch.swift */; };
		6E75183E22C520D400B2B157 /* EventForDispatch.swift in Sources */ = {isa = PBXBuildFile; fileRef = 6E75168B22C520D400B2B157 /* EventForDispatch.swift */; };
		6E75183F22C520D400B2B157 /* EventForDispatch.swift in Sources */ = {isa = PBXBuildFile; fileRef = 6E75168B22C520D400B2B157 /* EventForDispatch.swift */; };
		6E75184022C520D400B2B157 /* Event.swift in Sources */ = {isa = PBXBuildFile; fileRef = 6E75168C22C520D400B2B157 /* Event.swift */; };
		6E75184122C520D400B2B157 /* Event.swift in Sources */ = {isa = PBXBuildFile; fileRef = 6E75168C22C520D400B2B157 /* Event.swift */; };
		6E75184222C520D400B2B157 /* Event.swift in Sources */ = {isa = PBXBuildFile; fileRef = 6E75168C22C520D400B2B157 /* Event.swift */; };
		6E75184322C520D400B2B157 /* Event.swift in Sources */ = {isa = PBXBuildFile; fileRef = 6E75168C22C520D400B2B157 /* Event.swift */; };
		6E75184422C520D400B2B157 /* Event.swift in Sources */ = {isa = PBXBuildFile; fileRef = 6E75168C22C520D400B2B157 /* Event.swift */; };
		6E75184522C520D400B2B157 /* Event.swift in Sources */ = {isa = PBXBuildFile; fileRef = 6E75168C22C520D400B2B157 /* Event.swift */; };
		6E75184622C520D400B2B157 /* Event.swift in Sources */ = {isa = PBXBuildFile; fileRef = 6E75168C22C520D400B2B157 /* Event.swift */; };
		6E75184722C520D400B2B157 /* Event.swift in Sources */ = {isa = PBXBuildFile; fileRef = 6E75168C22C520D400B2B157 /* Event.swift */; };
		6E75184822C520D400B2B157 /* Event.swift in Sources */ = {isa = PBXBuildFile; fileRef = 6E75168C22C520D400B2B157 /* Event.swift */; };
		6E75184922C520D400B2B157 /* Event.swift in Sources */ = {isa = PBXBuildFile; fileRef = 6E75168C22C520D400B2B157 /* Event.swift */; };
		6E75184A22C520D400B2B157 /* Event.swift in Sources */ = {isa = PBXBuildFile; fileRef = 6E75168C22C520D400B2B157 /* Event.swift */; };
		6E75184B22C520D400B2B157 /* Event.swift in Sources */ = {isa = PBXBuildFile; fileRef = 6E75168C22C520D400B2B157 /* Event.swift */; };
		6E75184C22C520D400B2B157 /* ProjectConfig.swift in Sources */ = {isa = PBXBuildFile; fileRef = 6E75168D22C520D400B2B157 /* ProjectConfig.swift */; };
		6E75184D22C520D400B2B157 /* ProjectConfig.swift in Sources */ = {isa = PBXBuildFile; fileRef = 6E75168D22C520D400B2B157 /* ProjectConfig.swift */; };
		6E75184E22C520D400B2B157 /* ProjectConfig.swift in Sources */ = {isa = PBXBuildFile; fileRef = 6E75168D22C520D400B2B157 /* ProjectConfig.swift */; };
		6E75184F22C520D400B2B157 /* ProjectConfig.swift in Sources */ = {isa = PBXBuildFile; fileRef = 6E75168D22C520D400B2B157 /* ProjectConfig.swift */; };
		6E75185022C520D400B2B157 /* ProjectConfig.swift in Sources */ = {isa = PBXBuildFile; fileRef = 6E75168D22C520D400B2B157 /* ProjectConfig.swift */; };
		6E75185122C520D400B2B157 /* ProjectConfig.swift in Sources */ = {isa = PBXBuildFile; fileRef = 6E75168D22C520D400B2B157 /* ProjectConfig.swift */; };
		6E75185222C520D400B2B157 /* ProjectConfig.swift in Sources */ = {isa = PBXBuildFile; fileRef = 6E75168D22C520D400B2B157 /* ProjectConfig.swift */; };
		6E75185322C520D400B2B157 /* ProjectConfig.swift in Sources */ = {isa = PBXBuildFile; fileRef = 6E75168D22C520D400B2B157 /* ProjectConfig.swift */; };
		6E75185422C520D400B2B157 /* ProjectConfig.swift in Sources */ = {isa = PBXBuildFile; fileRef = 6E75168D22C520D400B2B157 /* ProjectConfig.swift */; };
		6E75185522C520D400B2B157 /* ProjectConfig.swift in Sources */ = {isa = PBXBuildFile; fileRef = 6E75168D22C520D400B2B157 /* ProjectConfig.swift */; };
		6E75185622C520D400B2B157 /* ProjectConfig.swift in Sources */ = {isa = PBXBuildFile; fileRef = 6E75168D22C520D400B2B157 /* ProjectConfig.swift */; };
		6E75185722C520D400B2B157 /* ProjectConfig.swift in Sources */ = {isa = PBXBuildFile; fileRef = 6E75168D22C520D400B2B157 /* ProjectConfig.swift */; };
		6E75185822C520D400B2B157 /* FeatureVariable.swift in Sources */ = {isa = PBXBuildFile; fileRef = 6E75168E22C520D400B2B157 /* FeatureVariable.swift */; };
		6E75185922C520D400B2B157 /* FeatureVariable.swift in Sources */ = {isa = PBXBuildFile; fileRef = 6E75168E22C520D400B2B157 /* FeatureVariable.swift */; };
		6E75185A22C520D400B2B157 /* FeatureVariable.swift in Sources */ = {isa = PBXBuildFile; fileRef = 6E75168E22C520D400B2B157 /* FeatureVariable.swift */; };
		6E75185B22C520D400B2B157 /* FeatureVariable.swift in Sources */ = {isa = PBXBuildFile; fileRef = 6E75168E22C520D400B2B157 /* FeatureVariable.swift */; };
		6E75185C22C520D400B2B157 /* FeatureVariable.swift in Sources */ = {isa = PBXBuildFile; fileRef = 6E75168E22C520D400B2B157 /* FeatureVariable.swift */; };
		6E75185D22C520D400B2B157 /* FeatureVariable.swift in Sources */ = {isa = PBXBuildFile; fileRef = 6E75168E22C520D400B2B157 /* FeatureVariable.swift */; };
		6E75185E22C520D400B2B157 /* FeatureVariable.swift in Sources */ = {isa = PBXBuildFile; fileRef = 6E75168E22C520D400B2B157 /* FeatureVariable.swift */; };
		6E75185F22C520D400B2B157 /* FeatureVariable.swift in Sources */ = {isa = PBXBuildFile; fileRef = 6E75168E22C520D400B2B157 /* FeatureVariable.swift */; };
		6E75186022C520D400B2B157 /* FeatureVariable.swift in Sources */ = {isa = PBXBuildFile; fileRef = 6E75168E22C520D400B2B157 /* FeatureVariable.swift */; };
		6E75186122C520D400B2B157 /* FeatureVariable.swift in Sources */ = {isa = PBXBuildFile; fileRef = 6E75168E22C520D400B2B157 /* FeatureVariable.swift */; };
		6E75186222C520D400B2B157 /* FeatureVariable.swift in Sources */ = {isa = PBXBuildFile; fileRef = 6E75168E22C520D400B2B157 /* FeatureVariable.swift */; };
		6E75186322C520D400B2B157 /* FeatureVariable.swift in Sources */ = {isa = PBXBuildFile; fileRef = 6E75168E22C520D400B2B157 /* FeatureVariable.swift */; };
		6E75186422C520D400B2B157 /* Rollout.swift in Sources */ = {isa = PBXBuildFile; fileRef = 6E75168F22C520D400B2B157 /* Rollout.swift */; };
		6E75186522C520D400B2B157 /* Rollout.swift in Sources */ = {isa = PBXBuildFile; fileRef = 6E75168F22C520D400B2B157 /* Rollout.swift */; };
		6E75186622C520D400B2B157 /* Rollout.swift in Sources */ = {isa = PBXBuildFile; fileRef = 6E75168F22C520D400B2B157 /* Rollout.swift */; };
		6E75186722C520D400B2B157 /* Rollout.swift in Sources */ = {isa = PBXBuildFile; fileRef = 6E75168F22C520D400B2B157 /* Rollout.swift */; };
		6E75186822C520D400B2B157 /* Rollout.swift in Sources */ = {isa = PBXBuildFile; fileRef = 6E75168F22C520D400B2B157 /* Rollout.swift */; };
		6E75186922C520D400B2B157 /* Rollout.swift in Sources */ = {isa = PBXBuildFile; fileRef = 6E75168F22C520D400B2B157 /* Rollout.swift */; };
		6E75186A22C520D400B2B157 /* Rollout.swift in Sources */ = {isa = PBXBuildFile; fileRef = 6E75168F22C520D400B2B157 /* Rollout.swift */; };
		6E75186B22C520D400B2B157 /* Rollout.swift in Sources */ = {isa = PBXBuildFile; fileRef = 6E75168F22C520D400B2B157 /* Rollout.swift */; };
		6E75186C22C520D400B2B157 /* Rollout.swift in Sources */ = {isa = PBXBuildFile; fileRef = 6E75168F22C520D400B2B157 /* Rollout.swift */; };
		6E75186D22C520D400B2B157 /* Rollout.swift in Sources */ = {isa = PBXBuildFile; fileRef = 6E75168F22C520D400B2B157 /* Rollout.swift */; };
		6E75186E22C520D400B2B157 /* Rollout.swift in Sources */ = {isa = PBXBuildFile; fileRef = 6E75168F22C520D400B2B157 /* Rollout.swift */; };
		6E75186F22C520D400B2B157 /* Rollout.swift in Sources */ = {isa = PBXBuildFile; fileRef = 6E75168F22C520D400B2B157 /* Rollout.swift */; };
		6E75187022C520D400B2B157 /* Variation.swift in Sources */ = {isa = PBXBuildFile; fileRef = 6E75169022C520D400B2B157 /* Variation.swift */; };
		6E75187122C520D400B2B157 /* Variation.swift in Sources */ = {isa = PBXBuildFile; fileRef = 6E75169022C520D400B2B157 /* Variation.swift */; };
		6E75187222C520D400B2B157 /* Variation.swift in Sources */ = {isa = PBXBuildFile; fileRef = 6E75169022C520D400B2B157 /* Variation.swift */; };
		6E75187322C520D400B2B157 /* Variation.swift in Sources */ = {isa = PBXBuildFile; fileRef = 6E75169022C520D400B2B157 /* Variation.swift */; };
		6E75187422C520D400B2B157 /* Variation.swift in Sources */ = {isa = PBXBuildFile; fileRef = 6E75169022C520D400B2B157 /* Variation.swift */; };
		6E75187522C520D400B2B157 /* Variation.swift in Sources */ = {isa = PBXBuildFile; fileRef = 6E75169022C520D400B2B157 /* Variation.swift */; };
		6E75187622C520D400B2B157 /* Variation.swift in Sources */ = {isa = PBXBuildFile; fileRef = 6E75169022C520D400B2B157 /* Variation.swift */; };
		6E75187722C520D400B2B157 /* Variation.swift in Sources */ = {isa = PBXBuildFile; fileRef = 6E75169022C520D400B2B157 /* Variation.swift */; };
		6E75187822C520D400B2B157 /* Variation.swift in Sources */ = {isa = PBXBuildFile; fileRef = 6E75169022C520D400B2B157 /* Variation.swift */; };
		6E75187922C520D400B2B157 /* Variation.swift in Sources */ = {isa = PBXBuildFile; fileRef = 6E75169022C520D400B2B157 /* Variation.swift */; };
		6E75187A22C520D400B2B157 /* Variation.swift in Sources */ = {isa = PBXBuildFile; fileRef = 6E75169022C520D400B2B157 /* Variation.swift */; };
		6E75187B22C520D400B2B157 /* Variation.swift in Sources */ = {isa = PBXBuildFile; fileRef = 6E75169022C520D400B2B157 /* Variation.swift */; };
		6E75187C22C520D400B2B157 /* TrafficAllocation.swift in Sources */ = {isa = PBXBuildFile; fileRef = 6E75169122C520D400B2B157 /* TrafficAllocation.swift */; };
		6E75187D22C520D400B2B157 /* TrafficAllocation.swift in Sources */ = {isa = PBXBuildFile; fileRef = 6E75169122C520D400B2B157 /* TrafficAllocation.swift */; };
		6E75187E22C520D400B2B157 /* TrafficAllocation.swift in Sources */ = {isa = PBXBuildFile; fileRef = 6E75169122C520D400B2B157 /* TrafficAllocation.swift */; };
		6E75187F22C520D400B2B157 /* TrafficAllocation.swift in Sources */ = {isa = PBXBuildFile; fileRef = 6E75169122C520D400B2B157 /* TrafficAllocation.swift */; };
		6E75188022C520D400B2B157 /* TrafficAllocation.swift in Sources */ = {isa = PBXBuildFile; fileRef = 6E75169122C520D400B2B157 /* TrafficAllocation.swift */; };
		6E75188122C520D400B2B157 /* TrafficAllocation.swift in Sources */ = {isa = PBXBuildFile; fileRef = 6E75169122C520D400B2B157 /* TrafficAllocation.swift */; };
		6E75188222C520D400B2B157 /* TrafficAllocation.swift in Sources */ = {isa = PBXBuildFile; fileRef = 6E75169122C520D400B2B157 /* TrafficAllocation.swift */; };
		6E75188322C520D400B2B157 /* TrafficAllocation.swift in Sources */ = {isa = PBXBuildFile; fileRef = 6E75169122C520D400B2B157 /* TrafficAllocation.swift */; };
		6E75188422C520D400B2B157 /* TrafficAllocation.swift in Sources */ = {isa = PBXBuildFile; fileRef = 6E75169122C520D400B2B157 /* TrafficAllocation.swift */; };
		6E75188522C520D400B2B157 /* TrafficAllocation.swift in Sources */ = {isa = PBXBuildFile; fileRef = 6E75169122C520D400B2B157 /* TrafficAllocation.swift */; };
		6E75188622C520D400B2B157 /* TrafficAllocation.swift in Sources */ = {isa = PBXBuildFile; fileRef = 6E75169122C520D400B2B157 /* TrafficAllocation.swift */; };
		6E75188722C520D400B2B157 /* TrafficAllocation.swift in Sources */ = {isa = PBXBuildFile; fileRef = 6E75169122C520D400B2B157 /* TrafficAllocation.swift */; };
		6E75188822C520D400B2B157 /* Project.swift in Sources */ = {isa = PBXBuildFile; fileRef = 6E75169222C520D400B2B157 /* Project.swift */; };
		6E75188922C520D400B2B157 /* Project.swift in Sources */ = {isa = PBXBuildFile; fileRef = 6E75169222C520D400B2B157 /* Project.swift */; };
		6E75188A22C520D400B2B157 /* Project.swift in Sources */ = {isa = PBXBuildFile; fileRef = 6E75169222C520D400B2B157 /* Project.swift */; };
		6E75188B22C520D400B2B157 /* Project.swift in Sources */ = {isa = PBXBuildFile; fileRef = 6E75169222C520D400B2B157 /* Project.swift */; };
		6E75188C22C520D400B2B157 /* Project.swift in Sources */ = {isa = PBXBuildFile; fileRef = 6E75169222C520D400B2B157 /* Project.swift */; };
		6E75188D22C520D400B2B157 /* Project.swift in Sources */ = {isa = PBXBuildFile; fileRef = 6E75169222C520D400B2B157 /* Project.swift */; };
		6E75188E22C520D400B2B157 /* Project.swift in Sources */ = {isa = PBXBuildFile; fileRef = 6E75169222C520D400B2B157 /* Project.swift */; };
		6E75188F22C520D400B2B157 /* Project.swift in Sources */ = {isa = PBXBuildFile; fileRef = 6E75169222C520D400B2B157 /* Project.swift */; };
		6E75189022C520D400B2B157 /* Project.swift in Sources */ = {isa = PBXBuildFile; fileRef = 6E75169222C520D400B2B157 /* Project.swift */; };
		6E75189122C520D400B2B157 /* Project.swift in Sources */ = {isa = PBXBuildFile; fileRef = 6E75169222C520D400B2B157 /* Project.swift */; };
		6E75189222C520D400B2B157 /* Project.swift in Sources */ = {isa = PBXBuildFile; fileRef = 6E75169222C520D400B2B157 /* Project.swift */; };
		6E75189322C520D400B2B157 /* Project.swift in Sources */ = {isa = PBXBuildFile; fileRef = 6E75169222C520D400B2B157 /* Project.swift */; };
		6E75189422C520D400B2B157 /* Experiment.swift in Sources */ = {isa = PBXBuildFile; fileRef = 6E75169322C520D400B2B157 /* Experiment.swift */; };
		6E75189522C520D400B2B157 /* Experiment.swift in Sources */ = {isa = PBXBuildFile; fileRef = 6E75169322C520D400B2B157 /* Experiment.swift */; };
		6E75189622C520D400B2B157 /* Experiment.swift in Sources */ = {isa = PBXBuildFile; fileRef = 6E75169322C520D400B2B157 /* Experiment.swift */; };
		6E75189722C520D400B2B157 /* Experiment.swift in Sources */ = {isa = PBXBuildFile; fileRef = 6E75169322C520D400B2B157 /* Experiment.swift */; };
		6E75189822C520D400B2B157 /* Experiment.swift in Sources */ = {isa = PBXBuildFile; fileRef = 6E75169322C520D400B2B157 /* Experiment.swift */; };
		6E75189922C520D400B2B157 /* Experiment.swift in Sources */ = {isa = PBXBuildFile; fileRef = 6E75169322C520D400B2B157 /* Experiment.swift */; };
		6E75189A22C520D400B2B157 /* Experiment.swift in Sources */ = {isa = PBXBuildFile; fileRef = 6E75169322C520D400B2B157 /* Experiment.swift */; };
		6E75189B22C520D400B2B157 /* Experiment.swift in Sources */ = {isa = PBXBuildFile; fileRef = 6E75169322C520D400B2B157 /* Experiment.swift */; };
		6E75189C22C520D400B2B157 /* Experiment.swift in Sources */ = {isa = PBXBuildFile; fileRef = 6E75169322C520D400B2B157 /* Experiment.swift */; };
		6E75189D22C520D400B2B157 /* Experiment.swift in Sources */ = {isa = PBXBuildFile; fileRef = 6E75169322C520D400B2B157 /* Experiment.swift */; };
		6E75189E22C520D400B2B157 /* Experiment.swift in Sources */ = {isa = PBXBuildFile; fileRef = 6E75169322C520D400B2B157 /* Experiment.swift */; };
		6E75189F22C520D400B2B157 /* Experiment.swift in Sources */ = {isa = PBXBuildFile; fileRef = 6E75169322C520D400B2B157 /* Experiment.swift */; };
		6E7518A022C520D400B2B157 /* FeatureFlag.swift in Sources */ = {isa = PBXBuildFile; fileRef = 6E75169422C520D400B2B157 /* FeatureFlag.swift */; };
		6E7518A122C520D400B2B157 /* FeatureFlag.swift in Sources */ = {isa = PBXBuildFile; fileRef = 6E75169422C520D400B2B157 /* FeatureFlag.swift */; };
		6E7518A222C520D400B2B157 /* FeatureFlag.swift in Sources */ = {isa = PBXBuildFile; fileRef = 6E75169422C520D400B2B157 /* FeatureFlag.swift */; };
		6E7518A322C520D400B2B157 /* FeatureFlag.swift in Sources */ = {isa = PBXBuildFile; fileRef = 6E75169422C520D400B2B157 /* FeatureFlag.swift */; };
		6E7518A422C520D400B2B157 /* FeatureFlag.swift in Sources */ = {isa = PBXBuildFile; fileRef = 6E75169422C520D400B2B157 /* FeatureFlag.swift */; };
		6E7518A522C520D400B2B157 /* FeatureFlag.swift in Sources */ = {isa = PBXBuildFile; fileRef = 6E75169422C520D400B2B157 /* FeatureFlag.swift */; };
		6E7518A622C520D400B2B157 /* FeatureFlag.swift in Sources */ = {isa = PBXBuildFile; fileRef = 6E75169422C520D400B2B157 /* FeatureFlag.swift */; };
		6E7518A722C520D400B2B157 /* FeatureFlag.swift in Sources */ = {isa = PBXBuildFile; fileRef = 6E75169422C520D400B2B157 /* FeatureFlag.swift */; };
		6E7518A822C520D400B2B157 /* FeatureFlag.swift in Sources */ = {isa = PBXBuildFile; fileRef = 6E75169422C520D400B2B157 /* FeatureFlag.swift */; };
		6E7518A922C520D400B2B157 /* FeatureFlag.swift in Sources */ = {isa = PBXBuildFile; fileRef = 6E75169422C520D400B2B157 /* FeatureFlag.swift */; };
		6E7518AA22C520D400B2B157 /* FeatureFlag.swift in Sources */ = {isa = PBXBuildFile; fileRef = 6E75169422C520D400B2B157 /* FeatureFlag.swift */; };
		6E7518AB22C520D400B2B157 /* FeatureFlag.swift in Sources */ = {isa = PBXBuildFile; fileRef = 6E75169422C520D400B2B157 /* FeatureFlag.swift */; };
		6E7518AC22C520D400B2B157 /* Group.swift in Sources */ = {isa = PBXBuildFile; fileRef = 6E75169522C520D400B2B157 /* Group.swift */; };
		6E7518AD22C520D400B2B157 /* Group.swift in Sources */ = {isa = PBXBuildFile; fileRef = 6E75169522C520D400B2B157 /* Group.swift */; };
		6E7518AE22C520D400B2B157 /* Group.swift in Sources */ = {isa = PBXBuildFile; fileRef = 6E75169522C520D400B2B157 /* Group.swift */; };
		6E7518AF22C520D400B2B157 /* Group.swift in Sources */ = {isa = PBXBuildFile; fileRef = 6E75169522C520D400B2B157 /* Group.swift */; };
		6E7518B022C520D400B2B157 /* Group.swift in Sources */ = {isa = PBXBuildFile; fileRef = 6E75169522C520D400B2B157 /* Group.swift */; };
		6E7518B122C520D400B2B157 /* Group.swift in Sources */ = {isa = PBXBuildFile; fileRef = 6E75169522C520D400B2B157 /* Group.swift */; };
		6E7518B222C520D400B2B157 /* Group.swift in Sources */ = {isa = PBXBuildFile; fileRef = 6E75169522C520D400B2B157 /* Group.swift */; };
		6E7518B322C520D400B2B157 /* Group.swift in Sources */ = {isa = PBXBuildFile; fileRef = 6E75169522C520D400B2B157 /* Group.swift */; };
		6E7518B422C520D400B2B157 /* Group.swift in Sources */ = {isa = PBXBuildFile; fileRef = 6E75169522C520D400B2B157 /* Group.swift */; };
		6E7518B522C520D400B2B157 /* Group.swift in Sources */ = {isa = PBXBuildFile; fileRef = 6E75169522C520D400B2B157 /* Group.swift */; };
		6E7518B622C520D400B2B157 /* Group.swift in Sources */ = {isa = PBXBuildFile; fileRef = 6E75169522C520D400B2B157 /* Group.swift */; };
		6E7518B722C520D400B2B157 /* Group.swift in Sources */ = {isa = PBXBuildFile; fileRef = 6E75169522C520D400B2B157 /* Group.swift */; };
		6E7518B822C520D400B2B157 /* Variable.swift in Sources */ = {isa = PBXBuildFile; fileRef = 6E75169622C520D400B2B157 /* Variable.swift */; };
		6E7518B922C520D400B2B157 /* Variable.swift in Sources */ = {isa = PBXBuildFile; fileRef = 6E75169622C520D400B2B157 /* Variable.swift */; };
		6E7518BA22C520D400B2B157 /* Variable.swift in Sources */ = {isa = PBXBuildFile; fileRef = 6E75169622C520D400B2B157 /* Variable.swift */; };
		6E7518BB22C520D400B2B157 /* Variable.swift in Sources */ = {isa = PBXBuildFile; fileRef = 6E75169622C520D400B2B157 /* Variable.swift */; };
		6E7518BC22C520D400B2B157 /* Variable.swift in Sources */ = {isa = PBXBuildFile; fileRef = 6E75169622C520D400B2B157 /* Variable.swift */; };
		6E7518BD22C520D400B2B157 /* Variable.swift in Sources */ = {isa = PBXBuildFile; fileRef = 6E75169622C520D400B2B157 /* Variable.swift */; };
		6E7518BE22C520D400B2B157 /* Variable.swift in Sources */ = {isa = PBXBuildFile; fileRef = 6E75169622C520D400B2B157 /* Variable.swift */; };
		6E7518BF22C520D400B2B157 /* Variable.swift in Sources */ = {isa = PBXBuildFile; fileRef = 6E75169622C520D400B2B157 /* Variable.swift */; };
		6E7518C022C520D400B2B157 /* Variable.swift in Sources */ = {isa = PBXBuildFile; fileRef = 6E75169622C520D400B2B157 /* Variable.swift */; };
		6E7518C122C520D400B2B157 /* Variable.swift in Sources */ = {isa = PBXBuildFile; fileRef = 6E75169622C520D400B2B157 /* Variable.swift */; };
		6E7518C222C520D400B2B157 /* Variable.swift in Sources */ = {isa = PBXBuildFile; fileRef = 6E75169622C520D400B2B157 /* Variable.swift */; };
		6E7518C322C520D400B2B157 /* Variable.swift in Sources */ = {isa = PBXBuildFile; fileRef = 6E75169622C520D400B2B157 /* Variable.swift */; };
		6E7518C422C520D400B2B157 /* Audience.swift in Sources */ = {isa = PBXBuildFile; fileRef = 6E75169822C520D400B2B157 /* Audience.swift */; };
		6E7518C522C520D400B2B157 /* Audience.swift in Sources */ = {isa = PBXBuildFile; fileRef = 6E75169822C520D400B2B157 /* Audience.swift */; };
		6E7518C622C520D400B2B157 /* Audience.swift in Sources */ = {isa = PBXBuildFile; fileRef = 6E75169822C520D400B2B157 /* Audience.swift */; };
		6E7518C722C520D400B2B157 /* Audience.swift in Sources */ = {isa = PBXBuildFile; fileRef = 6E75169822C520D400B2B157 /* Audience.swift */; };
		6E7518C822C520D400B2B157 /* Audience.swift in Sources */ = {isa = PBXBuildFile; fileRef = 6E75169822C520D400B2B157 /* Audience.swift */; };
		6E7518C922C520D400B2B157 /* Audience.swift in Sources */ = {isa = PBXBuildFile; fileRef = 6E75169822C520D400B2B157 /* Audience.swift */; };
		6E7518CA22C520D400B2B157 /* Audience.swift in Sources */ = {isa = PBXBuildFile; fileRef = 6E75169822C520D400B2B157 /* Audience.swift */; };
		6E7518CB22C520D400B2B157 /* Audience.swift in Sources */ = {isa = PBXBuildFile; fileRef = 6E75169822C520D400B2B157 /* Audience.swift */; };
		6E7518CC22C520D400B2B157 /* Audience.swift in Sources */ = {isa = PBXBuildFile; fileRef = 6E75169822C520D400B2B157 /* Audience.swift */; };
		6E7518CD22C520D400B2B157 /* Audience.swift in Sources */ = {isa = PBXBuildFile; fileRef = 6E75169822C520D400B2B157 /* Audience.swift */; };
		6E7518CE22C520D400B2B157 /* Audience.swift in Sources */ = {isa = PBXBuildFile; fileRef = 6E75169822C520D400B2B157 /* Audience.swift */; };
		6E7518CF22C520D400B2B157 /* Audience.swift in Sources */ = {isa = PBXBuildFile; fileRef = 6E75169822C520D400B2B157 /* Audience.swift */; };
		6E7518D022C520D400B2B157 /* AttributeValue.swift in Sources */ = {isa = PBXBuildFile; fileRef = 6E75169922C520D400B2B157 /* AttributeValue.swift */; };
		6E7518D122C520D400B2B157 /* AttributeValue.swift in Sources */ = {isa = PBXBuildFile; fileRef = 6E75169922C520D400B2B157 /* AttributeValue.swift */; };
		6E7518D222C520D400B2B157 /* AttributeValue.swift in Sources */ = {isa = PBXBuildFile; fileRef = 6E75169922C520D400B2B157 /* AttributeValue.swift */; };
		6E7518D322C520D400B2B157 /* AttributeValue.swift in Sources */ = {isa = PBXBuildFile; fileRef = 6E75169922C520D400B2B157 /* AttributeValue.swift */; };
		6E7518D422C520D400B2B157 /* AttributeValue.swift in Sources */ = {isa = PBXBuildFile; fileRef = 6E75169922C520D400B2B157 /* AttributeValue.swift */; };
		6E7518D522C520D400B2B157 /* AttributeValue.swift in Sources */ = {isa = PBXBuildFile; fileRef = 6E75169922C520D400B2B157 /* AttributeValue.swift */; };
		6E7518D622C520D400B2B157 /* AttributeValue.swift in Sources */ = {isa = PBXBuildFile; fileRef = 6E75169922C520D400B2B157 /* AttributeValue.swift */; };
		6E7518D722C520D400B2B157 /* AttributeValue.swift in Sources */ = {isa = PBXBuildFile; fileRef = 6E75169922C520D400B2B157 /* AttributeValue.swift */; };
		6E7518D822C520D400B2B157 /* AttributeValue.swift in Sources */ = {isa = PBXBuildFile; fileRef = 6E75169922C520D400B2B157 /* AttributeValue.swift */; };
		6E7518D922C520D400B2B157 /* AttributeValue.swift in Sources */ = {isa = PBXBuildFile; fileRef = 6E75169922C520D400B2B157 /* AttributeValue.swift */; };
		6E7518DA22C520D400B2B157 /* AttributeValue.swift in Sources */ = {isa = PBXBuildFile; fileRef = 6E75169922C520D400B2B157 /* AttributeValue.swift */; };
		6E7518DB22C520D400B2B157 /* AttributeValue.swift in Sources */ = {isa = PBXBuildFile; fileRef = 6E75169922C520D400B2B157 /* AttributeValue.swift */; };
		6E7518DC22C520D400B2B157 /* ConditionLeaf.swift in Sources */ = {isa = PBXBuildFile; fileRef = 6E75169A22C520D400B2B157 /* ConditionLeaf.swift */; };
		6E7518DD22C520D400B2B157 /* ConditionLeaf.swift in Sources */ = {isa = PBXBuildFile; fileRef = 6E75169A22C520D400B2B157 /* ConditionLeaf.swift */; };
		6E7518DE22C520D400B2B157 /* ConditionLeaf.swift in Sources */ = {isa = PBXBuildFile; fileRef = 6E75169A22C520D400B2B157 /* ConditionLeaf.swift */; };
		6E7518DF22C520D400B2B157 /* ConditionLeaf.swift in Sources */ = {isa = PBXBuildFile; fileRef = 6E75169A22C520D400B2B157 /* ConditionLeaf.swift */; };
		6E7518E022C520D400B2B157 /* ConditionLeaf.swift in Sources */ = {isa = PBXBuildFile; fileRef = 6E75169A22C520D400B2B157 /* ConditionLeaf.swift */; };
		6E7518E122C520D400B2B157 /* ConditionLeaf.swift in Sources */ = {isa = PBXBuildFile; fileRef = 6E75169A22C520D400B2B157 /* ConditionLeaf.swift */; };
		6E7518E222C520D400B2B157 /* ConditionLeaf.swift in Sources */ = {isa = PBXBuildFile; fileRef = 6E75169A22C520D400B2B157 /* ConditionLeaf.swift */; };
		6E7518E322C520D400B2B157 /* ConditionLeaf.swift in Sources */ = {isa = PBXBuildFile; fileRef = 6E75169A22C520D400B2B157 /* ConditionLeaf.swift */; };
		6E7518E422C520D400B2B157 /* ConditionLeaf.swift in Sources */ = {isa = PBXBuildFile; fileRef = 6E75169A22C520D400B2B157 /* ConditionLeaf.swift */; };
		6E7518E522C520D400B2B157 /* ConditionLeaf.swift in Sources */ = {isa = PBXBuildFile; fileRef = 6E75169A22C520D400B2B157 /* ConditionLeaf.swift */; };
		6E7518E622C520D400B2B157 /* ConditionLeaf.swift in Sources */ = {isa = PBXBuildFile; fileRef = 6E75169A22C520D400B2B157 /* ConditionLeaf.swift */; };
		6E7518E722C520D400B2B157 /* ConditionLeaf.swift in Sources */ = {isa = PBXBuildFile; fileRef = 6E75169A22C520D400B2B157 /* ConditionLeaf.swift */; };
		6E7518E822C520D400B2B157 /* ConditionHolder.swift in Sources */ = {isa = PBXBuildFile; fileRef = 6E75169B22C520D400B2B157 /* ConditionHolder.swift */; };
		6E7518E922C520D400B2B157 /* ConditionHolder.swift in Sources */ = {isa = PBXBuildFile; fileRef = 6E75169B22C520D400B2B157 /* ConditionHolder.swift */; };
		6E7518EA22C520D400B2B157 /* ConditionHolder.swift in Sources */ = {isa = PBXBuildFile; fileRef = 6E75169B22C520D400B2B157 /* ConditionHolder.swift */; };
		6E7518EB22C520D400B2B157 /* ConditionHolder.swift in Sources */ = {isa = PBXBuildFile; fileRef = 6E75169B22C520D400B2B157 /* ConditionHolder.swift */; };
		6E7518EC22C520D400B2B157 /* ConditionHolder.swift in Sources */ = {isa = PBXBuildFile; fileRef = 6E75169B22C520D400B2B157 /* ConditionHolder.swift */; };
		6E7518ED22C520D400B2B157 /* ConditionHolder.swift in Sources */ = {isa = PBXBuildFile; fileRef = 6E75169B22C520D400B2B157 /* ConditionHolder.swift */; };
		6E7518EE22C520D400B2B157 /* ConditionHolder.swift in Sources */ = {isa = PBXBuildFile; fileRef = 6E75169B22C520D400B2B157 /* ConditionHolder.swift */; };
		6E7518EF22C520D400B2B157 /* ConditionHolder.swift in Sources */ = {isa = PBXBuildFile; fileRef = 6E75169B22C520D400B2B157 /* ConditionHolder.swift */; };
		6E7518F022C520D500B2B157 /* ConditionHolder.swift in Sources */ = {isa = PBXBuildFile; fileRef = 6E75169B22C520D400B2B157 /* ConditionHolder.swift */; };
		6E7518F122C520D500B2B157 /* ConditionHolder.swift in Sources */ = {isa = PBXBuildFile; fileRef = 6E75169B22C520D400B2B157 /* ConditionHolder.swift */; };
		6E7518F222C520D500B2B157 /* ConditionHolder.swift in Sources */ = {isa = PBXBuildFile; fileRef = 6E75169B22C520D400B2B157 /* ConditionHolder.swift */; };
		6E7518F322C520D500B2B157 /* ConditionHolder.swift in Sources */ = {isa = PBXBuildFile; fileRef = 6E75169B22C520D400B2B157 /* ConditionHolder.swift */; };
		6E7518F422C520D500B2B157 /* UserAttribute.swift in Sources */ = {isa = PBXBuildFile; fileRef = 6E75169C22C520D400B2B157 /* UserAttribute.swift */; };
		6E7518F522C520D500B2B157 /* UserAttribute.swift in Sources */ = {isa = PBXBuildFile; fileRef = 6E75169C22C520D400B2B157 /* UserAttribute.swift */; };
		6E7518F622C520D500B2B157 /* UserAttribute.swift in Sources */ = {isa = PBXBuildFile; fileRef = 6E75169C22C520D400B2B157 /* UserAttribute.swift */; };
		6E7518F722C520D500B2B157 /* UserAttribute.swift in Sources */ = {isa = PBXBuildFile; fileRef = 6E75169C22C520D400B2B157 /* UserAttribute.swift */; };
		6E7518F822C520D500B2B157 /* UserAttribute.swift in Sources */ = {isa = PBXBuildFile; fileRef = 6E75169C22C520D400B2B157 /* UserAttribute.swift */; };
		6E7518F922C520D500B2B157 /* UserAttribute.swift in Sources */ = {isa = PBXBuildFile; fileRef = 6E75169C22C520D400B2B157 /* UserAttribute.swift */; };
		6E7518FA22C520D500B2B157 /* UserAttribute.swift in Sources */ = {isa = PBXBuildFile; fileRef = 6E75169C22C520D400B2B157 /* UserAttribute.swift */; };
		6E7518FB22C520D500B2B157 /* UserAttribute.swift in Sources */ = {isa = PBXBuildFile; fileRef = 6E75169C22C520D400B2B157 /* UserAttribute.swift */; };
		6E7518FC22C520D500B2B157 /* UserAttribute.swift in Sources */ = {isa = PBXBuildFile; fileRef = 6E75169C22C520D400B2B157 /* UserAttribute.swift */; };
		6E7518FD22C520D500B2B157 /* UserAttribute.swift in Sources */ = {isa = PBXBuildFile; fileRef = 6E75169C22C520D400B2B157 /* UserAttribute.swift */; };
		6E7518FE22C520D500B2B157 /* UserAttribute.swift in Sources */ = {isa = PBXBuildFile; fileRef = 6E75169C22C520D400B2B157 /* UserAttribute.swift */; };
		6E7518FF22C520D500B2B157 /* UserAttribute.swift in Sources */ = {isa = PBXBuildFile; fileRef = 6E75169C22C520D400B2B157 /* UserAttribute.swift */; };
		6E75190022C520D500B2B157 /* Attribute.swift in Sources */ = {isa = PBXBuildFile; fileRef = 6E75169D22C520D400B2B157 /* Attribute.swift */; };
		6E75190122C520D500B2B157 /* Attribute.swift in Sources */ = {isa = PBXBuildFile; fileRef = 6E75169D22C520D400B2B157 /* Attribute.swift */; };
		6E75190222C520D500B2B157 /* Attribute.swift in Sources */ = {isa = PBXBuildFile; fileRef = 6E75169D22C520D400B2B157 /* Attribute.swift */; };
		6E75190322C520D500B2B157 /* Attribute.swift in Sources */ = {isa = PBXBuildFile; fileRef = 6E75169D22C520D400B2B157 /* Attribute.swift */; };
		6E75190422C520D500B2B157 /* Attribute.swift in Sources */ = {isa = PBXBuildFile; fileRef = 6E75169D22C520D400B2B157 /* Attribute.swift */; };
		6E75190522C520D500B2B157 /* Attribute.swift in Sources */ = {isa = PBXBuildFile; fileRef = 6E75169D22C520D400B2B157 /* Attribute.swift */; };
		6E75190622C520D500B2B157 /* Attribute.swift in Sources */ = {isa = PBXBuildFile; fileRef = 6E75169D22C520D400B2B157 /* Attribute.swift */; };
		6E75190722C520D500B2B157 /* Attribute.swift in Sources */ = {isa = PBXBuildFile; fileRef = 6E75169D22C520D400B2B157 /* Attribute.swift */; };
		6E75190822C520D500B2B157 /* Attribute.swift in Sources */ = {isa = PBXBuildFile; fileRef = 6E75169D22C520D400B2B157 /* Attribute.swift */; };
		6E75190922C520D500B2B157 /* Attribute.swift in Sources */ = {isa = PBXBuildFile; fileRef = 6E75169D22C520D400B2B157 /* Attribute.swift */; };
		6E75190A22C520D500B2B157 /* Attribute.swift in Sources */ = {isa = PBXBuildFile; fileRef = 6E75169D22C520D400B2B157 /* Attribute.swift */; };
		6E75190B22C520D500B2B157 /* Attribute.swift in Sources */ = {isa = PBXBuildFile; fileRef = 6E75169D22C520D400B2B157 /* Attribute.swift */; };
		6E75190C22C520D500B2B157 /* BackgroundingCallbacks.swift in Sources */ = {isa = PBXBuildFile; fileRef = 6E75169F22C520D400B2B157 /* BackgroundingCallbacks.swift */; };
		6E75190D22C520D500B2B157 /* BackgroundingCallbacks.swift in Sources */ = {isa = PBXBuildFile; fileRef = 6E75169F22C520D400B2B157 /* BackgroundingCallbacks.swift */; };
		6E75190E22C520D500B2B157 /* BackgroundingCallbacks.swift in Sources */ = {isa = PBXBuildFile; fileRef = 6E75169F22C520D400B2B157 /* BackgroundingCallbacks.swift */; };
		6E75190F22C520D500B2B157 /* BackgroundingCallbacks.swift in Sources */ = {isa = PBXBuildFile; fileRef = 6E75169F22C520D400B2B157 /* BackgroundingCallbacks.swift */; };
		6E75191022C520D500B2B157 /* BackgroundingCallbacks.swift in Sources */ = {isa = PBXBuildFile; fileRef = 6E75169F22C520D400B2B157 /* BackgroundingCallbacks.swift */; };
		6E75191122C520D500B2B157 /* BackgroundingCallbacks.swift in Sources */ = {isa = PBXBuildFile; fileRef = 6E75169F22C520D400B2B157 /* BackgroundingCallbacks.swift */; };
		6E75191222C520D500B2B157 /* BackgroundingCallbacks.swift in Sources */ = {isa = PBXBuildFile; fileRef = 6E75169F22C520D400B2B157 /* BackgroundingCallbacks.swift */; };
		6E75191322C520D500B2B157 /* BackgroundingCallbacks.swift in Sources */ = {isa = PBXBuildFile; fileRef = 6E75169F22C520D400B2B157 /* BackgroundingCallbacks.swift */; };
		6E75191422C520D500B2B157 /* BackgroundingCallbacks.swift in Sources */ = {isa = PBXBuildFile; fileRef = 6E75169F22C520D400B2B157 /* BackgroundingCallbacks.swift */; };
		6E75191522C520D500B2B157 /* BackgroundingCallbacks.swift in Sources */ = {isa = PBXBuildFile; fileRef = 6E75169F22C520D400B2B157 /* BackgroundingCallbacks.swift */; };
		6E75191622C520D500B2B157 /* BackgroundingCallbacks.swift in Sources */ = {isa = PBXBuildFile; fileRef = 6E75169F22C520D400B2B157 /* BackgroundingCallbacks.swift */; };
		6E75191722C520D500B2B157 /* BackgroundingCallbacks.swift in Sources */ = {isa = PBXBuildFile; fileRef = 6E75169F22C520D400B2B157 /* BackgroundingCallbacks.swift */; };
		6E75191822C520D500B2B157 /* OPTNotificationCenter.swift in Sources */ = {isa = PBXBuildFile; fileRef = 6E7516A022C520D400B2B157 /* OPTNotificationCenter.swift */; };
		6E75191922C520D500B2B157 /* OPTNotificationCenter.swift in Sources */ = {isa = PBXBuildFile; fileRef = 6E7516A022C520D400B2B157 /* OPTNotificationCenter.swift */; };
		6E75191A22C520D500B2B157 /* OPTNotificationCenter.swift in Sources */ = {isa = PBXBuildFile; fileRef = 6E7516A022C520D400B2B157 /* OPTNotificationCenter.swift */; };
		6E75191B22C520D500B2B157 /* OPTNotificationCenter.swift in Sources */ = {isa = PBXBuildFile; fileRef = 6E7516A022C520D400B2B157 /* OPTNotificationCenter.swift */; };
		6E75191C22C520D500B2B157 /* OPTNotificationCenter.swift in Sources */ = {isa = PBXBuildFile; fileRef = 6E7516A022C520D400B2B157 /* OPTNotificationCenter.swift */; };
		6E75191D22C520D500B2B157 /* OPTNotificationCenter.swift in Sources */ = {isa = PBXBuildFile; fileRef = 6E7516A022C520D400B2B157 /* OPTNotificationCenter.swift */; };
		6E75191E22C520D500B2B157 /* OPTNotificationCenter.swift in Sources */ = {isa = PBXBuildFile; fileRef = 6E7516A022C520D400B2B157 /* OPTNotificationCenter.swift */; };
		6E75191F22C520D500B2B157 /* OPTNotificationCenter.swift in Sources */ = {isa = PBXBuildFile; fileRef = 6E7516A022C520D400B2B157 /* OPTNotificationCenter.swift */; };
		6E75192022C520D500B2B157 /* OPTNotificationCenter.swift in Sources */ = {isa = PBXBuildFile; fileRef = 6E7516A022C520D400B2B157 /* OPTNotificationCenter.swift */; };
		6E75192122C520D500B2B157 /* OPTNotificationCenter.swift in Sources */ = {isa = PBXBuildFile; fileRef = 6E7516A022C520D400B2B157 /* OPTNotificationCenter.swift */; };
		6E75192222C520D500B2B157 /* OPTNotificationCenter.swift in Sources */ = {isa = PBXBuildFile; fileRef = 6E7516A022C520D400B2B157 /* OPTNotificationCenter.swift */; };
		6E75192322C520D500B2B157 /* OPTNotificationCenter.swift in Sources */ = {isa = PBXBuildFile; fileRef = 6E7516A022C520D400B2B157 /* OPTNotificationCenter.swift */; };
		6E75192422C520D500B2B157 /* DataStoreQueueStack.swift in Sources */ = {isa = PBXBuildFile; fileRef = 6E7516A122C520D400B2B157 /* DataStoreQueueStack.swift */; };
		6E75192522C520D500B2B157 /* DataStoreQueueStack.swift in Sources */ = {isa = PBXBuildFile; fileRef = 6E7516A122C520D400B2B157 /* DataStoreQueueStack.swift */; };
		6E75192622C520D500B2B157 /* DataStoreQueueStack.swift in Sources */ = {isa = PBXBuildFile; fileRef = 6E7516A122C520D400B2B157 /* DataStoreQueueStack.swift */; };
		6E75192722C520D500B2B157 /* DataStoreQueueStack.swift in Sources */ = {isa = PBXBuildFile; fileRef = 6E7516A122C520D400B2B157 /* DataStoreQueueStack.swift */; };
		6E75192822C520D500B2B157 /* DataStoreQueueStack.swift in Sources */ = {isa = PBXBuildFile; fileRef = 6E7516A122C520D400B2B157 /* DataStoreQueueStack.swift */; };
		6E75192922C520D500B2B157 /* DataStoreQueueStack.swift in Sources */ = {isa = PBXBuildFile; fileRef = 6E7516A122C520D400B2B157 /* DataStoreQueueStack.swift */; };
		6E75192A22C520D500B2B157 /* DataStoreQueueStack.swift in Sources */ = {isa = PBXBuildFile; fileRef = 6E7516A122C520D400B2B157 /* DataStoreQueueStack.swift */; };
		6E75192B22C520D500B2B157 /* DataStoreQueueStack.swift in Sources */ = {isa = PBXBuildFile; fileRef = 6E7516A122C520D400B2B157 /* DataStoreQueueStack.swift */; };
		6E75192C22C520D500B2B157 /* DataStoreQueueStack.swift in Sources */ = {isa = PBXBuildFile; fileRef = 6E7516A122C520D400B2B157 /* DataStoreQueueStack.swift */; };
		6E75192D22C520D500B2B157 /* DataStoreQueueStack.swift in Sources */ = {isa = PBXBuildFile; fileRef = 6E7516A122C520D400B2B157 /* DataStoreQueueStack.swift */; };
		6E75192E22C520D500B2B157 /* DataStoreQueueStack.swift in Sources */ = {isa = PBXBuildFile; fileRef = 6E7516A122C520D400B2B157 /* DataStoreQueueStack.swift */; };
		6E75192F22C520D500B2B157 /* DataStoreQueueStack.swift in Sources */ = {isa = PBXBuildFile; fileRef = 6E7516A122C520D400B2B157 /* DataStoreQueueStack.swift */; };
		6E75193022C520D500B2B157 /* OPTDataStore.swift in Sources */ = {isa = PBXBuildFile; fileRef = 6E7516A222C520D400B2B157 /* OPTDataStore.swift */; };
		6E75193122C520D500B2B157 /* OPTDataStore.swift in Sources */ = {isa = PBXBuildFile; fileRef = 6E7516A222C520D400B2B157 /* OPTDataStore.swift */; };
		6E75193222C520D500B2B157 /* OPTDataStore.swift in Sources */ = {isa = PBXBuildFile; fileRef = 6E7516A222C520D400B2B157 /* OPTDataStore.swift */; };
		6E75193322C520D500B2B157 /* OPTDataStore.swift in Sources */ = {isa = PBXBuildFile; fileRef = 6E7516A222C520D400B2B157 /* OPTDataStore.swift */; };
		6E75193422C520D500B2B157 /* OPTDataStore.swift in Sources */ = {isa = PBXBuildFile; fileRef = 6E7516A222C520D400B2B157 /* OPTDataStore.swift */; };
		6E75193522C520D500B2B157 /* OPTDataStore.swift in Sources */ = {isa = PBXBuildFile; fileRef = 6E7516A222C520D400B2B157 /* OPTDataStore.swift */; };
		6E75193622C520D500B2B157 /* OPTDataStore.swift in Sources */ = {isa = PBXBuildFile; fileRef = 6E7516A222C520D400B2B157 /* OPTDataStore.swift */; };
		6E75193722C520D500B2B157 /* OPTDataStore.swift in Sources */ = {isa = PBXBuildFile; fileRef = 6E7516A222C520D400B2B157 /* OPTDataStore.swift */; };
		6E75193822C520D500B2B157 /* OPTDataStore.swift in Sources */ = {isa = PBXBuildFile; fileRef = 6E7516A222C520D400B2B157 /* OPTDataStore.swift */; };
		6E75193922C520D500B2B157 /* OPTDataStore.swift in Sources */ = {isa = PBXBuildFile; fileRef = 6E7516A222C520D400B2B157 /* OPTDataStore.swift */; };
		6E75193A22C520D500B2B157 /* OPTDataStore.swift in Sources */ = {isa = PBXBuildFile; fileRef = 6E7516A222C520D400B2B157 /* OPTDataStore.swift */; };
		6E75193B22C520D500B2B157 /* OPTDataStore.swift in Sources */ = {isa = PBXBuildFile; fileRef = 6E7516A222C520D400B2B157 /* OPTDataStore.swift */; };
		6E75193C22C520D500B2B157 /* OPTDecisionService.swift in Sources */ = {isa = PBXBuildFile; fileRef = 6E7516A322C520D400B2B157 /* OPTDecisionService.swift */; };
		6E75193D22C520D500B2B157 /* OPTDecisionService.swift in Sources */ = {isa = PBXBuildFile; fileRef = 6E7516A322C520D400B2B157 /* OPTDecisionService.swift */; };
		6E75193E22C520D500B2B157 /* OPTDecisionService.swift in Sources */ = {isa = PBXBuildFile; fileRef = 6E7516A322C520D400B2B157 /* OPTDecisionService.swift */; };
		6E75193F22C520D500B2B157 /* OPTDecisionService.swift in Sources */ = {isa = PBXBuildFile; fileRef = 6E7516A322C520D400B2B157 /* OPTDecisionService.swift */; };
		6E75194022C520D500B2B157 /* OPTDecisionService.swift in Sources */ = {isa = PBXBuildFile; fileRef = 6E7516A322C520D400B2B157 /* OPTDecisionService.swift */; };
		6E75194122C520D500B2B157 /* OPTDecisionService.swift in Sources */ = {isa = PBXBuildFile; fileRef = 6E7516A322C520D400B2B157 /* OPTDecisionService.swift */; };
		6E75194222C520D500B2B157 /* OPTDecisionService.swift in Sources */ = {isa = PBXBuildFile; fileRef = 6E7516A322C520D400B2B157 /* OPTDecisionService.swift */; };
		6E75194322C520D500B2B157 /* OPTDecisionService.swift in Sources */ = {isa = PBXBuildFile; fileRef = 6E7516A322C520D400B2B157 /* OPTDecisionService.swift */; };
		6E75194422C520D500B2B157 /* OPTDecisionService.swift in Sources */ = {isa = PBXBuildFile; fileRef = 6E7516A322C520D400B2B157 /* OPTDecisionService.swift */; };
		6E75194522C520D500B2B157 /* OPTDecisionService.swift in Sources */ = {isa = PBXBuildFile; fileRef = 6E7516A322C520D400B2B157 /* OPTDecisionService.swift */; };
		6E75194622C520D500B2B157 /* OPTDecisionService.swift in Sources */ = {isa = PBXBuildFile; fileRef = 6E7516A322C520D400B2B157 /* OPTDecisionService.swift */; };
		6E75194722C520D500B2B157 /* OPTDecisionService.swift in Sources */ = {isa = PBXBuildFile; fileRef = 6E7516A322C520D400B2B157 /* OPTDecisionService.swift */; };
		6E75194822C520D500B2B157 /* OPTDatafileHandler.swift in Sources */ = {isa = PBXBuildFile; fileRef = 6E7516A422C520D400B2B157 /* OPTDatafileHandler.swift */; };
		6E75194922C520D500B2B157 /* OPTDatafileHandler.swift in Sources */ = {isa = PBXBuildFile; fileRef = 6E7516A422C520D400B2B157 /* OPTDatafileHandler.swift */; };
		6E75194A22C520D500B2B157 /* OPTDatafileHandler.swift in Sources */ = {isa = PBXBuildFile; fileRef = 6E7516A422C520D400B2B157 /* OPTDatafileHandler.swift */; };
		6E75194B22C520D500B2B157 /* OPTDatafileHandler.swift in Sources */ = {isa = PBXBuildFile; fileRef = 6E7516A422C520D400B2B157 /* OPTDatafileHandler.swift */; };
		6E75194C22C520D500B2B157 /* OPTDatafileHandler.swift in Sources */ = {isa = PBXBuildFile; fileRef = 6E7516A422C520D400B2B157 /* OPTDatafileHandler.swift */; };
		6E75194D22C520D500B2B157 /* OPTDatafileHandler.swift in Sources */ = {isa = PBXBuildFile; fileRef = 6E7516A422C520D400B2B157 /* OPTDatafileHandler.swift */; };
		6E75194E22C520D500B2B157 /* OPTDatafileHandler.swift in Sources */ = {isa = PBXBuildFile; fileRef = 6E7516A422C520D400B2B157 /* OPTDatafileHandler.swift */; };
		6E75194F22C520D500B2B157 /* OPTDatafileHandler.swift in Sources */ = {isa = PBXBuildFile; fileRef = 6E7516A422C520D400B2B157 /* OPTDatafileHandler.swift */; };
		6E75195022C520D500B2B157 /* OPTDatafileHandler.swift in Sources */ = {isa = PBXBuildFile; fileRef = 6E7516A422C520D400B2B157 /* OPTDatafileHandler.swift */; };
		6E75195122C520D500B2B157 /* OPTDatafileHandler.swift in Sources */ = {isa = PBXBuildFile; fileRef = 6E7516A422C520D400B2B157 /* OPTDatafileHandler.swift */; };
		6E75195222C520D500B2B157 /* OPTDatafileHandler.swift in Sources */ = {isa = PBXBuildFile; fileRef = 6E7516A422C520D400B2B157 /* OPTDatafileHandler.swift */; };
		6E75195322C520D500B2B157 /* OPTDatafileHandler.swift in Sources */ = {isa = PBXBuildFile; fileRef = 6E7516A422C520D400B2B157 /* OPTDatafileHandler.swift */; };
		6E75195422C520D500B2B157 /* OPTBucketer.swift in Sources */ = {isa = PBXBuildFile; fileRef = 6E7516A522C520D400B2B157 /* OPTBucketer.swift */; };
		6E75195522C520D500B2B157 /* OPTBucketer.swift in Sources */ = {isa = PBXBuildFile; fileRef = 6E7516A522C520D400B2B157 /* OPTBucketer.swift */; };
		6E75195622C520D500B2B157 /* OPTBucketer.swift in Sources */ = {isa = PBXBuildFile; fileRef = 6E7516A522C520D400B2B157 /* OPTBucketer.swift */; };
		6E75195722C520D500B2B157 /* OPTBucketer.swift in Sources */ = {isa = PBXBuildFile; fileRef = 6E7516A522C520D400B2B157 /* OPTBucketer.swift */; };
		6E75195822C520D500B2B157 /* OPTBucketer.swift in Sources */ = {isa = PBXBuildFile; fileRef = 6E7516A522C520D400B2B157 /* OPTBucketer.swift */; };
		6E75195922C520D500B2B157 /* OPTBucketer.swift in Sources */ = {isa = PBXBuildFile; fileRef = 6E7516A522C520D400B2B157 /* OPTBucketer.swift */; };
		6E75195A22C520D500B2B157 /* OPTBucketer.swift in Sources */ = {isa = PBXBuildFile; fileRef = 6E7516A522C520D400B2B157 /* OPTBucketer.swift */; };
		6E75195B22C520D500B2B157 /* OPTBucketer.swift in Sources */ = {isa = PBXBuildFile; fileRef = 6E7516A522C520D400B2B157 /* OPTBucketer.swift */; };
		6E75195C22C520D500B2B157 /* OPTBucketer.swift in Sources */ = {isa = PBXBuildFile; fileRef = 6E7516A522C520D400B2B157 /* OPTBucketer.swift */; };
		6E75195D22C520D500B2B157 /* OPTBucketer.swift in Sources */ = {isa = PBXBuildFile; fileRef = 6E7516A522C520D400B2B157 /* OPTBucketer.swift */; };
		6E75195E22C520D500B2B157 /* OPTBucketer.swift in Sources */ = {isa = PBXBuildFile; fileRef = 6E7516A522C520D400B2B157 /* OPTBucketer.swift */; };
		6E75195F22C520D500B2B157 /* OPTBucketer.swift in Sources */ = {isa = PBXBuildFile; fileRef = 6E7516A522C520D400B2B157 /* OPTBucketer.swift */; };
		6E814D0F24C20E0000191597 /* OptimizelyClientTests_Decide_Reasons.swift in Sources */ = {isa = PBXBuildFile; fileRef = 6E814D0E24C20DFF00191597 /* OptimizelyClientTests_Decide_Reasons.swift */; };
		6E86CEA224FDC836005DAFED /* OptimizelyClient+Decide+ObjC.swift in Sources */ = {isa = PBXBuildFile; fileRef = 6E86CEA124FDC836005DAFED /* OptimizelyClient+Decide+ObjC.swift */; };
		6E86CEA324FDC836005DAFED /* OptimizelyClient+Decide+ObjC.swift in Sources */ = {isa = PBXBuildFile; fileRef = 6E86CEA124FDC836005DAFED /* OptimizelyClient+Decide+ObjC.swift */; };
		6E86CEA424FDC836005DAFED /* OptimizelyClient+Decide+ObjC.swift in Sources */ = {isa = PBXBuildFile; fileRef = 6E86CEA124FDC836005DAFED /* OptimizelyClient+Decide+ObjC.swift */; };
		6E86CEA524FDC836005DAFED /* OptimizelyClient+Decide+ObjC.swift in Sources */ = {isa = PBXBuildFile; fileRef = 6E86CEA124FDC836005DAFED /* OptimizelyClient+Decide+ObjC.swift */; };
		6E86CEA624FDC836005DAFED /* OptimizelyClient+Decide+ObjC.swift in Sources */ = {isa = PBXBuildFile; fileRef = 6E86CEA124FDC836005DAFED /* OptimizelyClient+Decide+ObjC.swift */; };
		6E86CEA724FDC846005DAFED /* OptimizelyClient+Decide+ObjC.swift in Sources */ = {isa = PBXBuildFile; fileRef = 6E86CEA124FDC836005DAFED /* OptimizelyClient+Decide+ObjC.swift */; };
		6E86CEA824FDC847005DAFED /* OptimizelyClient+Decide+ObjC.swift in Sources */ = {isa = PBXBuildFile; fileRef = 6E86CEA124FDC836005DAFED /* OptimizelyClient+Decide+ObjC.swift */; };
		6E86CEA924FDC847005DAFED /* OptimizelyClient+Decide+ObjC.swift in Sources */ = {isa = PBXBuildFile; fileRef = 6E86CEA124FDC836005DAFED /* OptimizelyClient+Decide+ObjC.swift */; };
		6E86CEAA24FDC848005DAFED /* OptimizelyClient+Decide+ObjC.swift in Sources */ = {isa = PBXBuildFile; fileRef = 6E86CEA124FDC836005DAFED /* OptimizelyClient+Decide+ObjC.swift */; };
		6E86CEAB24FDC849005DAFED /* OptimizelyClient+Decide+ObjC.swift in Sources */ = {isa = PBXBuildFile; fileRef = 6E86CEA124FDC836005DAFED /* OptimizelyClient+Decide+ObjC.swift */; };
		6E86CEAC24FDC849005DAFED /* OptimizelyClient+Decide+ObjC.swift in Sources */ = {isa = PBXBuildFile; fileRef = 6E86CEA124FDC836005DAFED /* OptimizelyClient+Decide+ObjC.swift */; };
		6E86CEAD24FDC84A005DAFED /* OptimizelyClient+Decide+ObjC.swift in Sources */ = {isa = PBXBuildFile; fileRef = 6E86CEA124FDC836005DAFED /* OptimizelyClient+Decide+ObjC.swift */; };
		6E86CEAE24FDC84A005DAFED /* OptimizelyClient+Decide+ObjC.swift in Sources */ = {isa = PBXBuildFile; fileRef = 6E86CEA124FDC836005DAFED /* OptimizelyClient+Decide+ObjC.swift */; };
		6E86CEAF24FDC84B005DAFED /* OptimizelyClient+Decide+ObjC.swift in Sources */ = {isa = PBXBuildFile; fileRef = 6E86CEA124FDC836005DAFED /* OptimizelyClient+Decide+ObjC.swift */; };
		6E86CEB324FF20DE005DAFED /* OptimizelyClientTests_Decide_Objc.m in Sources */ = {isa = PBXBuildFile; fileRef = 6E86CEB224FF20DE005DAFED /* OptimizelyClientTests_Decide_Objc.m */; };
		6E981FC2232C363300FADDD6 /* DecisionListenerTests_Datafile.swift in Sources */ = {isa = PBXBuildFile; fileRef = 6E981FC1232C363300FADDD6 /* DecisionListenerTests_Datafile.swift */; };
		6E981FC3232C363300FADDD6 /* DecisionListenerTests_Datafile.swift in Sources */ = {isa = PBXBuildFile; fileRef = 6E981FC1232C363300FADDD6 /* DecisionListenerTests_Datafile.swift */; };
		6E9B114522C5486E00C22D81 /* MurmurTests.swift in Sources */ = {isa = PBXBuildFile; fileRef = 6E75197F22C5211100B2B157 /* MurmurTests.swift */; };
		6E9B114622C5486E00C22D81 /* DecisionServiceTests_Experiments.swift in Sources */ = {isa = PBXBuildFile; fileRef = 6E75198022C5211100B2B157 /* DecisionServiceTests_Experiments.swift */; };
		6E9B114722C5486E00C22D81 /* OptimizelyErrorTests.swift in Sources */ = {isa = PBXBuildFile; fileRef = 6E75198122C5211100B2B157 /* OptimizelyErrorTests.swift */; };
		6E9B114822C5486E00C22D81 /* OptimizelySwiftSDKiOSTests.swift in Sources */ = {isa = PBXBuildFile; fileRef = 6E75198222C5211100B2B157 /* OptimizelySwiftSDKiOSTests.swift */; };
		6E9B114922C5486E00C22D81 /* BucketTests_GroupToExp.swift in Sources */ = {isa = PBXBuildFile; fileRef = 6E75198322C5211100B2B157 /* BucketTests_GroupToExp.swift */; };
		6E9B114A22C5486E00C22D81 /* BucketTests_Others.swift in Sources */ = {isa = PBXBuildFile; fileRef = 6E75198422C5211100B2B157 /* BucketTests_Others.swift */; };
		6E9B114B22C5486E00C22D81 /* BatchEventBuilderTest.swift in Sources */ = {isa = PBXBuildFile; fileRef = 6E75198522C5211100B2B157 /* BatchEventBuilderTest.swift */; };
		6E9B114C22C5486E00C22D81 /* DecisionServiceTests_UserProfiles.swift in Sources */ = {isa = PBXBuildFile; fileRef = 6E75198622C5211100B2B157 /* DecisionServiceTests_UserProfiles.swift */; };
		6E9B114D22C5486E00C22D81 /* BatchEventBuilderTests_Events.swift in Sources */ = {isa = PBXBuildFile; fileRef = 6E75198722C5211100B2B157 /* BatchEventBuilderTests_Events.swift */; };
		6E9B114E22C5486E00C22D81 /* DefaultLoggerTests.swift in Sources */ = {isa = PBXBuildFile; fileRef = 6E75198822C5211100B2B157 /* DefaultLoggerTests.swift */; };
		6E9B114F22C5486E00C22D81 /* DefaultUserProfileServiceTests.swift in Sources */ = {isa = PBXBuildFile; fileRef = 6E75198922C5211100B2B157 /* DefaultUserProfileServiceTests.swift */; };
		6E9B115022C5486E00C22D81 /* BucketTests_Base.swift in Sources */ = {isa = PBXBuildFile; fileRef = 6E75198A22C5211100B2B157 /* BucketTests_Base.swift */; };
		6E9B115122C5486E00C22D81 /* NotificationCenterTests.swift in Sources */ = {isa = PBXBuildFile; fileRef = 6E75198B22C5211100B2B157 /* NotificationCenterTests.swift */; };
		6E9B115222C5486E00C22D81 /* BucketTests_ExpToVariation.swift in Sources */ = {isa = PBXBuildFile; fileRef = 6E75198C22C5211100B2B157 /* BucketTests_ExpToVariation.swift */; };
		6E9B115422C5486E00C22D81 /* LoggerTests.swift in Sources */ = {isa = PBXBuildFile; fileRef = 6E75198E22C5211100B2B157 /* LoggerTests.swift */; };
		6E9B115522C5486E00C22D81 /* BucketTests_BucketVariation.swift in Sources */ = {isa = PBXBuildFile; fileRef = 6E75198F22C5211100B2B157 /* BucketTests_BucketVariation.swift */; };
		6E9B115622C5486E00C22D81 /* DecisionListenerTests.swift in Sources */ = {isa = PBXBuildFile; fileRef = 6E75199022C5211100B2B157 /* DecisionListenerTests.swift */; };
		6E9B115722C5486E00C22D81 /* DecisionServiceTests_Features.swift in Sources */ = {isa = PBXBuildFile; fileRef = 6E75199122C5211100B2B157 /* DecisionServiceTests_Features.swift */; };
		6E9B115822C5486E00C22D81 /* EventDispatcherTests.swift in Sources */ = {isa = PBXBuildFile; fileRef = 6E75199222C5211100B2B157 /* EventDispatcherTests.swift */; };
		6E9B115922C5486E00C22D81 /* BatchEventBuilderTests_Attributes.swift in Sources */ = {isa = PBXBuildFile; fileRef = 6E75199322C5211100B2B157 /* BatchEventBuilderTests_Attributes.swift */; };
		6E9B115A22C5486E00C22D81 /* DecisionServiceTests_Others.swift in Sources */ = {isa = PBXBuildFile; fileRef = 6E75199422C5211100B2B157 /* DecisionServiceTests_Others.swift */; };
		6E9B115B22C5486E00C22D81 /* DecisionServiceTests.swift in Sources */ = {isa = PBXBuildFile; fileRef = 6E75199522C5211100B2B157 /* DecisionServiceTests.swift */; };
		6E9B115C22C5486E00C22D81 /* DatafileHandlerTests.swift in Sources */ = {isa = PBXBuildFile; fileRef = 6E75199622C5211100B2B157 /* DatafileHandlerTests.swift */; };
		6E9B115D22C5486E00C22D81 /* BatchEventBuilderTests_EventTags.swift in Sources */ = {isa = PBXBuildFile; fileRef = 6E75199722C5211100B2B157 /* BatchEventBuilderTests_EventTags.swift */; };
		6E9B115E22C5486E00C22D81 /* DataStoreTests.swift in Sources */ = {isa = PBXBuildFile; fileRef = 6E75199822C5211100B2B157 /* DataStoreTests.swift */; };
		6E9B115F22C5487100C22D81 /* MurmurTests.swift in Sources */ = {isa = PBXBuildFile; fileRef = 6E75197F22C5211100B2B157 /* MurmurTests.swift */; };
		6E9B116022C5487100C22D81 /* DecisionServiceTests_Experiments.swift in Sources */ = {isa = PBXBuildFile; fileRef = 6E75198022C5211100B2B157 /* DecisionServiceTests_Experiments.swift */; };
		6E9B116122C5487100C22D81 /* OptimizelyErrorTests.swift in Sources */ = {isa = PBXBuildFile; fileRef = 6E75198122C5211100B2B157 /* OptimizelyErrorTests.swift */; };
		6E9B116222C5487100C22D81 /* OptimizelySwiftSDKiOSTests.swift in Sources */ = {isa = PBXBuildFile; fileRef = 6E75198222C5211100B2B157 /* OptimizelySwiftSDKiOSTests.swift */; };
		6E9B116322C5487100C22D81 /* BucketTests_GroupToExp.swift in Sources */ = {isa = PBXBuildFile; fileRef = 6E75198322C5211100B2B157 /* BucketTests_GroupToExp.swift */; };
		6E9B116422C5487100C22D81 /* BucketTests_Others.swift in Sources */ = {isa = PBXBuildFile; fileRef = 6E75198422C5211100B2B157 /* BucketTests_Others.swift */; };
		6E9B116522C5487100C22D81 /* BatchEventBuilderTest.swift in Sources */ = {isa = PBXBuildFile; fileRef = 6E75198522C5211100B2B157 /* BatchEventBuilderTest.swift */; };
		6E9B116622C5487100C22D81 /* DecisionServiceTests_UserProfiles.swift in Sources */ = {isa = PBXBuildFile; fileRef = 6E75198622C5211100B2B157 /* DecisionServiceTests_UserProfiles.swift */; };
		6E9B116722C5487100C22D81 /* BatchEventBuilderTests_Events.swift in Sources */ = {isa = PBXBuildFile; fileRef = 6E75198722C5211100B2B157 /* BatchEventBuilderTests_Events.swift */; };
		6E9B116822C5487100C22D81 /* DefaultLoggerTests.swift in Sources */ = {isa = PBXBuildFile; fileRef = 6E75198822C5211100B2B157 /* DefaultLoggerTests.swift */; };
		6E9B116922C5487100C22D81 /* DefaultUserProfileServiceTests.swift in Sources */ = {isa = PBXBuildFile; fileRef = 6E75198922C5211100B2B157 /* DefaultUserProfileServiceTests.swift */; };
		6E9B116A22C5487100C22D81 /* BucketTests_Base.swift in Sources */ = {isa = PBXBuildFile; fileRef = 6E75198A22C5211100B2B157 /* BucketTests_Base.swift */; };
		6E9B116B22C5487100C22D81 /* NotificationCenterTests.swift in Sources */ = {isa = PBXBuildFile; fileRef = 6E75198B22C5211100B2B157 /* NotificationCenterTests.swift */; };
		6E9B116C22C5487100C22D81 /* BucketTests_ExpToVariation.swift in Sources */ = {isa = PBXBuildFile; fileRef = 6E75198C22C5211100B2B157 /* BucketTests_ExpToVariation.swift */; };
		6E9B116E22C5487100C22D81 /* LoggerTests.swift in Sources */ = {isa = PBXBuildFile; fileRef = 6E75198E22C5211100B2B157 /* LoggerTests.swift */; };
		6E9B116F22C5487100C22D81 /* BucketTests_BucketVariation.swift in Sources */ = {isa = PBXBuildFile; fileRef = 6E75198F22C5211100B2B157 /* BucketTests_BucketVariation.swift */; };
		6E9B117022C5487100C22D81 /* DecisionListenerTests.swift in Sources */ = {isa = PBXBuildFile; fileRef = 6E75199022C5211100B2B157 /* DecisionListenerTests.swift */; };
		6E9B117122C5487100C22D81 /* DecisionServiceTests_Features.swift in Sources */ = {isa = PBXBuildFile; fileRef = 6E75199122C5211100B2B157 /* DecisionServiceTests_Features.swift */; };
		6E9B117222C5487100C22D81 /* EventDispatcherTests.swift in Sources */ = {isa = PBXBuildFile; fileRef = 6E75199222C5211100B2B157 /* EventDispatcherTests.swift */; };
		6E9B117322C5487100C22D81 /* BatchEventBuilderTests_Attributes.swift in Sources */ = {isa = PBXBuildFile; fileRef = 6E75199322C5211100B2B157 /* BatchEventBuilderTests_Attributes.swift */; };
		6E9B117422C5487100C22D81 /* DecisionServiceTests_Others.swift in Sources */ = {isa = PBXBuildFile; fileRef = 6E75199422C5211100B2B157 /* DecisionServiceTests_Others.swift */; };
		6E9B117522C5487100C22D81 /* DecisionServiceTests.swift in Sources */ = {isa = PBXBuildFile; fileRef = 6E75199522C5211100B2B157 /* DecisionServiceTests.swift */; };
		6E9B117622C5487100C22D81 /* DatafileHandlerTests.swift in Sources */ = {isa = PBXBuildFile; fileRef = 6E75199622C5211100B2B157 /* DatafileHandlerTests.swift */; };
		6E9B117722C5487100C22D81 /* BatchEventBuilderTests_EventTags.swift in Sources */ = {isa = PBXBuildFile; fileRef = 6E75199722C5211100B2B157 /* BatchEventBuilderTests_EventTags.swift */; };
		6E9B117822C5487100C22D81 /* DataStoreTests.swift in Sources */ = {isa = PBXBuildFile; fileRef = 6E75199822C5211100B2B157 /* DataStoreTests.swift */; };
		6E9B117922C5487A00C22D81 /* tvOSOnlyTests.swift in Sources */ = {isa = PBXBuildFile; fileRef = 6E75199A22C5211100B2B157 /* tvOSOnlyTests.swift */; };
		6E9B117A22C5488100C22D81 /* AttributeValueTests.swift in Sources */ = {isa = PBXBuildFile; fileRef = 6E75199C22C5211100B2B157 /* AttributeValueTests.swift */; };
		6E9B117B22C5488100C22D81 /* EventForDispatchTests.swift in Sources */ = {isa = PBXBuildFile; fileRef = 6E75199D22C5211100B2B157 /* EventForDispatchTests.swift */; };
		6E9B117C22C5488100C22D81 /* FeatureVariableTests.swift in Sources */ = {isa = PBXBuildFile; fileRef = 6E75199E22C5211100B2B157 /* FeatureVariableTests.swift */; };
		6E9B117D22C5488100C22D81 /* AttributeTests.swift in Sources */ = {isa = PBXBuildFile; fileRef = 6E75199F22C5211100B2B157 /* AttributeTests.swift */; };
		6E9B117E22C5488100C22D81 /* VariableTests.swift in Sources */ = {isa = PBXBuildFile; fileRef = 6E7519A022C5211100B2B157 /* VariableTests.swift */; };
		6E9B117F22C5488100C22D81 /* FeatureFlagTests.swift in Sources */ = {isa = PBXBuildFile; fileRef = 6E7519A122C5211100B2B157 /* FeatureFlagTests.swift */; };
		6E9B118022C5488100C22D81 /* AudienceTests.swift in Sources */ = {isa = PBXBuildFile; fileRef = 6E7519A222C5211100B2B157 /* AudienceTests.swift */; };
		6E9B118122C5488100C22D81 /* ConditionLeafTests.swift in Sources */ = {isa = PBXBuildFile; fileRef = 6E7519A322C5211100B2B157 /* ConditionLeafTests.swift */; };
		6E9B118222C5488100C22D81 /* AudienceTests_Evaluate.swift in Sources */ = {isa = PBXBuildFile; fileRef = 6E7519A422C5211100B2B157 /* AudienceTests_Evaluate.swift */; };
		6E9B118322C5488100C22D81 /* UserAttributeTests_Evaluate.swift in Sources */ = {isa = PBXBuildFile; fileRef = 6E7519A522C5211100B2B157 /* UserAttributeTests_Evaluate.swift */; };
		6E9B118422C5488100C22D81 /* AttributeValueTests_Evaluate.swift in Sources */ = {isa = PBXBuildFile; fileRef = 6E7519A622C5211100B2B157 /* AttributeValueTests_Evaluate.swift */; };
		6E9B118522C5488100C22D81 /* RolloutTests.swift in Sources */ = {isa = PBXBuildFile; fileRef = 6E7519A722C5211100B2B157 /* RolloutTests.swift */; };
		6E9B118622C5488100C22D81 /* ProjectConfigTests.swift in Sources */ = {isa = PBXBuildFile; fileRef = 6E7519A822C5211100B2B157 /* ProjectConfigTests.swift */; };
		6E9B118722C5488100C22D81 /* UserAttributeTests.swift in Sources */ = {isa = PBXBuildFile; fileRef = 6E7519A922C5211100B2B157 /* UserAttributeTests.swift */; };
		6E9B118822C5488100C22D81 /* GroupTests.swift in Sources */ = {isa = PBXBuildFile; fileRef = 6E7519AA22C5211100B2B157 /* GroupTests.swift */; };
		6E9B118922C5488100C22D81 /* VariationTests.swift in Sources */ = {isa = PBXBuildFile; fileRef = 6E7519AB22C5211100B2B157 /* VariationTests.swift */; };
		6E9B118A22C5488100C22D81 /* ExperimentTests.swift in Sources */ = {isa = PBXBuildFile; fileRef = 6E7519AC22C5211100B2B157 /* ExperimentTests.swift */; };
		6E9B118B22C5488100C22D81 /* EventTests.swift in Sources */ = {isa = PBXBuildFile; fileRef = 6E7519AD22C5211100B2B157 /* EventTests.swift */; };
		6E9B118C22C5488100C22D81 /* ConditionHolderTests.swift in Sources */ = {isa = PBXBuildFile; fileRef = 6E7519AE22C5211100B2B157 /* ConditionHolderTests.swift */; };
		6E9B118D22C5488100C22D81 /* TrafficAllocationTests.swift in Sources */ = {isa = PBXBuildFile; fileRef = 6E7519AF22C5211100B2B157 /* TrafficAllocationTests.swift */; };
		6E9B118E22C5488100C22D81 /* ProjectTests.swift in Sources */ = {isa = PBXBuildFile; fileRef = 6E7519B022C5211100B2B157 /* ProjectTests.swift */; };
		6E9B118F22C5488100C22D81 /* ConditionHolderTests_Evaluate.swift in Sources */ = {isa = PBXBuildFile; fileRef = 6E7519B122C5211100B2B157 /* ConditionHolderTests_Evaluate.swift */; };
		6E9B119022C5488300C22D81 /* AttributeValueTests.swift in Sources */ = {isa = PBXBuildFile; fileRef = 6E75199C22C5211100B2B157 /* AttributeValueTests.swift */; };
		6E9B119122C5488300C22D81 /* EventForDispatchTests.swift in Sources */ = {isa = PBXBuildFile; fileRef = 6E75199D22C5211100B2B157 /* EventForDispatchTests.swift */; };
		6E9B119222C5488300C22D81 /* FeatureVariableTests.swift in Sources */ = {isa = PBXBuildFile; fileRef = 6E75199E22C5211100B2B157 /* FeatureVariableTests.swift */; };
		6E9B119322C5488300C22D81 /* AttributeTests.swift in Sources */ = {isa = PBXBuildFile; fileRef = 6E75199F22C5211100B2B157 /* AttributeTests.swift */; };
		6E9B119422C5488300C22D81 /* VariableTests.swift in Sources */ = {isa = PBXBuildFile; fileRef = 6E7519A022C5211100B2B157 /* VariableTests.swift */; };
		6E9B119522C5488300C22D81 /* FeatureFlagTests.swift in Sources */ = {isa = PBXBuildFile; fileRef = 6E7519A122C5211100B2B157 /* FeatureFlagTests.swift */; };
		6E9B119622C5488300C22D81 /* AudienceTests.swift in Sources */ = {isa = PBXBuildFile; fileRef = 6E7519A222C5211100B2B157 /* AudienceTests.swift */; };
		6E9B119722C5488300C22D81 /* ConditionLeafTests.swift in Sources */ = {isa = PBXBuildFile; fileRef = 6E7519A322C5211100B2B157 /* ConditionLeafTests.swift */; };
		6E9B119822C5488300C22D81 /* AudienceTests_Evaluate.swift in Sources */ = {isa = PBXBuildFile; fileRef = 6E7519A422C5211100B2B157 /* AudienceTests_Evaluate.swift */; };
		6E9B119922C5488300C22D81 /* UserAttributeTests_Evaluate.swift in Sources */ = {isa = PBXBuildFile; fileRef = 6E7519A522C5211100B2B157 /* UserAttributeTests_Evaluate.swift */; };
		6E9B119A22C5488300C22D81 /* AttributeValueTests_Evaluate.swift in Sources */ = {isa = PBXBuildFile; fileRef = 6E7519A622C5211100B2B157 /* AttributeValueTests_Evaluate.swift */; };
		6E9B119B22C5488300C22D81 /* RolloutTests.swift in Sources */ = {isa = PBXBuildFile; fileRef = 6E7519A722C5211100B2B157 /* RolloutTests.swift */; };
		6E9B119C22C5488300C22D81 /* ProjectConfigTests.swift in Sources */ = {isa = PBXBuildFile; fileRef = 6E7519A822C5211100B2B157 /* ProjectConfigTests.swift */; };
		6E9B119D22C5488300C22D81 /* UserAttributeTests.swift in Sources */ = {isa = PBXBuildFile; fileRef = 6E7519A922C5211100B2B157 /* UserAttributeTests.swift */; };
		6E9B119E22C5488300C22D81 /* GroupTests.swift in Sources */ = {isa = PBXBuildFile; fileRef = 6E7519AA22C5211100B2B157 /* GroupTests.swift */; };
		6E9B119F22C5488300C22D81 /* VariationTests.swift in Sources */ = {isa = PBXBuildFile; fileRef = 6E7519AB22C5211100B2B157 /* VariationTests.swift */; };
		6E9B11A022C5488300C22D81 /* ExperimentTests.swift in Sources */ = {isa = PBXBuildFile; fileRef = 6E7519AC22C5211100B2B157 /* ExperimentTests.swift */; };
		6E9B11A122C5488300C22D81 /* EventTests.swift in Sources */ = {isa = PBXBuildFile; fileRef = 6E7519AD22C5211100B2B157 /* EventTests.swift */; };
		6E9B11A222C5488300C22D81 /* ConditionHolderTests.swift in Sources */ = {isa = PBXBuildFile; fileRef = 6E7519AE22C5211100B2B157 /* ConditionHolderTests.swift */; };
		6E9B11A322C5488300C22D81 /* TrafficAllocationTests.swift in Sources */ = {isa = PBXBuildFile; fileRef = 6E7519AF22C5211100B2B157 /* TrafficAllocationTests.swift */; };
		6E9B11A422C5488300C22D81 /* ProjectTests.swift in Sources */ = {isa = PBXBuildFile; fileRef = 6E7519B022C5211100B2B157 /* ProjectTests.swift */; };
		6E9B11A522C5488300C22D81 /* ConditionHolderTests_Evaluate.swift in Sources */ = {isa = PBXBuildFile; fileRef = 6E7519B122C5211100B2B157 /* ConditionHolderTests_Evaluate.swift */; };
		6E9B11A622C5488900C22D81 /* iOSOnlyTests.swift in Sources */ = {isa = PBXBuildFile; fileRef = 6E7519B322C5211100B2B157 /* iOSOnlyTests.swift */; };
		6E9B11A722C5489200C22D81 /* MockUrlSession.swift in Sources */ = {isa = PBXBuildFile; fileRef = 6E7519B722C5211100B2B157 /* MockUrlSession.swift */; };
		6E9B11A822C5489200C22D81 /* OTUtils.swift in Sources */ = {isa = PBXBuildFile; fileRef = 6E7519B822C5211100B2B157 /* OTUtils.swift */; };
		6E9B11A922C5489200C22D81 /* MockUrlSession.swift in Sources */ = {isa = PBXBuildFile; fileRef = 6E7519B722C5211100B2B157 /* MockUrlSession.swift */; };
		6E9B11AA22C5489200C22D81 /* OTUtils.swift in Sources */ = {isa = PBXBuildFile; fileRef = 6E7519B822C5211100B2B157 /* OTUtils.swift */; };
		6E9B11AB22C5489300C22D81 /* MockUrlSession.swift in Sources */ = {isa = PBXBuildFile; fileRef = 6E7519B722C5211100B2B157 /* MockUrlSession.swift */; };
		6E9B11AC22C5489300C22D81 /* OTUtils.swift in Sources */ = {isa = PBXBuildFile; fileRef = 6E7519B822C5211100B2B157 /* OTUtils.swift */; };
		6E9B11AD22C5489300C22D81 /* MockUrlSession.swift in Sources */ = {isa = PBXBuildFile; fileRef = 6E7519B722C5211100B2B157 /* MockUrlSession.swift */; };
		6E9B11AE22C5489300C22D81 /* OTUtils.swift in Sources */ = {isa = PBXBuildFile; fileRef = 6E7519B822C5211100B2B157 /* OTUtils.swift */; };
		6E9B11AF22C5489400C22D81 /* MockUrlSession.swift in Sources */ = {isa = PBXBuildFile; fileRef = 6E7519B722C5211100B2B157 /* MockUrlSession.swift */; };
		6E9B11B022C5489400C22D81 /* OTUtils.swift in Sources */ = {isa = PBXBuildFile; fileRef = 6E7519B822C5211100B2B157 /* OTUtils.swift */; };
		6E9B11B122C5489400C22D81 /* MockUrlSession.swift in Sources */ = {isa = PBXBuildFile; fileRef = 6E7519B722C5211100B2B157 /* MockUrlSession.swift */; };
		6E9B11B222C5489400C22D81 /* OTUtils.swift in Sources */ = {isa = PBXBuildFile; fileRef = 6E7519B822C5211100B2B157 /* OTUtils.swift */; };
		6E9B11B322C5489500C22D81 /* MockUrlSession.swift in Sources */ = {isa = PBXBuildFile; fileRef = 6E7519B722C5211100B2B157 /* MockUrlSession.swift */; };
		6E9B11B422C5489500C22D81 /* OTUtils.swift in Sources */ = {isa = PBXBuildFile; fileRef = 6E7519B822C5211100B2B157 /* OTUtils.swift */; };
		6E9B11B522C5489600C22D81 /* MockUrlSession.swift in Sources */ = {isa = PBXBuildFile; fileRef = 6E7519B722C5211100B2B157 /* MockUrlSession.swift */; };
		6E9B11B622C5489600C22D81 /* OTUtils.swift in Sources */ = {isa = PBXBuildFile; fileRef = 6E7519B822C5211100B2B157 /* OTUtils.swift */; };
		6E9B11B722C5489600C22D81 /* MockUrlSession.swift in Sources */ = {isa = PBXBuildFile; fileRef = 6E7519B722C5211100B2B157 /* MockUrlSession.swift */; };
		6E9B11B822C5489600C22D81 /* OTUtils.swift in Sources */ = {isa = PBXBuildFile; fileRef = 6E7519B822C5211100B2B157 /* OTUtils.swift */; };
		6E9B11B922C5489700C22D81 /* MockUrlSession.swift in Sources */ = {isa = PBXBuildFile; fileRef = 6E7519B722C5211100B2B157 /* MockUrlSession.swift */; };
		6E9B11BA22C5489700C22D81 /* OTUtils.swift in Sources */ = {isa = PBXBuildFile; fileRef = 6E7519B822C5211100B2B157 /* OTUtils.swift */; };
		6E9B11D522C548A200C22D81 /* OptimizelyClientTests_Evaluation.swift in Sources */ = {isa = PBXBuildFile; fileRef = 6E7519BA22C5211100B2B157 /* OptimizelyClientTests_Evaluation.swift */; };
		6E9B11D622C548A200C22D81 /* OptimizelyClientTests_DatafileHandler.swift in Sources */ = {isa = PBXBuildFile; fileRef = 6E7519BB22C5211100B2B157 /* OptimizelyClientTests_DatafileHandler.swift */; };
		6E9B11D722C548A200C22D81 /* OptimizelyErrorTests.swift in Sources */ = {isa = PBXBuildFile; fileRef = 6E7519BC22C5211100B2B157 /* OptimizelyErrorTests.swift */; };
		6E9B11D922C548A200C22D81 /* OptimizelyClientTests_Invalid.swift in Sources */ = {isa = PBXBuildFile; fileRef = 6E7519BE22C5211100B2B157 /* OptimizelyClientTests_Invalid.swift */; };
		6E9B11DA22C548A200C22D81 /* OptimizelyClientTests_ObjcAPIs.m in Sources */ = {isa = PBXBuildFile; fileRef = 6E7519BF22C5211100B2B157 /* OptimizelyClientTests_ObjcAPIs.m */; };
		6E9B11DB22C548A200C22D81 /* OptimizelyClientTests_Variables.swift in Sources */ = {isa = PBXBuildFile; fileRef = 6E7519C022C5211100B2B157 /* OptimizelyClientTests_Variables.swift */; };
		6E9B11DC22C548A200C22D81 /* OptimizelyClientTests.swift in Sources */ = {isa = PBXBuildFile; fileRef = 6E7519C122C5211100B2B157 /* OptimizelyClientTests.swift */; };
		6E9B11DD22C548A200C22D81 /* OptimizelyClientTests_Valid.swift in Sources */ = {isa = PBXBuildFile; fileRef = 6E7519C222C5211100B2B157 /* OptimizelyClientTests_Valid.swift */; };
		6E9B11DE22C548A200C22D81 /* OptimizelyClientTests_Others.swift in Sources */ = {isa = PBXBuildFile; fileRef = 6E7519C322C5211100B2B157 /* OptimizelyClientTests_Others.swift */; };
		6E9B11DF22C548A200C22D81 /* OptimizelyClientTests_ForcedVariation.swift in Sources */ = {isa = PBXBuildFile; fileRef = 6E7519C422C5211100B2B157 /* OptimizelyClientTests_ForcedVariation.swift */; };
		6E9B11E022C548A200C22D81 /* OptimizelyClientTests_Group.swift in Sources */ = {isa = PBXBuildFile; fileRef = 6E7519C522C5211100B2B157 /* OptimizelyClientTests_Group.swift */; };
		6E9B11E122C548A200C22D81 /* OptimizelyClientTests_ObjcOthers.m in Sources */ = {isa = PBXBuildFile; fileRef = 6E7519C622C5211100B2B157 /* OptimizelyClientTests_ObjcOthers.m */; };
		6E9B11E222C548AF00C22D81 /* OtherTests.swift in Sources */ = {isa = PBXBuildFile; fileRef = 6E7519C822C5211100B2B157 /* OtherTests.swift */; };
		6E9B11E322C548AF00C22D81 /* ThrowableConditionListTest.swift in Sources */ = {isa = PBXBuildFile; fileRef = 6E7519C922C5211100B2B157 /* ThrowableConditionListTest.swift */; };
		6E9B11E422C548B100C22D81 /* OtherTests.swift in Sources */ = {isa = PBXBuildFile; fileRef = 6E7519C822C5211100B2B157 /* OtherTests.swift */; };
		6E9B11E522C548B100C22D81 /* ThrowableConditionListTest.swift in Sources */ = {isa = PBXBuildFile; fileRef = 6E7519C922C5211100B2B157 /* ThrowableConditionListTest.swift */; };
		6EA2CC242345618E001E7531 /* OptimizelyConfig.swift in Sources */ = {isa = PBXBuildFile; fileRef = 6EA2CC232345618E001E7531 /* OptimizelyConfig.swift */; };
		6EA2CC252345618E001E7531 /* OptimizelyConfig.swift in Sources */ = {isa = PBXBuildFile; fileRef = 6EA2CC232345618E001E7531 /* OptimizelyConfig.swift */; };
		6EA2CC262345618E001E7531 /* OptimizelyConfig.swift in Sources */ = {isa = PBXBuildFile; fileRef = 6EA2CC232345618E001E7531 /* OptimizelyConfig.swift */; };
		6EA2CC272345618E001E7531 /* OptimizelyConfig.swift in Sources */ = {isa = PBXBuildFile; fileRef = 6EA2CC232345618E001E7531 /* OptimizelyConfig.swift */; };
		6EA2CC282345618E001E7531 /* OptimizelyConfig.swift in Sources */ = {isa = PBXBuildFile; fileRef = 6EA2CC232345618E001E7531 /* OptimizelyConfig.swift */; };
		6EA2CC292345618E001E7531 /* OptimizelyConfig.swift in Sources */ = {isa = PBXBuildFile; fileRef = 6EA2CC232345618E001E7531 /* OptimizelyConfig.swift */; };
		6EA2CC2A2345618E001E7531 /* OptimizelyConfig.swift in Sources */ = {isa = PBXBuildFile; fileRef = 6EA2CC232345618E001E7531 /* OptimizelyConfig.swift */; };
		6EA2CC2B2345618E001E7531 /* OptimizelyConfig.swift in Sources */ = {isa = PBXBuildFile; fileRef = 6EA2CC232345618E001E7531 /* OptimizelyConfig.swift */; };
		6EA2CC2C2345618E001E7531 /* OptimizelyConfig.swift in Sources */ = {isa = PBXBuildFile; fileRef = 6EA2CC232345618E001E7531 /* OptimizelyConfig.swift */; };
		6EA2CC2D2345618E001E7531 /* OptimizelyConfig.swift in Sources */ = {isa = PBXBuildFile; fileRef = 6EA2CC232345618E001E7531 /* OptimizelyConfig.swift */; };
		6EA2CC2E2345618E001E7531 /* OptimizelyConfig.swift in Sources */ = {isa = PBXBuildFile; fileRef = 6EA2CC232345618E001E7531 /* OptimizelyConfig.swift */; };
		6EA2CC2F2345618E001E7531 /* OptimizelyConfig.swift in Sources */ = {isa = PBXBuildFile; fileRef = 6EA2CC232345618E001E7531 /* OptimizelyConfig.swift */; };
		6EA4250D2218E41600B074B5 /* Optimizely.framework in Frameworks */ = {isa = PBXBuildFile; fileRef = 6E614DCD21E3F389005982A1 /* Optimizely.framework */; };
		6EA425602218E58400B074B5 /* Optimizely.framework in Frameworks */ = {isa = PBXBuildFile; fileRef = 6E614DCD21E3F389005982A1 /* Optimizely.framework */; };
		6EA4256F2218E60A00B074B5 /* Optimizely.framework in Frameworks */ = {isa = PBXBuildFile; fileRef = 6EBAEB6C21E3FEF800D13AA9 /* Optimizely.framework */; };
		6EA4257E2218E61F00B074B5 /* Optimizely.framework in Frameworks */ = {isa = PBXBuildFile; fileRef = 6EBAEB6C21E3FEF800D13AA9 /* Optimizely.framework */; settings = {ATTRIBUTES = (Required, ); }; };
		6EA425962218E6AD00B074B5 /* BuildFile in Sources */ = {isa = PBXBuildFile; };
		6EA425A52218E6AE00B074B5 /* BuildFile in Sources */ = {isa = PBXBuildFile; };
		6EA426602219242100B074B5 /* Optimizely.framework in Frameworks */ = {isa = PBXBuildFile; fileRef = 6EBAEB6C21E3FEF800D13AA9 /* Optimizely.framework */; };
		6EA4266F2219243D00B074B5 /* Optimizely.framework in Frameworks */ = {isa = PBXBuildFile; fileRef = 6E614DCD21E3F389005982A1 /* Optimizely.framework */; };
		6EB97BBE24C7BCA700068883 /* OptimizelyClient+Legacy.swift in Sources */ = {isa = PBXBuildFile; fileRef = 6EB97BBD24C7BCA700068883 /* OptimizelyClient+Legacy.swift */; };
		6EB97BBF24C7BCA700068883 /* OptimizelyClient+Legacy.swift in Sources */ = {isa = PBXBuildFile; fileRef = 6EB97BBD24C7BCA700068883 /* OptimizelyClient+Legacy.swift */; };
		6EB97BC024C7BCA700068883 /* OptimizelyClient+Legacy.swift in Sources */ = {isa = PBXBuildFile; fileRef = 6EB97BBD24C7BCA700068883 /* OptimizelyClient+Legacy.swift */; };
		6EB97BC124C7BCA700068883 /* OptimizelyClient+Legacy.swift in Sources */ = {isa = PBXBuildFile; fileRef = 6EB97BBD24C7BCA700068883 /* OptimizelyClient+Legacy.swift */; };
		6EB97BC224C7BCA700068883 /* OptimizelyClient+Legacy.swift in Sources */ = {isa = PBXBuildFile; fileRef = 6EB97BBD24C7BCA700068883 /* OptimizelyClient+Legacy.swift */; };
		6EB97BC324C7BCA700068883 /* OptimizelyClient+Legacy.swift in Sources */ = {isa = PBXBuildFile; fileRef = 6EB97BBD24C7BCA700068883 /* OptimizelyClient+Legacy.swift */; };
		6EB97BC424C7BCA700068883 /* OptimizelyClient+Legacy.swift in Sources */ = {isa = PBXBuildFile; fileRef = 6EB97BBD24C7BCA700068883 /* OptimizelyClient+Legacy.swift */; };
		6EB97BC524C7BCA700068883 /* OptimizelyClient+Legacy.swift in Sources */ = {isa = PBXBuildFile; fileRef = 6EB97BBD24C7BCA700068883 /* OptimizelyClient+Legacy.swift */; };
		6EB97BC624C7BCA700068883 /* OptimizelyClient+Legacy.swift in Sources */ = {isa = PBXBuildFile; fileRef = 6EB97BBD24C7BCA700068883 /* OptimizelyClient+Legacy.swift */; };
		6EB97BC724C7BCA700068883 /* OptimizelyClient+Legacy.swift in Sources */ = {isa = PBXBuildFile; fileRef = 6EB97BBD24C7BCA700068883 /* OptimizelyClient+Legacy.swift */; };
		6EB97BC824C7BCA700068883 /* OptimizelyClient+Legacy.swift in Sources */ = {isa = PBXBuildFile; fileRef = 6EB97BBD24C7BCA700068883 /* OptimizelyClient+Legacy.swift */; };
		6EB97BC924C7BCA700068883 /* OptimizelyClient+Legacy.swift in Sources */ = {isa = PBXBuildFile; fileRef = 6EB97BBD24C7BCA700068883 /* OptimizelyClient+Legacy.swift */; };
		6EB97BCA24C7BCA700068883 /* OptimizelyClient+Legacy.swift in Sources */ = {isa = PBXBuildFile; fileRef = 6EB97BBD24C7BCA700068883 /* OptimizelyClient+Legacy.swift */; };
		6EB97BCB24C7BCA700068883 /* OptimizelyClient+Legacy.swift in Sources */ = {isa = PBXBuildFile; fileRef = 6EB97BBD24C7BCA700068883 /* OptimizelyClient+Legacy.swift */; };
		6EB97BCD24C89DFC00068883 /* OptimizelyClientTests_Decide_Legacy.swift in Sources */ = {isa = PBXBuildFile; fileRef = 6EB97BCC24C89DFB00068883 /* OptimizelyClientTests_Decide_Legacy.swift */; };
		6EC6DD3124ABF6990017D296 /* OptimizelyClient+Decide.swift in Sources */ = {isa = PBXBuildFile; fileRef = 6EC6DD3024ABF6990017D296 /* OptimizelyClient+Decide.swift */; };
		6EC6DD3224ABF6990017D296 /* OptimizelyClient+Decide.swift in Sources */ = {isa = PBXBuildFile; fileRef = 6EC6DD3024ABF6990017D296 /* OptimizelyClient+Decide.swift */; };
		6EC6DD3324ABF6990017D296 /* OptimizelyClient+Decide.swift in Sources */ = {isa = PBXBuildFile; fileRef = 6EC6DD3024ABF6990017D296 /* OptimizelyClient+Decide.swift */; };
		6EC6DD3424ABF6990017D296 /* OptimizelyClient+Decide.swift in Sources */ = {isa = PBXBuildFile; fileRef = 6EC6DD3024ABF6990017D296 /* OptimizelyClient+Decide.swift */; };
		6EC6DD3524ABF6990017D296 /* OptimizelyClient+Decide.swift in Sources */ = {isa = PBXBuildFile; fileRef = 6EC6DD3024ABF6990017D296 /* OptimizelyClient+Decide.swift */; };
		6EC6DD3624ABF6990017D296 /* OptimizelyClient+Decide.swift in Sources */ = {isa = PBXBuildFile; fileRef = 6EC6DD3024ABF6990017D296 /* OptimizelyClient+Decide.swift */; };
		6EC6DD3724ABF6990017D296 /* OptimizelyClient+Decide.swift in Sources */ = {isa = PBXBuildFile; fileRef = 6EC6DD3024ABF6990017D296 /* OptimizelyClient+Decide.swift */; };
		6EC6DD3824ABF6990017D296 /* OptimizelyClient+Decide.swift in Sources */ = {isa = PBXBuildFile; fileRef = 6EC6DD3024ABF6990017D296 /* OptimizelyClient+Decide.swift */; };
		6EC6DD3924ABF6990017D296 /* OptimizelyClient+Decide.swift in Sources */ = {isa = PBXBuildFile; fileRef = 6EC6DD3024ABF6990017D296 /* OptimizelyClient+Decide.swift */; };
		6EC6DD3A24ABF6990017D296 /* OptimizelyClient+Decide.swift in Sources */ = {isa = PBXBuildFile; fileRef = 6EC6DD3024ABF6990017D296 /* OptimizelyClient+Decide.swift */; };
		6EC6DD3B24ABF6990017D296 /* OptimizelyClient+Decide.swift in Sources */ = {isa = PBXBuildFile; fileRef = 6EC6DD3024ABF6990017D296 /* OptimizelyClient+Decide.swift */; };
		6EC6DD3C24ABF6990017D296 /* OptimizelyClient+Decide.swift in Sources */ = {isa = PBXBuildFile; fileRef = 6EC6DD3024ABF6990017D296 /* OptimizelyClient+Decide.swift */; };
		6EC6DD3D24ABF6990017D296 /* OptimizelyClient+Decide.swift in Sources */ = {isa = PBXBuildFile; fileRef = 6EC6DD3024ABF6990017D296 /* OptimizelyClient+Decide.swift */; };
		6EC6DD3E24ABF6990017D296 /* OptimizelyClient+Decide.swift in Sources */ = {isa = PBXBuildFile; fileRef = 6EC6DD3024ABF6990017D296 /* OptimizelyClient+Decide.swift */; };
		6EC6DD4124ABF89B0017D296 /* OptimizelyUserContext.swift in Sources */ = {isa = PBXBuildFile; fileRef = 6EC6DD4024ABF89B0017D296 /* OptimizelyUserContext.swift */; };
		6EC6DD4224ABF89B0017D296 /* OptimizelyUserContext.swift in Sources */ = {isa = PBXBuildFile; fileRef = 6EC6DD4024ABF89B0017D296 /* OptimizelyUserContext.swift */; };
		6EC6DD4324ABF89B0017D296 /* OptimizelyUserContext.swift in Sources */ = {isa = PBXBuildFile; fileRef = 6EC6DD4024ABF89B0017D296 /* OptimizelyUserContext.swift */; };
		6EC6DD4424ABF89B0017D296 /* OptimizelyUserContext.swift in Sources */ = {isa = PBXBuildFile; fileRef = 6EC6DD4024ABF89B0017D296 /* OptimizelyUserContext.swift */; };
		6EC6DD4524ABF89B0017D296 /* OptimizelyUserContext.swift in Sources */ = {isa = PBXBuildFile; fileRef = 6EC6DD4024ABF89B0017D296 /* OptimizelyUserContext.swift */; };
		6EC6DD4624ABF89B0017D296 /* OptimizelyUserContext.swift in Sources */ = {isa = PBXBuildFile; fileRef = 6EC6DD4024ABF89B0017D296 /* OptimizelyUserContext.swift */; };
		6EC6DD4724ABF89B0017D296 /* OptimizelyUserContext.swift in Sources */ = {isa = PBXBuildFile; fileRef = 6EC6DD4024ABF89B0017D296 /* OptimizelyUserContext.swift */; };
		6EC6DD4824ABF89B0017D296 /* OptimizelyUserContext.swift in Sources */ = {isa = PBXBuildFile; fileRef = 6EC6DD4024ABF89B0017D296 /* OptimizelyUserContext.swift */; };
		6EC6DD4924ABF89B0017D296 /* OptimizelyUserContext.swift in Sources */ = {isa = PBXBuildFile; fileRef = 6EC6DD4024ABF89B0017D296 /* OptimizelyUserContext.swift */; };
		6EC6DD4A24ABF89B0017D296 /* OptimizelyUserContext.swift in Sources */ = {isa = PBXBuildFile; fileRef = 6EC6DD4024ABF89B0017D296 /* OptimizelyUserContext.swift */; };
		6EC6DD4B24ABF89B0017D296 /* OptimizelyUserContext.swift in Sources */ = {isa = PBXBuildFile; fileRef = 6EC6DD4024ABF89B0017D296 /* OptimizelyUserContext.swift */; };
		6EC6DD4C24ABF89B0017D296 /* OptimizelyUserContext.swift in Sources */ = {isa = PBXBuildFile; fileRef = 6EC6DD4024ABF89B0017D296 /* OptimizelyUserContext.swift */; };
		6EC6DD4D24ABF89B0017D296 /* OptimizelyUserContext.swift in Sources */ = {isa = PBXBuildFile; fileRef = 6EC6DD4024ABF89B0017D296 /* OptimizelyUserContext.swift */; };
		6EC6DD4E24ABF89B0017D296 /* OptimizelyUserContext.swift in Sources */ = {isa = PBXBuildFile; fileRef = 6EC6DD4024ABF89B0017D296 /* OptimizelyUserContext.swift */; };
		6EC6DD6924AE94820017D296 /* OptimizelyUserContextTests.swift in Sources */ = {isa = PBXBuildFile; fileRef = 6EC6DD6824AE94820017D296 /* OptimizelyUserContextTests.swift */; };
		6EC6DD6A24AE94820017D296 /* OptimizelyUserContextTests.swift in Sources */ = {isa = PBXBuildFile; fileRef = 6EC6DD6824AE94820017D296 /* OptimizelyUserContextTests.swift */; };
		6ECB270222C526A7005D52DC /* Optimizely.h in Headers */ = {isa = PBXBuildFile; fileRef = 6E75167A22C520D400B2B157 /* Optimizely.h */; settings = {ATTRIBUTES = (Public, ); }; };
		6ECB60C6234D329500016D41 /* OptimizelyClientTests_OptimizelyConfig.swift in Sources */ = {isa = PBXBuildFile; fileRef = 6ECB60C5234D329500016D41 /* OptimizelyClientTests_OptimizelyConfig.swift */; };
		6ECB60CA234D5D9C00016D41 /* OptimizelyConfig+ObjC.swift in Sources */ = {isa = PBXBuildFile; fileRef = 6ECB60C9234D5D9C00016D41 /* OptimizelyConfig+ObjC.swift */; };
		6ECB60CB234D5D9C00016D41 /* OptimizelyConfig+ObjC.swift in Sources */ = {isa = PBXBuildFile; fileRef = 6ECB60C9234D5D9C00016D41 /* OptimizelyConfig+ObjC.swift */; };
		6ECB60CC234D5D9C00016D41 /* OptimizelyConfig+ObjC.swift in Sources */ = {isa = PBXBuildFile; fileRef = 6ECB60C9234D5D9C00016D41 /* OptimizelyConfig+ObjC.swift */; };
		6ECB60CD234D5D9C00016D41 /* OptimizelyConfig+ObjC.swift in Sources */ = {isa = PBXBuildFile; fileRef = 6ECB60C9234D5D9C00016D41 /* OptimizelyConfig+ObjC.swift */; };
		6ECB60CE234D5D9C00016D41 /* OptimizelyConfig+ObjC.swift in Sources */ = {isa = PBXBuildFile; fileRef = 6ECB60C9234D5D9C00016D41 /* OptimizelyConfig+ObjC.swift */; };
		6ECB60CF234D5D9C00016D41 /* OptimizelyConfig+ObjC.swift in Sources */ = {isa = PBXBuildFile; fileRef = 6ECB60C9234D5D9C00016D41 /* OptimizelyConfig+ObjC.swift */; };
		6ECB60D0234D5D9C00016D41 /* OptimizelyConfig+ObjC.swift in Sources */ = {isa = PBXBuildFile; fileRef = 6ECB60C9234D5D9C00016D41 /* OptimizelyConfig+ObjC.swift */; };
		6ECB60D1234D5D9C00016D41 /* OptimizelyConfig+ObjC.swift in Sources */ = {isa = PBXBuildFile; fileRef = 6ECB60C9234D5D9C00016D41 /* OptimizelyConfig+ObjC.swift */; };
		6ECB60D2234D5D9C00016D41 /* OptimizelyConfig+ObjC.swift in Sources */ = {isa = PBXBuildFile; fileRef = 6ECB60C9234D5D9C00016D41 /* OptimizelyConfig+ObjC.swift */; };
		6ECB60D3234D5D9C00016D41 /* OptimizelyConfig+ObjC.swift in Sources */ = {isa = PBXBuildFile; fileRef = 6ECB60C9234D5D9C00016D41 /* OptimizelyConfig+ObjC.swift */; };
		6ECB60D4234D5D9C00016D41 /* OptimizelyConfig+ObjC.swift in Sources */ = {isa = PBXBuildFile; fileRef = 6ECB60C9234D5D9C00016D41 /* OptimizelyConfig+ObjC.swift */; };
		6ECB60D5234D5D9C00016D41 /* OptimizelyConfig+ObjC.swift in Sources */ = {isa = PBXBuildFile; fileRef = 6ECB60C9234D5D9C00016D41 /* OptimizelyConfig+ObjC.swift */; };
		6ECB60D7234E601A00016D41 /* OptimizelyClientTests_OptimizelyConfig_Objc.m in Sources */ = {isa = PBXBuildFile; fileRef = 6ECB60D6234E601A00016D41 /* OptimizelyClientTests_OptimizelyConfig_Objc.m */; };
		6EF8DDFB24B7ED7E008B9488 /* OptimizelyClientTests_Decide.swift in Sources */ = {isa = PBXBuildFile; fileRef = 6EF8DDF424B7ED7E008B9488 /* OptimizelyClientTests_Decide.swift */; };
		6EF8DE0624B8DA58008B9488 /* decide_datafile.json in Resources */ = {isa = PBXBuildFile; fileRef = 6EF8DE0524B8DA58008B9488 /* decide_datafile.json */; };
		6EF8DE0724B8DA58008B9488 /* decide_datafile.json in Resources */ = {isa = PBXBuildFile; fileRef = 6EF8DE0524B8DA58008B9488 /* decide_datafile.json */; };
		6EF8DE0824B8DA58008B9488 /* decide_datafile.json in Resources */ = {isa = PBXBuildFile; fileRef = 6EF8DE0524B8DA58008B9488 /* decide_datafile.json */; };
		6EF8DE0C24BD1BB2008B9488 /* OptimizelyDecision.swift in Sources */ = {isa = PBXBuildFile; fileRef = 6EF8DE0A24BD1BB1008B9488 /* OptimizelyDecision.swift */; };
		6EF8DE0D24BD1BB2008B9488 /* OptimizelyDecision.swift in Sources */ = {isa = PBXBuildFile; fileRef = 6EF8DE0A24BD1BB1008B9488 /* OptimizelyDecision.swift */; };
		6EF8DE0E24BD1BB2008B9488 /* OptimizelyDecision.swift in Sources */ = {isa = PBXBuildFile; fileRef = 6EF8DE0A24BD1BB1008B9488 /* OptimizelyDecision.swift */; };
		6EF8DE0F24BD1BB2008B9488 /* OptimizelyDecision.swift in Sources */ = {isa = PBXBuildFile; fileRef = 6EF8DE0A24BD1BB1008B9488 /* OptimizelyDecision.swift */; };
		6EF8DE1024BD1BB2008B9488 /* OptimizelyDecision.swift in Sources */ = {isa = PBXBuildFile; fileRef = 6EF8DE0A24BD1BB1008B9488 /* OptimizelyDecision.swift */; };
		6EF8DE1124BD1BB2008B9488 /* OptimizelyDecision.swift in Sources */ = {isa = PBXBuildFile; fileRef = 6EF8DE0A24BD1BB1008B9488 /* OptimizelyDecision.swift */; };
		6EF8DE1224BD1BB2008B9488 /* OptimizelyDecision.swift in Sources */ = {isa = PBXBuildFile; fileRef = 6EF8DE0A24BD1BB1008B9488 /* OptimizelyDecision.swift */; };
		6EF8DE1324BD1BB2008B9488 /* OptimizelyDecision.swift in Sources */ = {isa = PBXBuildFile; fileRef = 6EF8DE0A24BD1BB1008B9488 /* OptimizelyDecision.swift */; };
		6EF8DE1424BD1BB2008B9488 /* OptimizelyDecision.swift in Sources */ = {isa = PBXBuildFile; fileRef = 6EF8DE0A24BD1BB1008B9488 /* OptimizelyDecision.swift */; };
		6EF8DE1524BD1BB2008B9488 /* OptimizelyDecision.swift in Sources */ = {isa = PBXBuildFile; fileRef = 6EF8DE0A24BD1BB1008B9488 /* OptimizelyDecision.swift */; };
		6EF8DE1624BD1BB2008B9488 /* OptimizelyDecision.swift in Sources */ = {isa = PBXBuildFile; fileRef = 6EF8DE0A24BD1BB1008B9488 /* OptimizelyDecision.swift */; };
		6EF8DE1724BD1BB2008B9488 /* OptimizelyDecision.swift in Sources */ = {isa = PBXBuildFile; fileRef = 6EF8DE0A24BD1BB1008B9488 /* OptimizelyDecision.swift */; };
		6EF8DE1824BD1BB2008B9488 /* OptimizelyDecision.swift in Sources */ = {isa = PBXBuildFile; fileRef = 6EF8DE0A24BD1BB1008B9488 /* OptimizelyDecision.swift */; };
		6EF8DE1924BD1BB2008B9488 /* OptimizelyDecision.swift in Sources */ = {isa = PBXBuildFile; fileRef = 6EF8DE0A24BD1BB1008B9488 /* OptimizelyDecision.swift */; };
		6EF8DE1A24BD1BB2008B9488 /* OptimizelyDecideOption.swift in Sources */ = {isa = PBXBuildFile; fileRef = 6EF8DE0B24BD1BB2008B9488 /* OptimizelyDecideOption.swift */; };
		6EF8DE1B24BD1BB2008B9488 /* OptimizelyDecideOption.swift in Sources */ = {isa = PBXBuildFile; fileRef = 6EF8DE0B24BD1BB2008B9488 /* OptimizelyDecideOption.swift */; };
		6EF8DE1C24BD1BB2008B9488 /* OptimizelyDecideOption.swift in Sources */ = {isa = PBXBuildFile; fileRef = 6EF8DE0B24BD1BB2008B9488 /* OptimizelyDecideOption.swift */; };
		6EF8DE1D24BD1BB2008B9488 /* OptimizelyDecideOption.swift in Sources */ = {isa = PBXBuildFile; fileRef = 6EF8DE0B24BD1BB2008B9488 /* OptimizelyDecideOption.swift */; };
		6EF8DE1E24BD1BB2008B9488 /* OptimizelyDecideOption.swift in Sources */ = {isa = PBXBuildFile; fileRef = 6EF8DE0B24BD1BB2008B9488 /* OptimizelyDecideOption.swift */; };
		6EF8DE1F24BD1BB2008B9488 /* OptimizelyDecideOption.swift in Sources */ = {isa = PBXBuildFile; fileRef = 6EF8DE0B24BD1BB2008B9488 /* OptimizelyDecideOption.swift */; };
		6EF8DE2024BD1BB2008B9488 /* OptimizelyDecideOption.swift in Sources */ = {isa = PBXBuildFile; fileRef = 6EF8DE0B24BD1BB2008B9488 /* OptimizelyDecideOption.swift */; };
		6EF8DE2124BD1BB2008B9488 /* OptimizelyDecideOption.swift in Sources */ = {isa = PBXBuildFile; fileRef = 6EF8DE0B24BD1BB2008B9488 /* OptimizelyDecideOption.swift */; };
		6EF8DE2224BD1BB2008B9488 /* OptimizelyDecideOption.swift in Sources */ = {isa = PBXBuildFile; fileRef = 6EF8DE0B24BD1BB2008B9488 /* OptimizelyDecideOption.swift */; };
		6EF8DE2324BD1BB2008B9488 /* OptimizelyDecideOption.swift in Sources */ = {isa = PBXBuildFile; fileRef = 6EF8DE0B24BD1BB2008B9488 /* OptimizelyDecideOption.swift */; };
		6EF8DE2424BD1BB2008B9488 /* OptimizelyDecideOption.swift in Sources */ = {isa = PBXBuildFile; fileRef = 6EF8DE0B24BD1BB2008B9488 /* OptimizelyDecideOption.swift */; };
		6EF8DE2524BD1BB2008B9488 /* OptimizelyDecideOption.swift in Sources */ = {isa = PBXBuildFile; fileRef = 6EF8DE0B24BD1BB2008B9488 /* OptimizelyDecideOption.swift */; };
		6EF8DE2624BD1BB2008B9488 /* OptimizelyDecideOption.swift in Sources */ = {isa = PBXBuildFile; fileRef = 6EF8DE0B24BD1BB2008B9488 /* OptimizelyDecideOption.swift */; };
		6EF8DE2724BD1BB2008B9488 /* OptimizelyDecideOption.swift in Sources */ = {isa = PBXBuildFile; fileRef = 6EF8DE0B24BD1BB2008B9488 /* OptimizelyDecideOption.swift */; };
		6EF8DE3124BF7D69008B9488 /* DecisionReasons.swift in Sources */ = {isa = PBXBuildFile; fileRef = 6EF8DE3024BF7D69008B9488 /* DecisionReasons.swift */; };
		6EF8DE3224BF7D69008B9488 /* DecisionReasons.swift in Sources */ = {isa = PBXBuildFile; fileRef = 6EF8DE3024BF7D69008B9488 /* DecisionReasons.swift */; };
		6EF8DE3324BF7D69008B9488 /* DecisionReasons.swift in Sources */ = {isa = PBXBuildFile; fileRef = 6EF8DE3024BF7D69008B9488 /* DecisionReasons.swift */; };
		6EF8DE3424BF7D69008B9488 /* DecisionReasons.swift in Sources */ = {isa = PBXBuildFile; fileRef = 6EF8DE3024BF7D69008B9488 /* DecisionReasons.swift */; };
		6EF8DE3524BF7D69008B9488 /* DecisionReasons.swift in Sources */ = {isa = PBXBuildFile; fileRef = 6EF8DE3024BF7D69008B9488 /* DecisionReasons.swift */; };
		6EF8DE3624BF7D69008B9488 /* DecisionReasons.swift in Sources */ = {isa = PBXBuildFile; fileRef = 6EF8DE3024BF7D69008B9488 /* DecisionReasons.swift */; };
		6EF8DE3724BF7D69008B9488 /* DecisionReasons.swift in Sources */ = {isa = PBXBuildFile; fileRef = 6EF8DE3024BF7D69008B9488 /* DecisionReasons.swift */; };
		6EF8DE3824BF7D69008B9488 /* DecisionReasons.swift in Sources */ = {isa = PBXBuildFile; fileRef = 6EF8DE3024BF7D69008B9488 /* DecisionReasons.swift */; };
		6EF8DE3924BF7D69008B9488 /* DecisionReasons.swift in Sources */ = {isa = PBXBuildFile; fileRef = 6EF8DE3024BF7D69008B9488 /* DecisionReasons.swift */; };
		6EF8DE3A24BF7D69008B9488 /* DecisionReasons.swift in Sources */ = {isa = PBXBuildFile; fileRef = 6EF8DE3024BF7D69008B9488 /* DecisionReasons.swift */; };
		6EF8DE3B24BF7D69008B9488 /* DecisionReasons.swift in Sources */ = {isa = PBXBuildFile; fileRef = 6EF8DE3024BF7D69008B9488 /* DecisionReasons.swift */; };
		6EF8DE3C24BF7D69008B9488 /* DecisionReasons.swift in Sources */ = {isa = PBXBuildFile; fileRef = 6EF8DE3024BF7D69008B9488 /* DecisionReasons.swift */; };
		6EF8DE3D24BF7D69008B9488 /* DecisionReasons.swift in Sources */ = {isa = PBXBuildFile; fileRef = 6EF8DE3024BF7D69008B9488 /* DecisionReasons.swift */; };
		6EF8DE3E24BF7D69008B9488 /* DecisionReasons.swift in Sources */ = {isa = PBXBuildFile; fileRef = 6EF8DE3024BF7D69008B9488 /* DecisionReasons.swift */; };
		BD64853C2491474500F30986 /* Optimizely.h in Headers */ = {isa = PBXBuildFile; fileRef = 6E75167A22C520D400B2B157 /* Optimizely.h */; settings = {ATTRIBUTES = (Public, ); }; };
		BD64853E2491474500F30986 /* Audience.swift in Sources */ = {isa = PBXBuildFile; fileRef = 6E75169822C520D400B2B157 /* Audience.swift */; };
		BD64853F2491474500F30986 /* OptimizelyClient+Extension.swift in Sources */ = {isa = PBXBuildFile; fileRef = 6E75167622C520D400B2B157 /* OptimizelyClient+Extension.swift */; };
		BD6485402491474500F30986 /* Attribute.swift in Sources */ = {isa = PBXBuildFile; fileRef = 6E75169D22C520D400B2B157 /* Attribute.swift */; };
		BD6485412491474500F30986 /* Group.swift in Sources */ = {isa = PBXBuildFile; fileRef = 6E75169522C520D400B2B157 /* Group.swift */; };
		BD6485422491474500F30986 /* DefaultBucketer.swift in Sources */ = {isa = PBXBuildFile; fileRef = 6E75167E22C520D400B2B157 /* DefaultBucketer.swift */; };
		BD6485432491474500F30986 /* DefaultDatafileHandler.swift in Sources */ = {isa = PBXBuildFile; fileRef = 6E75167D22C520D400B2B157 /* DefaultDatafileHandler.swift */; };
		BD6485442491474500F30986 /* OPTLogger.swift in Sources */ = {isa = PBXBuildFile; fileRef = 6E75166322C520D400B2B157 /* OPTLogger.swift */; };
		BD6485452491474500F30986 /* BatchEvent.swift in Sources */ = {isa = PBXBuildFile; fileRef = 6E75168A22C520D400B2B157 /* BatchEvent.swift */; };
		BD6485462491474500F30986 /* Event.swift in Sources */ = {isa = PBXBuildFile; fileRef = 6E75168C22C520D400B2B157 /* Event.swift */; };
		BD6485472491474500F30986 /* OPTEventDispatcher.swift in Sources */ = {isa = PBXBuildFile; fileRef = 6E75166522C520D400B2B157 /* OPTEventDispatcher.swift */; };
		BD6485482491474500F30986 /* DefaultNotificationCenter.swift in Sources */ = {isa = PBXBuildFile; fileRef = 6E75167F22C520D400B2B157 /* DefaultNotificationCenter.swift */; };
		BD6485492491474500F30986 /* OPTDecisionService.swift in Sources */ = {isa = PBXBuildFile; fileRef = 6E7516A322C520D400B2B157 /* OPTDecisionService.swift */; };
		BD64854A2491474500F30986 /* Utils.swift in Sources */ = {isa = PBXBuildFile; fileRef = 6E75167222C520D400B2B157 /* Utils.swift */; };
		BD64854B2491474500F30986 /* ArrayEventForDispatch+Extension.swift in Sources */ = {isa = PBXBuildFile; fileRef = 6E75167522C520D400B2B157 /* ArrayEventForDispatch+Extension.swift */; };
		BD64854C2491474500F30986 /* DefaultEventDispatcher.swift in Sources */ = {isa = PBXBuildFile; fileRef = 6E75166122C520D400B2B157 /* DefaultEventDispatcher.swift */; };
		BD64854D2491474500F30986 /* UserAttribute.swift in Sources */ = {isa = PBXBuildFile; fileRef = 6E75169C22C520D400B2B157 /* UserAttribute.swift */; };
		BD64854E2491474500F30986 /* BackgroundingCallbacks.swift in Sources */ = {isa = PBXBuildFile; fileRef = 6E75169F22C520D400B2B157 /* BackgroundingCallbacks.swift */; };
		BD64854F2491474500F30986 /* DataStoreFile.swift in Sources */ = {isa = PBXBuildFile; fileRef = 6E75168422C520D400B2B157 /* DataStoreFile.swift */; };
		BD6485502491474500F30986 /* OPTBucketer.swift in Sources */ = {isa = PBXBuildFile; fileRef = 6E7516A522C520D400B2B157 /* OPTBucketer.swift */; };
		BD6485512491474500F30986 /* OptimizelyResult.swift in Sources */ = {isa = PBXBuildFile; fileRef = 6E75166B22C520D400B2B157 /* OptimizelyResult.swift */; };
		BD6485522491474500F30986 /* Constants.swift in Sources */ = {isa = PBXBuildFile; fileRef = 6E75166D22C520D400B2B157 /* Constants.swift */; };
		BD6485532491474500F30986 /* DefaultLogger.swift in Sources */ = {isa = PBXBuildFile; fileRef = 6E75165F22C520D400B2B157 /* DefaultLogger.swift */; };
		BD6485542491474500F30986 /* Experiment.swift in Sources */ = {isa = PBXBuildFile; fileRef = 6E75169322C520D400B2B157 /* Experiment.swift */; };
		BD6485552491474500F30986 /* OptimizelyConfig+ObjC.swift in Sources */ = {isa = PBXBuildFile; fileRef = 6ECB60C9234D5D9C00016D41 /* OptimizelyConfig+ObjC.swift */; };
		BD6485562491474500F30986 /* SDKVersion.swift in Sources */ = {isa = PBXBuildFile; fileRef = 6E75167322C520D400B2B157 /* SDKVersion.swift */; };
		BD6485572491474500F30986 /* Project.swift in Sources */ = {isa = PBXBuildFile; fileRef = 6E75169222C520D400B2B157 /* Project.swift */; };
		BD6485582491474500F30986 /* AttributeValue.swift in Sources */ = {isa = PBXBuildFile; fileRef = 6E75169922C520D400B2B157 /* AttributeValue.swift */; };
		BD6485592491474500F30986 /* BatchEventBuilder.swift in Sources */ = {isa = PBXBuildFile; fileRef = 6E75168722C520D400B2B157 /* BatchEventBuilder.swift */; };
		BD64855A2491474500F30986 /* ConditionLeaf.swift in Sources */ = {isa = PBXBuildFile; fileRef = 6E75169A22C520D400B2B157 /* ConditionLeaf.swift */; };
		BD64855B2491474500F30986 /* OptimizelyJSON+ObjC.swift in Sources */ = {isa = PBXBuildFile; fileRef = C78CAFA324486E0A009FE876 /* OptimizelyJSON+ObjC.swift */; };
		BD64855C2491474500F30986 /* DataStoreUserDefaults.swift in Sources */ = {isa = PBXBuildFile; fileRef = 6E75168322C520D400B2B157 /* DataStoreUserDefaults.swift */; };
		BD64855D2491474500F30986 /* Array+Extension.swift in Sources */ = {isa = PBXBuildFile; fileRef = 6E75167822C520D400B2B157 /* Array+Extension.swift */; };
		BD64855E2491474500F30986 /* OPTDatafileHandler.swift in Sources */ = {isa = PBXBuildFile; fileRef = 6E7516A422C520D400B2B157 /* OPTDatafileHandler.swift */; };
		BD64855F2491474500F30986 /* ConditionHolder.swift in Sources */ = {isa = PBXBuildFile; fileRef = 6E75169B22C520D400B2B157 /* ConditionHolder.swift */; };
		BD6485602491474500F30986 /* OPTNotificationCenter.swift in Sources */ = {isa = PBXBuildFile; fileRef = 6E7516A022C520D400B2B157 /* OPTNotificationCenter.swift */; };
		BD6485612491474500F30986 /* Variable.swift in Sources */ = {isa = PBXBuildFile; fileRef = 6E75169622C520D400B2B157 /* Variable.swift */; };
		BD6485622491474500F30986 /* MurmurHash3.swift in Sources */ = {isa = PBXBuildFile; fileRef = 6E75166E22C520D400B2B157 /* MurmurHash3.swift */; };
		BD6485632491474500F30986 /* FeatureVariable.swift in Sources */ = {isa = PBXBuildFile; fileRef = 6E75168E22C520D400B2B157 /* FeatureVariable.swift */; };
		BD6485642491474500F30986 /* Rollout.swift in Sources */ = {isa = PBXBuildFile; fileRef = 6E75168F22C520D400B2B157 /* Rollout.swift */; };
		BD6485652491474500F30986 /* DataStoreQueueStackImpl+Extension.swift in Sources */ = {isa = PBXBuildFile; fileRef = 6E75167722C520D400B2B157 /* DataStoreQueueStackImpl+Extension.swift */; };
		BD6485662491474500F30986 /* OptimizelyJSON.swift in Sources */ = {isa = PBXBuildFile; fileRef = C78CAF572445AD8D009FE876 /* OptimizelyJSON.swift */; };
		BD6485672491474500F30986 /* OptimizelyClient.swift in Sources */ = {isa = PBXBuildFile; fileRef = 6E75166922C520D400B2B157 /* OptimizelyClient.swift */; };
		BD6485682491474500F30986 /* FeatureFlag.swift in Sources */ = {isa = PBXBuildFile; fileRef = 6E75169422C520D400B2B157 /* FeatureFlag.swift */; };
		BD6485692491474500F30986 /* HandlerRegistryService.swift in Sources */ = {isa = PBXBuildFile; fileRef = 6E75166F22C520D400B2B157 /* HandlerRegistryService.swift */; };
		BD64856A2491474500F30986 /* Variation.swift in Sources */ = {isa = PBXBuildFile; fileRef = 6E75169022C520D400B2B157 /* Variation.swift */; };
		BD64856B2491474500F30986 /* ProjectConfig.swift in Sources */ = {isa = PBXBuildFile; fileRef = 6E75168D22C520D400B2B157 /* ProjectConfig.swift */; };
		BD64856C2491474500F30986 /* DataStoreQueueStackImpl.swift in Sources */ = {isa = PBXBuildFile; fileRef = 6E75168522C520D400B2B157 /* DataStoreQueueStackImpl.swift */; };
		BD64856D2491474500F30986 /* OptimizelyError.swift in Sources */ = {isa = PBXBuildFile; fileRef = 6E75166722C520D400B2B157 /* OptimizelyError.swift */; };
		BD64856E2491474500F30986 /* EventForDispatch.swift in Sources */ = {isa = PBXBuildFile; fileRef = 6E75168B22C520D400B2B157 /* EventForDispatch.swift */; };
		BD64856F2491474500F30986 /* OptimizelyClient+ObjC.swift in Sources */ = {isa = PBXBuildFile; fileRef = 6E75166A22C520D400B2B157 /* OptimizelyClient+ObjC.swift */; };
		BD6485702491474500F30986 /* OPTUserProfileService.swift in Sources */ = {isa = PBXBuildFile; fileRef = 6E75166422C520D400B2B157 /* OPTUserProfileService.swift */; };
		BD6485712491474500F30986 /* DefaultUserProfileService.swift in Sources */ = {isa = PBXBuildFile; fileRef = 6E75166022C520D400B2B157 /* DefaultUserProfileService.swift */; };
		BD6485722491474500F30986 /* DataStoreQueueStack.swift in Sources */ = {isa = PBXBuildFile; fileRef = 6E7516A122C520D400B2B157 /* DataStoreQueueStack.swift */; };
		BD6485732491474500F30986 /* OptimizelyConfig.swift in Sources */ = {isa = PBXBuildFile; fileRef = 6EA2CC232345618E001E7531 /* OptimizelyConfig.swift */; };
		BD6485742491474500F30986 /* OPTDataStore.swift in Sources */ = {isa = PBXBuildFile; fileRef = 6E7516A222C520D400B2B157 /* OPTDataStore.swift */; };
		BD6485752491474500F30986 /* DefaultDecisionService.swift in Sources */ = {isa = PBXBuildFile; fileRef = 6E75168022C520D400B2B157 /* DefaultDecisionService.swift */; };
		BD6485762491474500F30986 /* OptimizelyLogLevel.swift in Sources */ = {isa = PBXBuildFile; fileRef = 6E75166822C520D400B2B157 /* OptimizelyLogLevel.swift */; };
		BD6485772491474500F30986 /* TrafficAllocation.swift in Sources */ = {isa = PBXBuildFile; fileRef = 6E75169122C520D400B2B157 /* TrafficAllocation.swift */; };
		BD6485782491474500F30986 /* DataStoreMemory.swift in Sources */ = {isa = PBXBuildFile; fileRef = 6E75168222C520D400B2B157 /* DataStoreMemory.swift */; };
		BD6485792491474500F30986 /* LogMessage.swift in Sources */ = {isa = PBXBuildFile; fileRef = 6E75167022C520D400B2B157 /* LogMessage.swift */; };
		BD64857A2491474500F30986 /* AtomicProperty.swift in Sources */ = {isa = PBXBuildFile; fileRef = 6E75167122C520D400B2B157 /* AtomicProperty.swift */; };
		BD64857B2491474500F30986 /* Notifications.swift in Sources */ = {isa = PBXBuildFile; fileRef = 6E34A6162319EBB700BAE302 /* Notifications.swift */; };
		C78CAF582445AD8D009FE876 /* OptimizelyJSON.swift in Sources */ = {isa = PBXBuildFile; fileRef = C78CAF572445AD8D009FE876 /* OptimizelyJSON.swift */; };
		C78CAF592445AD8D009FE876 /* OptimizelyJSON.swift in Sources */ = {isa = PBXBuildFile; fileRef = C78CAF572445AD8D009FE876 /* OptimizelyJSON.swift */; };
		C78CAF5A2445AD8D009FE876 /* OptimizelyJSON.swift in Sources */ = {isa = PBXBuildFile; fileRef = C78CAF572445AD8D009FE876 /* OptimizelyJSON.swift */; };
		C78CAF5B2445AD8D009FE876 /* OptimizelyJSON.swift in Sources */ = {isa = PBXBuildFile; fileRef = C78CAF572445AD8D009FE876 /* OptimizelyJSON.swift */; };
		C78CAF5C2445AD8D009FE876 /* OptimizelyJSON.swift in Sources */ = {isa = PBXBuildFile; fileRef = C78CAF572445AD8D009FE876 /* OptimizelyJSON.swift */; };
		C78CAF5D2445AD8D009FE876 /* OptimizelyJSON.swift in Sources */ = {isa = PBXBuildFile; fileRef = C78CAF572445AD8D009FE876 /* OptimizelyJSON.swift */; };
		C78CAF5E2445AD8D009FE876 /* OptimizelyJSON.swift in Sources */ = {isa = PBXBuildFile; fileRef = C78CAF572445AD8D009FE876 /* OptimizelyJSON.swift */; };
		C78CAF5F2445AD8D009FE876 /* OptimizelyJSON.swift in Sources */ = {isa = PBXBuildFile; fileRef = C78CAF572445AD8D009FE876 /* OptimizelyJSON.swift */; };
		C78CAF602445AD8D009FE876 /* OptimizelyJSON.swift in Sources */ = {isa = PBXBuildFile; fileRef = C78CAF572445AD8D009FE876 /* OptimizelyJSON.swift */; };
		C78CAF612445AD8D009FE876 /* OptimizelyJSON.swift in Sources */ = {isa = PBXBuildFile; fileRef = C78CAF572445AD8D009FE876 /* OptimizelyJSON.swift */; };
		C78CAF622445AD8D009FE876 /* OptimizelyJSON.swift in Sources */ = {isa = PBXBuildFile; fileRef = C78CAF572445AD8D009FE876 /* OptimizelyJSON.swift */; };
		C78CAF632445AD8D009FE876 /* OptimizelyJSON.swift in Sources */ = {isa = PBXBuildFile; fileRef = C78CAF572445AD8D009FE876 /* OptimizelyJSON.swift */; };
		C78CAF642445AD8D009FE876 /* OptimizelyJSON.swift in Sources */ = {isa = PBXBuildFile; fileRef = C78CAF572445AD8D009FE876 /* OptimizelyJSON.swift */; };
		C78CAF7424482C86009FE876 /* OptimizelyClientTests_OptimizelyJSON.swift in Sources */ = {isa = PBXBuildFile; fileRef = C78CAF652446DB91009FE876 /* OptimizelyClientTests_OptimizelyJSON.swift */; };
		C78CAF8624485029009FE876 /* OptimizelyClientTests_OptimizelyJSON_Objc.m in Sources */ = {isa = PBXBuildFile; fileRef = C78CAF8524485029009FE876 /* OptimizelyClientTests_OptimizelyJSON_Objc.m */; };
		C78CAFA424486E0A009FE876 /* OptimizelyJSON+ObjC.swift in Sources */ = {isa = PBXBuildFile; fileRef = C78CAFA324486E0A009FE876 /* OptimizelyJSON+ObjC.swift */; };
		C78CAFA524486E0A009FE876 /* OptimizelyJSON+ObjC.swift in Sources */ = {isa = PBXBuildFile; fileRef = C78CAFA324486E0A009FE876 /* OptimizelyJSON+ObjC.swift */; };
		C78CAFA624486E0A009FE876 /* OptimizelyJSON+ObjC.swift in Sources */ = {isa = PBXBuildFile; fileRef = C78CAFA324486E0A009FE876 /* OptimizelyJSON+ObjC.swift */; };
		C78CAFA724486E0A009FE876 /* OptimizelyJSON+ObjC.swift in Sources */ = {isa = PBXBuildFile; fileRef = C78CAFA324486E0A009FE876 /* OptimizelyJSON+ObjC.swift */; };
		C78CAFA824486E0A009FE876 /* OptimizelyJSON+ObjC.swift in Sources */ = {isa = PBXBuildFile; fileRef = C78CAFA324486E0A009FE876 /* OptimizelyJSON+ObjC.swift */; };
		C78CAFA924486E0A009FE876 /* OptimizelyJSON+ObjC.swift in Sources */ = {isa = PBXBuildFile; fileRef = C78CAFA324486E0A009FE876 /* OptimizelyJSON+ObjC.swift */; };
		C78CAFAA24486E0A009FE876 /* OptimizelyJSON+ObjC.swift in Sources */ = {isa = PBXBuildFile; fileRef = C78CAFA324486E0A009FE876 /* OptimizelyJSON+ObjC.swift */; };
		C78CAFAB24486E0A009FE876 /* OptimizelyJSON+ObjC.swift in Sources */ = {isa = PBXBuildFile; fileRef = C78CAFA324486E0A009FE876 /* OptimizelyJSON+ObjC.swift */; };
		C78CAFAC24486E0A009FE876 /* OptimizelyJSON+ObjC.swift in Sources */ = {isa = PBXBuildFile; fileRef = C78CAFA324486E0A009FE876 /* OptimizelyJSON+ObjC.swift */; };
		C78CAFAD24486E0A009FE876 /* OptimizelyJSON+ObjC.swift in Sources */ = {isa = PBXBuildFile; fileRef = C78CAFA324486E0A009FE876 /* OptimizelyJSON+ObjC.swift */; };
		C78CAFAE24486E0A009FE876 /* OptimizelyJSON+ObjC.swift in Sources */ = {isa = PBXBuildFile; fileRef = C78CAFA324486E0A009FE876 /* OptimizelyJSON+ObjC.swift */; };
		C78CAFAF24486E0A009FE876 /* OptimizelyJSON+ObjC.swift in Sources */ = {isa = PBXBuildFile; fileRef = C78CAFA324486E0A009FE876 /* OptimizelyJSON+ObjC.swift */; };
		C78CAFB024486E0A009FE876 /* OptimizelyJSON+ObjC.swift in Sources */ = {isa = PBXBuildFile; fileRef = C78CAFA324486E0A009FE876 /* OptimizelyJSON+ObjC.swift */; };
/* End PBXBuildFile section */

/* Begin PBXContainerItemProxy section */
		6E14CD692423F80B00010234 /* PBXContainerItemProxy */ = {
			isa = PBXContainerItemProxy;
			containerPortal = 0B7CB0B921AC5FE2007B77E5 /* Project object */;
			proxyType = 1;
			remoteGlobalIDString = 6EBAEB6B21E3FEF800D13AA9;
			remoteInfo = "OptimizelySwiftSDK-iOS";
		};
		6E614DD721E3F38A005982A1 /* PBXContainerItemProxy */ = {
			isa = PBXContainerItemProxy;
			containerPortal = 0B7CB0B921AC5FE2007B77E5 /* Project object */;
			proxyType = 1;
			remoteGlobalIDString = 6E614DCC21E3F389005982A1;
			remoteInfo = OptimizelySwiftSDKtvOS;
		};
		6E636B922236C91F00AF3CEF /* PBXContainerItemProxy */ = {
			isa = PBXContainerItemProxy;
			containerPortal = 0B7CB0B921AC5FE2007B77E5 /* Project object */;
			proxyType = 1;
			remoteGlobalIDString = 6EBAEB6B21E3FEF800D13AA9;
			remoteInfo = "OptimizelySwiftSDK-iOS";
		};
		6E636BA12236C96700AF3CEF /* PBXContainerItemProxy */ = {
			isa = PBXContainerItemProxy;
			containerPortal = 0B7CB0B921AC5FE2007B77E5 /* Project object */;
			proxyType = 1;
			remoteGlobalIDString = 6EBAEB6B21E3FEF800D13AA9;
			remoteInfo = "OptimizelySwiftSDK-iOS";
		};
		6EA4250E2218E41600B074B5 /* PBXContainerItemProxy */ = {
			isa = PBXContainerItemProxy;
			containerPortal = 0B7CB0B921AC5FE2007B77E5 /* Project object */;
			proxyType = 1;
			remoteGlobalIDString = 6E614DCC21E3F389005982A1;
			remoteInfo = "OptimizelySwiftSDK-tvOS";
		};
		6EA425612218E58400B074B5 /* PBXContainerItemProxy */ = {
			isa = PBXContainerItemProxy;
			containerPortal = 0B7CB0B921AC5FE2007B77E5 /* Project object */;
			proxyType = 1;
			remoteGlobalIDString = 6E614DCC21E3F389005982A1;
			remoteInfo = "OptimizelySwiftSDK-tvOS";
		};
		6EA425702218E60A00B074B5 /* PBXContainerItemProxy */ = {
			isa = PBXContainerItemProxy;
			containerPortal = 0B7CB0B921AC5FE2007B77E5 /* Project object */;
			proxyType = 1;
			remoteGlobalIDString = 6EBAEB6B21E3FEF800D13AA9;
			remoteInfo = "OptimizelySwiftSDK-iOS";
		};
		6EA4257F2218E61F00B074B5 /* PBXContainerItemProxy */ = {
			isa = PBXContainerItemProxy;
			containerPortal = 0B7CB0B921AC5FE2007B77E5 /* Project object */;
			proxyType = 1;
			remoteGlobalIDString = 6EBAEB6B21E3FEF800D13AA9;
			remoteInfo = "OptimizelySwiftSDK-iOS";
		};
		6EA426612219242100B074B5 /* PBXContainerItemProxy */ = {
			isa = PBXContainerItemProxy;
			containerPortal = 0B7CB0B921AC5FE2007B77E5 /* Project object */;
			proxyType = 1;
			remoteGlobalIDString = 6EBAEB6B21E3FEF800D13AA9;
			remoteInfo = "OptimizelySwiftSDK-iOS";
		};
		6EA426702219243D00B074B5 /* PBXContainerItemProxy */ = {
			isa = PBXContainerItemProxy;
			containerPortal = 0B7CB0B921AC5FE2007B77E5 /* Project object */;
			proxyType = 1;
			remoteGlobalIDString = 6E614DCC21E3F389005982A1;
			remoteInfo = "OptimizelySwiftSDK-tvOS";
		};
		6EBAEB7621E3FEF900D13AA9 /* PBXContainerItemProxy */ = {
			isa = PBXContainerItemProxy;
			containerPortal = 0B7CB0B921AC5FE2007B77E5 /* Project object */;
			proxyType = 1;
			remoteGlobalIDString = 6EBAEB6B21E3FEF800D13AA9;
			remoteInfo = OptimizelySwiftSDKiOS;
		};
/* End PBXContainerItemProxy section */

/* Begin PBXFileReference section */
<<<<<<< HEAD
		17C0FB297504376273A75B8F /* libPods-OptimizelyTests-APIs-iOS.a */ = {isa = PBXFileReference; explicitFileType = archive.ar; includeInIndex = 0; path = "libPods-OptimizelyTests-APIs-iOS.a"; sourceTree = BUILT_PRODUCTS_DIR; };
=======
		0B97DD93249D327F003DE606 /* SemanticVersion.swift */ = {isa = PBXFileReference; fileEncoding = 4; lastKnownFileType = sourcecode.swift; path = SemanticVersion.swift; sourceTree = "<group>"; };
		0B97DD96249D332C003DE606 /* SemanticVersionTests.swift */ = {isa = PBXFileReference; lastKnownFileType = sourcecode.swift; path = SemanticVersionTests.swift; sourceTree = "<group>"; };
>>>>>>> 10f91522
		6E14CD632423F80B00010234 /* OptimizelyTests-Batch-iOS.xctest */ = {isa = PBXFileReference; explicitFileType = wrapper.cfbundle; includeInIndex = 0; path = "OptimizelyTests-Batch-iOS.xctest"; sourceTree = BUILT_PRODUCTS_DIR; };
		6E2D34B8250AD14000A0CDFE /* OptimizelyClientTests_Decide.swift */ = {isa = PBXFileReference; fileEncoding = 4; lastKnownFileType = sourcecode.swift; path = OptimizelyClientTests_Decide.swift; sourceTree = "<group>"; };
		6E34A6162319EBB700BAE302 /* Notifications.swift */ = {isa = PBXFileReference; fileEncoding = 4; lastKnownFileType = sourcecode.swift; path = Notifications.swift; sourceTree = "<group>"; };
		6E34A623231ED04900BAE302 /* empty_datafile_new_project_id.json */ = {isa = PBXFileReference; fileEncoding = 4; lastKnownFileType = text.json; path = empty_datafile_new_project_id.json; sourceTree = "<group>"; };
		6E34A624231ED04900BAE302 /* empty_datafile_new_revision.json */ = {isa = PBXFileReference; fileEncoding = 4; lastKnownFileType = text.json; path = empty_datafile_new_revision.json; sourceTree = "<group>"; };
		6E34A63D231ED28600BAE302 /* empty_datafile_new_account_id.json */ = {isa = PBXFileReference; fileEncoding = 4; lastKnownFileType = text.json; path = empty_datafile_new_account_id.json; sourceTree = "<group>"; };
		6E5AB69123F6130C007A82B1 /* OptimizelyClientTests_Init_Sync.swift */ = {isa = PBXFileReference; fileEncoding = 4; lastKnownFileType = sourcecode.swift; path = OptimizelyClientTests_Init_Sync.swift; sourceTree = "<group>"; };
		6E5AB69223F6130D007A82B1 /* OptimizelyClientTests_Init_Async.swift */ = {isa = PBXFileReference; fileEncoding = 4; lastKnownFileType = sourcecode.swift; path = OptimizelyClientTests_Init_Async.swift; sourceTree = "<group>"; };
		6E614DCD21E3F389005982A1 /* Optimizely.framework */ = {isa = PBXFileReference; explicitFileType = wrapper.framework; includeInIndex = 0; path = Optimizely.framework; sourceTree = BUILT_PRODUCTS_DIR; };
		6E614DD521E3F38A005982A1 /* OptimizelyTests-tvOS.xctest */ = {isa = PBXFileReference; explicitFileType = wrapper.cfbundle; includeInIndex = 0; path = "OptimizelyTests-tvOS.xctest"; sourceTree = BUILT_PRODUCTS_DIR; };
		6E636B8C2236C91F00AF3CEF /* OptimizelyTests-APIs-iOS.xctest */ = {isa = PBXFileReference; explicitFileType = wrapper.cfbundle; includeInIndex = 0; path = "OptimizelyTests-APIs-iOS.xctest"; sourceTree = BUILT_PRODUCTS_DIR; };
		6E636B9B2236C96700AF3CEF /* OptimizelyTests-Legacy-iOS.xctest */ = {isa = PBXFileReference; explicitFileType = wrapper.cfbundle; includeInIndex = 0; path = "OptimizelyTests-Legacy-iOS.xctest"; sourceTree = BUILT_PRODUCTS_DIR; };
		6E6BE009237F547200FE8274 /* optimizely_config_datafile.json */ = {isa = PBXFileReference; fileEncoding = 4; lastKnownFileType = text.json; path = optimizely_config_datafile.json; sourceTree = "<group>"; };
		6E6BE00A237F547200FE8274 /* optimizely_config_expected.json */ = {isa = PBXFileReference; fileEncoding = 4; lastKnownFileType = text.json; path = optimizely_config_expected.json; sourceTree = "<group>"; };
		6E75165F22C520D400B2B157 /* DefaultLogger.swift */ = {isa = PBXFileReference; fileEncoding = 4; lastKnownFileType = sourcecode.swift; path = DefaultLogger.swift; sourceTree = "<group>"; };
		6E75166022C520D400B2B157 /* DefaultUserProfileService.swift */ = {isa = PBXFileReference; fileEncoding = 4; lastKnownFileType = sourcecode.swift; path = DefaultUserProfileService.swift; sourceTree = "<group>"; };
		6E75166122C520D400B2B157 /* DefaultEventDispatcher.swift */ = {isa = PBXFileReference; fileEncoding = 4; lastKnownFileType = sourcecode.swift; path = DefaultEventDispatcher.swift; sourceTree = "<group>"; };
		6E75166322C520D400B2B157 /* OPTLogger.swift */ = {isa = PBXFileReference; fileEncoding = 4; lastKnownFileType = sourcecode.swift; path = OPTLogger.swift; sourceTree = "<group>"; };
		6E75166422C520D400B2B157 /* OPTUserProfileService.swift */ = {isa = PBXFileReference; fileEncoding = 4; lastKnownFileType = sourcecode.swift; path = OPTUserProfileService.swift; sourceTree = "<group>"; };
		6E75166522C520D400B2B157 /* OPTEventDispatcher.swift */ = {isa = PBXFileReference; fileEncoding = 4; lastKnownFileType = sourcecode.swift; path = OPTEventDispatcher.swift; sourceTree = "<group>"; };
		6E75166722C520D400B2B157 /* OptimizelyError.swift */ = {isa = PBXFileReference; fileEncoding = 4; lastKnownFileType = sourcecode.swift; path = OptimizelyError.swift; sourceTree = "<group>"; };
		6E75166822C520D400B2B157 /* OptimizelyLogLevel.swift */ = {isa = PBXFileReference; fileEncoding = 4; lastKnownFileType = sourcecode.swift; path = OptimizelyLogLevel.swift; sourceTree = "<group>"; };
		6E75166922C520D400B2B157 /* OptimizelyClient.swift */ = {isa = PBXFileReference; fileEncoding = 4; lastKnownFileType = sourcecode.swift; path = OptimizelyClient.swift; sourceTree = "<group>"; };
		6E75166A22C520D400B2B157 /* OptimizelyClient+ObjC.swift */ = {isa = PBXFileReference; fileEncoding = 4; lastKnownFileType = sourcecode.swift; path = "OptimizelyClient+ObjC.swift"; sourceTree = "<group>"; };
		6E75166B22C520D400B2B157 /* OptimizelyResult.swift */ = {isa = PBXFileReference; fileEncoding = 4; lastKnownFileType = sourcecode.swift; path = OptimizelyResult.swift; sourceTree = "<group>"; };
		6E75166D22C520D400B2B157 /* Constants.swift */ = {isa = PBXFileReference; fileEncoding = 4; lastKnownFileType = sourcecode.swift; path = Constants.swift; sourceTree = "<group>"; };
		6E75166E22C520D400B2B157 /* MurmurHash3.swift */ = {isa = PBXFileReference; fileEncoding = 4; lastKnownFileType = sourcecode.swift; path = MurmurHash3.swift; sourceTree = "<group>"; };
		6E75166F22C520D400B2B157 /* HandlerRegistryService.swift */ = {isa = PBXFileReference; fileEncoding = 4; lastKnownFileType = sourcecode.swift; path = HandlerRegistryService.swift; sourceTree = "<group>"; };
		6E75167022C520D400B2B157 /* LogMessage.swift */ = {isa = PBXFileReference; fileEncoding = 4; lastKnownFileType = sourcecode.swift; path = LogMessage.swift; sourceTree = "<group>"; };
		6E75167122C520D400B2B157 /* AtomicProperty.swift */ = {isa = PBXFileReference; fileEncoding = 4; lastKnownFileType = sourcecode.swift; path = AtomicProperty.swift; sourceTree = "<group>"; };
		6E75167222C520D400B2B157 /* Utils.swift */ = {isa = PBXFileReference; fileEncoding = 4; lastKnownFileType = sourcecode.swift; path = Utils.swift; sourceTree = "<group>"; };
		6E75167322C520D400B2B157 /* SDKVersion.swift */ = {isa = PBXFileReference; fileEncoding = 4; lastKnownFileType = sourcecode.swift; path = SDKVersion.swift; sourceTree = "<group>"; };
		6E75167522C520D400B2B157 /* ArrayEventForDispatch+Extension.swift */ = {isa = PBXFileReference; fileEncoding = 4; lastKnownFileType = sourcecode.swift; path = "ArrayEventForDispatch+Extension.swift"; sourceTree = "<group>"; };
		6E75167622C520D400B2B157 /* OptimizelyClient+Extension.swift */ = {isa = PBXFileReference; fileEncoding = 4; lastKnownFileType = sourcecode.swift; path = "OptimizelyClient+Extension.swift"; sourceTree = "<group>"; };
		6E75167722C520D400B2B157 /* DataStoreQueueStackImpl+Extension.swift */ = {isa = PBXFileReference; fileEncoding = 4; lastKnownFileType = sourcecode.swift; path = "DataStoreQueueStackImpl+Extension.swift"; sourceTree = "<group>"; };
		6E75167822C520D400B2B157 /* Array+Extension.swift */ = {isa = PBXFileReference; fileEncoding = 4; lastKnownFileType = sourcecode.swift; path = "Array+Extension.swift"; sourceTree = "<group>"; };
		6E75167A22C520D400B2B157 /* Optimizely.h */ = {isa = PBXFileReference; fileEncoding = 4; lastKnownFileType = sourcecode.c.h; path = Optimizely.h; sourceTree = "<group>"; };
		6E75167B22C520D400B2B157 /* Info.plist */ = {isa = PBXFileReference; fileEncoding = 4; lastKnownFileType = text.plist.xml; path = Info.plist; sourceTree = "<group>"; };
		6E75167D22C520D400B2B157 /* DefaultDatafileHandler.swift */ = {isa = PBXFileReference; fileEncoding = 4; lastKnownFileType = sourcecode.swift; path = DefaultDatafileHandler.swift; sourceTree = "<group>"; };
		6E75167E22C520D400B2B157 /* DefaultBucketer.swift */ = {isa = PBXFileReference; fileEncoding = 4; lastKnownFileType = sourcecode.swift; path = DefaultBucketer.swift; sourceTree = "<group>"; };
		6E75167F22C520D400B2B157 /* DefaultNotificationCenter.swift */ = {isa = PBXFileReference; fileEncoding = 4; lastKnownFileType = sourcecode.swift; path = DefaultNotificationCenter.swift; sourceTree = "<group>"; };
		6E75168022C520D400B2B157 /* DefaultDecisionService.swift */ = {isa = PBXFileReference; fileEncoding = 4; lastKnownFileType = sourcecode.swift; path = DefaultDecisionService.swift; sourceTree = "<group>"; };
		6E75168222C520D400B2B157 /* DataStoreMemory.swift */ = {isa = PBXFileReference; fileEncoding = 4; lastKnownFileType = sourcecode.swift; path = DataStoreMemory.swift; sourceTree = "<group>"; };
		6E75168322C520D400B2B157 /* DataStoreUserDefaults.swift */ = {isa = PBXFileReference; fileEncoding = 4; lastKnownFileType = sourcecode.swift; path = DataStoreUserDefaults.swift; sourceTree = "<group>"; };
		6E75168422C520D400B2B157 /* DataStoreFile.swift */ = {isa = PBXFileReference; fileEncoding = 4; lastKnownFileType = sourcecode.swift; path = DataStoreFile.swift; sourceTree = "<group>"; };
		6E75168522C520D400B2B157 /* DataStoreQueueStackImpl.swift */ = {isa = PBXFileReference; fileEncoding = 4; lastKnownFileType = sourcecode.swift; path = DataStoreQueueStackImpl.swift; sourceTree = "<group>"; };
		6E75168722C520D400B2B157 /* BatchEventBuilder.swift */ = {isa = PBXFileReference; fileEncoding = 4; lastKnownFileType = sourcecode.swift; path = BatchEventBuilder.swift; sourceTree = "<group>"; };
		6E75168A22C520D400B2B157 /* BatchEvent.swift */ = {isa = PBXFileReference; fileEncoding = 4; lastKnownFileType = sourcecode.swift; path = BatchEvent.swift; sourceTree = "<group>"; };
		6E75168B22C520D400B2B157 /* EventForDispatch.swift */ = {isa = PBXFileReference; fileEncoding = 4; lastKnownFileType = sourcecode.swift; path = EventForDispatch.swift; sourceTree = "<group>"; };
		6E75168C22C520D400B2B157 /* Event.swift */ = {isa = PBXFileReference; fileEncoding = 4; lastKnownFileType = sourcecode.swift; path = Event.swift; sourceTree = "<group>"; };
		6E75168D22C520D400B2B157 /* ProjectConfig.swift */ = {isa = PBXFileReference; fileEncoding = 4; lastKnownFileType = sourcecode.swift; path = ProjectConfig.swift; sourceTree = "<group>"; };
		6E75168E22C520D400B2B157 /* FeatureVariable.swift */ = {isa = PBXFileReference; fileEncoding = 4; lastKnownFileType = sourcecode.swift; path = FeatureVariable.swift; sourceTree = "<group>"; };
		6E75168F22C520D400B2B157 /* Rollout.swift */ = {isa = PBXFileReference; fileEncoding = 4; lastKnownFileType = sourcecode.swift; path = Rollout.swift; sourceTree = "<group>"; };
		6E75169022C520D400B2B157 /* Variation.swift */ = {isa = PBXFileReference; fileEncoding = 4; lastKnownFileType = sourcecode.swift; path = Variation.swift; sourceTree = "<group>"; };
		6E75169122C520D400B2B157 /* TrafficAllocation.swift */ = {isa = PBXFileReference; fileEncoding = 4; lastKnownFileType = sourcecode.swift; path = TrafficAllocation.swift; sourceTree = "<group>"; };
		6E75169222C520D400B2B157 /* Project.swift */ = {isa = PBXFileReference; fileEncoding = 4; lastKnownFileType = sourcecode.swift; path = Project.swift; sourceTree = "<group>"; };
		6E75169322C520D400B2B157 /* Experiment.swift */ = {isa = PBXFileReference; fileEncoding = 4; lastKnownFileType = sourcecode.swift; path = Experiment.swift; sourceTree = "<group>"; };
		6E75169422C520D400B2B157 /* FeatureFlag.swift */ = {isa = PBXFileReference; fileEncoding = 4; lastKnownFileType = sourcecode.swift; path = FeatureFlag.swift; sourceTree = "<group>"; };
		6E75169522C520D400B2B157 /* Group.swift */ = {isa = PBXFileReference; fileEncoding = 4; lastKnownFileType = sourcecode.swift; path = Group.swift; sourceTree = "<group>"; };
		6E75169622C520D400B2B157 /* Variable.swift */ = {isa = PBXFileReference; fileEncoding = 4; lastKnownFileType = sourcecode.swift; path = Variable.swift; sourceTree = "<group>"; };
		6E75169822C520D400B2B157 /* Audience.swift */ = {isa = PBXFileReference; fileEncoding = 4; lastKnownFileType = sourcecode.swift; path = Audience.swift; sourceTree = "<group>"; };
		6E75169922C520D400B2B157 /* AttributeValue.swift */ = {isa = PBXFileReference; fileEncoding = 4; lastKnownFileType = sourcecode.swift; path = AttributeValue.swift; sourceTree = "<group>"; };
		6E75169A22C520D400B2B157 /* ConditionLeaf.swift */ = {isa = PBXFileReference; fileEncoding = 4; lastKnownFileType = sourcecode.swift; path = ConditionLeaf.swift; sourceTree = "<group>"; };
		6E75169B22C520D400B2B157 /* ConditionHolder.swift */ = {isa = PBXFileReference; fileEncoding = 4; lastKnownFileType = sourcecode.swift; path = ConditionHolder.swift; sourceTree = "<group>"; };
		6E75169C22C520D400B2B157 /* UserAttribute.swift */ = {isa = PBXFileReference; fileEncoding = 4; lastKnownFileType = sourcecode.swift; path = UserAttribute.swift; sourceTree = "<group>"; };
		6E75169D22C520D400B2B157 /* Attribute.swift */ = {isa = PBXFileReference; fileEncoding = 4; lastKnownFileType = sourcecode.swift; path = Attribute.swift; sourceTree = "<group>"; };
		6E75169F22C520D400B2B157 /* BackgroundingCallbacks.swift */ = {isa = PBXFileReference; fileEncoding = 4; lastKnownFileType = sourcecode.swift; path = BackgroundingCallbacks.swift; sourceTree = "<group>"; };
		6E7516A022C520D400B2B157 /* OPTNotificationCenter.swift */ = {isa = PBXFileReference; fileEncoding = 4; lastKnownFileType = sourcecode.swift; path = OPTNotificationCenter.swift; sourceTree = "<group>"; };
		6E7516A122C520D400B2B157 /* DataStoreQueueStack.swift */ = {isa = PBXFileReference; fileEncoding = 4; lastKnownFileType = sourcecode.swift; path = DataStoreQueueStack.swift; sourceTree = "<group>"; };
		6E7516A222C520D400B2B157 /* OPTDataStore.swift */ = {isa = PBXFileReference; fileEncoding = 4; lastKnownFileType = sourcecode.swift; path = OPTDataStore.swift; sourceTree = "<group>"; };
		6E7516A322C520D400B2B157 /* OPTDecisionService.swift */ = {isa = PBXFileReference; fileEncoding = 4; lastKnownFileType = sourcecode.swift; path = OPTDecisionService.swift; sourceTree = "<group>"; };
		6E7516A422C520D400B2B157 /* OPTDatafileHandler.swift */ = {isa = PBXFileReference; fileEncoding = 4; lastKnownFileType = sourcecode.swift; path = OPTDatafileHandler.swift; sourceTree = "<group>"; };
		6E7516A522C520D400B2B157 /* OPTBucketer.swift */ = {isa = PBXFileReference; fileEncoding = 4; lastKnownFileType = sourcecode.swift; path = OPTBucketer.swift; sourceTree = "<group>"; };
		6E75196222C5211100B2B157 /* optimizely_6372300739_v4.json */ = {isa = PBXFileReference; lastKnownFileType = text.json; path = optimizely_6372300739_v4.json; sourceTree = "<group>"; };
		6E75196422C5211100B2B157 /* 10_entities.json */ = {isa = PBXFileReference; lastKnownFileType = text.json; path = 10_entities.json; sourceTree = "<group>"; };
		6E75196522C5211100B2B157 /* 50_entities.json */ = {isa = PBXFileReference; lastKnownFileType = text.json; path = 50_entities.json; sourceTree = "<group>"; };
		6E75196622C5211100B2B157 /* 100_entities.json */ = {isa = PBXFileReference; lastKnownFileType = text.json; path = 100_entities.json; sourceTree = "<group>"; };
		6E75196722C5211100B2B157 /* feature_rollout_toggle_on.json */ = {isa = PBXFileReference; lastKnownFileType = text.json; path = feature_rollout_toggle_on.json; sourceTree = "<group>"; };
		6E75196822C5211100B2B157 /* feature_rollout_toggle_off.json */ = {isa = PBXFileReference; lastKnownFileType = text.json; path = feature_rollout_toggle_off.json; sourceTree = "<group>"; };
		6E75196922C5211100B2B157 /* feature_experiments.json */ = {isa = PBXFileReference; lastKnownFileType = text.json; path = feature_experiments.json; sourceTree = "<group>"; };
		6E75196A22C5211100B2B157 /* forced_variation.json */ = {isa = PBXFileReference; lastKnownFileType = text.json; path = forced_variation.json; sourceTree = "<group>"; };
		6E75196B22C5211100B2B157 /* unsupported_datafile.json */ = {isa = PBXFileReference; lastKnownFileType = text.json; path = unsupported_datafile.json; sourceTree = "<group>"; };
		6E75196C22C5211100B2B157 /* rollout_bucketing.json */ = {isa = PBXFileReference; lastKnownFileType = text.json; path = rollout_bucketing.json; sourceTree = "<group>"; };
		6E75196D22C5211100B2B157 /* feature_management_experiment_bucketing.json */ = {isa = PBXFileReference; lastKnownFileType = text.json; path = feature_management_experiment_bucketing.json; sourceTree = "<group>"; };
		6E75196E22C5211100B2B157 /* bucketing_id.json */ = {isa = PBXFileReference; lastKnownFileType = text.json; path = bucketing_id.json; sourceTree = "<group>"; };
		6E75196F22C5211100B2B157 /* feature_variables.json */ = {isa = PBXFileReference; lastKnownFileType = text.json; path = feature_variables.json; sourceTree = "<group>"; };
		6E75197022C5211100B2B157 /* api_datafile.json */ = {isa = PBXFileReference; lastKnownFileType = text.json; path = api_datafile.json; sourceTree = "<group>"; };
		6E75197122C5211100B2B157 /* feature_flag.json */ = {isa = PBXFileReference; lastKnownFileType = text.json; path = feature_flag.json; sourceTree = "<group>"; };
		6E75197222C5211100B2B157 /* grouped_experiments.json */ = {isa = PBXFileReference; lastKnownFileType = text.json; path = grouped_experiments.json; sourceTree = "<group>"; };
		6E75197322C5211100B2B157 /* feature_rollouts.json */ = {isa = PBXFileReference; lastKnownFileType = text.json; path = feature_rollouts.json; sourceTree = "<group>"; };
		6E75197422C5211100B2B157 /* audience_targeting.json */ = {isa = PBXFileReference; lastKnownFileType = text.json; path = audience_targeting.json; sourceTree = "<group>"; };
		6E75197522C5211100B2B157 /* typed_audience_datafile.json */ = {isa = PBXFileReference; lastKnownFileType = text.json; path = typed_audience_datafile.json; sourceTree = "<group>"; };
		6E75197622C5211100B2B157 /* feature_exp.json */ = {isa = PBXFileReference; lastKnownFileType = text.json; path = feature_exp.json; sourceTree = "<group>"; };
		6E75197722C5211100B2B157 /* empty_datafile.json */ = {isa = PBXFileReference; lastKnownFileType = text.json; path = empty_datafile.json; sourceTree = "<group>"; };
		6E75197822C5211100B2B157 /* BucketerTestsDatafile.json */ = {isa = PBXFileReference; lastKnownFileType = text.json; path = BucketerTestsDatafile.json; sourceTree = "<group>"; };
		6E75197922C5211100B2B157 /* BucketerTestsDatafile2.json */ = {isa = PBXFileReference; lastKnownFileType = text.json; path = BucketerTestsDatafile2.json; sourceTree = "<group>"; };
		6E75197A22C5211100B2B157 /* ab_experiments.json */ = {isa = PBXFileReference; lastKnownFileType = text.json; path = ab_experiments.json; sourceTree = "<group>"; };
		6E75197B22C5211100B2B157 /* bot_filtering_enabled.json */ = {isa = PBXFileReference; lastKnownFileType = text.json; path = bot_filtering_enabled.json; sourceTree = "<group>"; };
		6E75197C22C5211100B2B157 /* simple_datafile.json */ = {isa = PBXFileReference; lastKnownFileType = text.json; path = simple_datafile.json; sourceTree = "<group>"; };
		6E75197D22C5211100B2B157 /* UnsupportedVersionDatafile.json */ = {isa = PBXFileReference; lastKnownFileType = text.json; path = UnsupportedVersionDatafile.json; sourceTree = "<group>"; };
		6E75197F22C5211100B2B157 /* MurmurTests.swift */ = {isa = PBXFileReference; lastKnownFileType = sourcecode.swift; path = MurmurTests.swift; sourceTree = "<group>"; };
		6E75198022C5211100B2B157 /* DecisionServiceTests_Experiments.swift */ = {isa = PBXFileReference; lastKnownFileType = sourcecode.swift; path = DecisionServiceTests_Experiments.swift; sourceTree = "<group>"; };
		6E75198122C5211100B2B157 /* OptimizelyErrorTests.swift */ = {isa = PBXFileReference; lastKnownFileType = sourcecode.swift; path = OptimizelyErrorTests.swift; sourceTree = "<group>"; };
		6E75198222C5211100B2B157 /* OptimizelySwiftSDKiOSTests.swift */ = {isa = PBXFileReference; lastKnownFileType = sourcecode.swift; path = OptimizelySwiftSDKiOSTests.swift; sourceTree = "<group>"; };
		6E75198322C5211100B2B157 /* BucketTests_GroupToExp.swift */ = {isa = PBXFileReference; lastKnownFileType = sourcecode.swift; path = BucketTests_GroupToExp.swift; sourceTree = "<group>"; };
		6E75198422C5211100B2B157 /* BucketTests_Others.swift */ = {isa = PBXFileReference; lastKnownFileType = sourcecode.swift; path = BucketTests_Others.swift; sourceTree = "<group>"; };
		6E75198522C5211100B2B157 /* BatchEventBuilderTest.swift */ = {isa = PBXFileReference; lastKnownFileType = sourcecode.swift; path = BatchEventBuilderTest.swift; sourceTree = "<group>"; };
		6E75198622C5211100B2B157 /* DecisionServiceTests_UserProfiles.swift */ = {isa = PBXFileReference; lastKnownFileType = sourcecode.swift; path = DecisionServiceTests_UserProfiles.swift; sourceTree = "<group>"; };
		6E75198722C5211100B2B157 /* BatchEventBuilderTests_Events.swift */ = {isa = PBXFileReference; lastKnownFileType = sourcecode.swift; path = BatchEventBuilderTests_Events.swift; sourceTree = "<group>"; };
		6E75198822C5211100B2B157 /* DefaultLoggerTests.swift */ = {isa = PBXFileReference; lastKnownFileType = sourcecode.swift; path = DefaultLoggerTests.swift; sourceTree = "<group>"; };
		6E75198922C5211100B2B157 /* DefaultUserProfileServiceTests.swift */ = {isa = PBXFileReference; lastKnownFileType = sourcecode.swift; path = DefaultUserProfileServiceTests.swift; sourceTree = "<group>"; };
		6E75198A22C5211100B2B157 /* BucketTests_Base.swift */ = {isa = PBXFileReference; lastKnownFileType = sourcecode.swift; path = BucketTests_Base.swift; sourceTree = "<group>"; };
		6E75198B22C5211100B2B157 /* NotificationCenterTests.swift */ = {isa = PBXFileReference; lastKnownFileType = sourcecode.swift; path = NotificationCenterTests.swift; sourceTree = "<group>"; };
		6E75198C22C5211100B2B157 /* BucketTests_ExpToVariation.swift */ = {isa = PBXFileReference; lastKnownFileType = sourcecode.swift; path = BucketTests_ExpToVariation.swift; sourceTree = "<group>"; };
		6E75198D22C5211100B2B157 /* EventDispatcherTests_Batch.swift */ = {isa = PBXFileReference; lastKnownFileType = sourcecode.swift; path = EventDispatcherTests_Batch.swift; sourceTree = "<group>"; };
		6E75198E22C5211100B2B157 /* LoggerTests.swift */ = {isa = PBXFileReference; lastKnownFileType = sourcecode.swift; path = LoggerTests.swift; sourceTree = "<group>"; };
		6E75198F22C5211100B2B157 /* BucketTests_BucketVariation.swift */ = {isa = PBXFileReference; lastKnownFileType = sourcecode.swift; path = BucketTests_BucketVariation.swift; sourceTree = "<group>"; };
		6E75199022C5211100B2B157 /* DecisionListenerTests.swift */ = {isa = PBXFileReference; lastKnownFileType = sourcecode.swift; path = DecisionListenerTests.swift; sourceTree = "<group>"; };
		6E75199122C5211100B2B157 /* DecisionServiceTests_Features.swift */ = {isa = PBXFileReference; lastKnownFileType = sourcecode.swift; path = DecisionServiceTests_Features.swift; sourceTree = "<group>"; };
		6E75199222C5211100B2B157 /* EventDispatcherTests.swift */ = {isa = PBXFileReference; lastKnownFileType = sourcecode.swift; path = EventDispatcherTests.swift; sourceTree = "<group>"; };
		6E75199322C5211100B2B157 /* BatchEventBuilderTests_Attributes.swift */ = {isa = PBXFileReference; lastKnownFileType = sourcecode.swift; path = BatchEventBuilderTests_Attributes.swift; sourceTree = "<group>"; };
		6E75199422C5211100B2B157 /* DecisionServiceTests_Others.swift */ = {isa = PBXFileReference; lastKnownFileType = sourcecode.swift; path = DecisionServiceTests_Others.swift; sourceTree = "<group>"; };
		6E75199522C5211100B2B157 /* DecisionServiceTests.swift */ = {isa = PBXFileReference; lastKnownFileType = sourcecode.swift; path = DecisionServiceTests.swift; sourceTree = "<group>"; };
		6E75199622C5211100B2B157 /* DatafileHandlerTests.swift */ = {isa = PBXFileReference; lastKnownFileType = sourcecode.swift; path = DatafileHandlerTests.swift; sourceTree = "<group>"; };
		6E75199722C5211100B2B157 /* BatchEventBuilderTests_EventTags.swift */ = {isa = PBXFileReference; lastKnownFileType = sourcecode.swift; path = BatchEventBuilderTests_EventTags.swift; sourceTree = "<group>"; };
		6E75199822C5211100B2B157 /* DataStoreTests.swift */ = {isa = PBXFileReference; lastKnownFileType = sourcecode.swift; path = DataStoreTests.swift; sourceTree = "<group>"; };
		6E75199A22C5211100B2B157 /* tvOSOnlyTests.swift */ = {isa = PBXFileReference; lastKnownFileType = sourcecode.swift; path = tvOSOnlyTests.swift; sourceTree = "<group>"; };
		6E75199C22C5211100B2B157 /* AttributeValueTests.swift */ = {isa = PBXFileReference; lastKnownFileType = sourcecode.swift; path = AttributeValueTests.swift; sourceTree = "<group>"; };
		6E75199D22C5211100B2B157 /* EventForDispatchTests.swift */ = {isa = PBXFileReference; lastKnownFileType = sourcecode.swift; path = EventForDispatchTests.swift; sourceTree = "<group>"; };
		6E75199E22C5211100B2B157 /* FeatureVariableTests.swift */ = {isa = PBXFileReference; lastKnownFileType = sourcecode.swift; path = FeatureVariableTests.swift; sourceTree = "<group>"; };
		6E75199F22C5211100B2B157 /* AttributeTests.swift */ = {isa = PBXFileReference; lastKnownFileType = sourcecode.swift; path = AttributeTests.swift; sourceTree = "<group>"; };
		6E7519A022C5211100B2B157 /* VariableTests.swift */ = {isa = PBXFileReference; lastKnownFileType = sourcecode.swift; path = VariableTests.swift; sourceTree = "<group>"; };
		6E7519A122C5211100B2B157 /* FeatureFlagTests.swift */ = {isa = PBXFileReference; lastKnownFileType = sourcecode.swift; path = FeatureFlagTests.swift; sourceTree = "<group>"; };
		6E7519A222C5211100B2B157 /* AudienceTests.swift */ = {isa = PBXFileReference; lastKnownFileType = sourcecode.swift; path = AudienceTests.swift; sourceTree = "<group>"; };
		6E7519A322C5211100B2B157 /* ConditionLeafTests.swift */ = {isa = PBXFileReference; lastKnownFileType = sourcecode.swift; path = ConditionLeafTests.swift; sourceTree = "<group>"; };
		6E7519A422C5211100B2B157 /* AudienceTests_Evaluate.swift */ = {isa = PBXFileReference; lastKnownFileType = sourcecode.swift; path = AudienceTests_Evaluate.swift; sourceTree = "<group>"; };
		6E7519A522C5211100B2B157 /* UserAttributeTests_Evaluate.swift */ = {isa = PBXFileReference; lastKnownFileType = sourcecode.swift; path = UserAttributeTests_Evaluate.swift; sourceTree = "<group>"; };
		6E7519A622C5211100B2B157 /* AttributeValueTests_Evaluate.swift */ = {isa = PBXFileReference; lastKnownFileType = sourcecode.swift; path = AttributeValueTests_Evaluate.swift; sourceTree = "<group>"; };
		6E7519A722C5211100B2B157 /* RolloutTests.swift */ = {isa = PBXFileReference; lastKnownFileType = sourcecode.swift; path = RolloutTests.swift; sourceTree = "<group>"; };
		6E7519A822C5211100B2B157 /* ProjectConfigTests.swift */ = {isa = PBXFileReference; lastKnownFileType = sourcecode.swift; path = ProjectConfigTests.swift; sourceTree = "<group>"; };
		6E7519A922C5211100B2B157 /* UserAttributeTests.swift */ = {isa = PBXFileReference; lastKnownFileType = sourcecode.swift; path = UserAttributeTests.swift; sourceTree = "<group>"; };
		6E7519AA22C5211100B2B157 /* GroupTests.swift */ = {isa = PBXFileReference; lastKnownFileType = sourcecode.swift; path = GroupTests.swift; sourceTree = "<group>"; };
		6E7519AB22C5211100B2B157 /* VariationTests.swift */ = {isa = PBXFileReference; lastKnownFileType = sourcecode.swift; path = VariationTests.swift; sourceTree = "<group>"; };
		6E7519AC22C5211100B2B157 /* ExperimentTests.swift */ = {isa = PBXFileReference; lastKnownFileType = sourcecode.swift; path = ExperimentTests.swift; sourceTree = "<group>"; };
		6E7519AD22C5211100B2B157 /* EventTests.swift */ = {isa = PBXFileReference; lastKnownFileType = sourcecode.swift; path = EventTests.swift; sourceTree = "<group>"; };
		6E7519AE22C5211100B2B157 /* ConditionHolderTests.swift */ = {isa = PBXFileReference; lastKnownFileType = sourcecode.swift; path = ConditionHolderTests.swift; sourceTree = "<group>"; };
		6E7519AF22C5211100B2B157 /* TrafficAllocationTests.swift */ = {isa = PBXFileReference; lastKnownFileType = sourcecode.swift; path = TrafficAllocationTests.swift; sourceTree = "<group>"; };
		6E7519B022C5211100B2B157 /* ProjectTests.swift */ = {isa = PBXFileReference; lastKnownFileType = sourcecode.swift; path = ProjectTests.swift; sourceTree = "<group>"; };
		6E7519B122C5211100B2B157 /* ConditionHolderTests_Evaluate.swift */ = {isa = PBXFileReference; lastKnownFileType = sourcecode.swift; path = ConditionHolderTests_Evaluate.swift; sourceTree = "<group>"; };
		6E7519B322C5211100B2B157 /* iOSOnlyTests.swift */ = {isa = PBXFileReference; lastKnownFileType = sourcecode.swift; path = iOSOnlyTests.swift; sourceTree = "<group>"; };
		6E7519B422C5211100B2B157 /* Info.plist */ = {isa = PBXFileReference; lastKnownFileType = text.plist.xml; path = Info.plist; sourceTree = "<group>"; };
		6E7519B722C5211100B2B157 /* MockUrlSession.swift */ = {isa = PBXFileReference; lastKnownFileType = sourcecode.swift; path = MockUrlSession.swift; sourceTree = "<group>"; };
		6E7519B822C5211100B2B157 /* OTUtils.swift */ = {isa = PBXFileReference; lastKnownFileType = sourcecode.swift; path = OTUtils.swift; sourceTree = "<group>"; };
		6E7519BA22C5211100B2B157 /* OptimizelyClientTests_Evaluation.swift */ = {isa = PBXFileReference; lastKnownFileType = sourcecode.swift; path = OptimizelyClientTests_Evaluation.swift; sourceTree = "<group>"; };
		6E7519BB22C5211100B2B157 /* OptimizelyClientTests_DatafileHandler.swift */ = {isa = PBXFileReference; lastKnownFileType = sourcecode.swift; path = OptimizelyClientTests_DatafileHandler.swift; sourceTree = "<group>"; };
		6E7519BC22C5211100B2B157 /* OptimizelyErrorTests.swift */ = {isa = PBXFileReference; lastKnownFileType = sourcecode.swift; path = OptimizelyErrorTests.swift; sourceTree = "<group>"; };
		6E7519BE22C5211100B2B157 /* OptimizelyClientTests_Invalid.swift */ = {isa = PBXFileReference; lastKnownFileType = sourcecode.swift; path = OptimizelyClientTests_Invalid.swift; sourceTree = "<group>"; };
		6E7519BF22C5211100B2B157 /* OptimizelyClientTests_ObjcAPIs.m */ = {isa = PBXFileReference; lastKnownFileType = sourcecode.c.objc; path = OptimizelyClientTests_ObjcAPIs.m; sourceTree = "<group>"; };
		6E7519C022C5211100B2B157 /* OptimizelyClientTests_Variables.swift */ = {isa = PBXFileReference; lastKnownFileType = sourcecode.swift; path = OptimizelyClientTests_Variables.swift; sourceTree = "<group>"; };
		6E7519C122C5211100B2B157 /* OptimizelyClientTests.swift */ = {isa = PBXFileReference; lastKnownFileType = sourcecode.swift; path = OptimizelyClientTests.swift; sourceTree = "<group>"; };
		6E7519C222C5211100B2B157 /* OptimizelyClientTests_Valid.swift */ = {isa = PBXFileReference; lastKnownFileType = sourcecode.swift; path = OptimizelyClientTests_Valid.swift; sourceTree = "<group>"; };
		6E7519C322C5211100B2B157 /* OptimizelyClientTests_Others.swift */ = {isa = PBXFileReference; lastKnownFileType = sourcecode.swift; path = OptimizelyClientTests_Others.swift; sourceTree = "<group>"; };
		6E7519C422C5211100B2B157 /* OptimizelyClientTests_ForcedVariation.swift */ = {isa = PBXFileReference; lastKnownFileType = sourcecode.swift; path = OptimizelyClientTests_ForcedVariation.swift; sourceTree = "<group>"; };
		6E7519C522C5211100B2B157 /* OptimizelyClientTests_Group.swift */ = {isa = PBXFileReference; lastKnownFileType = sourcecode.swift; path = OptimizelyClientTests_Group.swift; sourceTree = "<group>"; };
		6E7519C622C5211100B2B157 /* OptimizelyClientTests_ObjcOthers.m */ = {isa = PBXFileReference; lastKnownFileType = sourcecode.c.objc; path = OptimizelyClientTests_ObjcOthers.m; sourceTree = "<group>"; };
		6E7519C822C5211100B2B157 /* OtherTests.swift */ = {isa = PBXFileReference; lastKnownFileType = sourcecode.swift; path = OtherTests.swift; sourceTree = "<group>"; };
		6E7519C922C5211100B2B157 /* ThrowableConditionListTest.swift */ = {isa = PBXFileReference; lastKnownFileType = sourcecode.swift; path = ThrowableConditionListTest.swift; sourceTree = "<group>"; };
		6E814D0E24C20DFF00191597 /* OptimizelyClientTests_Decide_Reasons.swift */ = {isa = PBXFileReference; fileEncoding = 4; lastKnownFileType = sourcecode.swift; path = OptimizelyClientTests_Decide_Reasons.swift; sourceTree = "<group>"; };
		6E86CEA124FDC836005DAFED /* OptimizelyClient+Decide+ObjC.swift */ = {isa = PBXFileReference; fileEncoding = 4; lastKnownFileType = sourcecode.swift; path = "OptimizelyClient+Decide+ObjC.swift"; sourceTree = "<group>"; };
		6E86CEB224FF20DE005DAFED /* OptimizelyClientTests_Decide_Objc.m */ = {isa = PBXFileReference; fileEncoding = 4; lastKnownFileType = sourcecode.c.objc; path = OptimizelyClientTests_Decide_Objc.m; sourceTree = "<group>"; };
		6E981FC1232C363300FADDD6 /* DecisionListenerTests_Datafile.swift */ = {isa = PBXFileReference; fileEncoding = 4; lastKnownFileType = sourcecode.swift; path = DecisionListenerTests_Datafile.swift; sourceTree = "<group>"; };
		6EA2CC232345618E001E7531 /* OptimizelyConfig.swift */ = {isa = PBXFileReference; lastKnownFileType = sourcecode.swift; path = OptimizelyConfig.swift; sourceTree = "<group>"; };
		6EA425082218E41500B074B5 /* OptimizelyTests-Common-tvOS.xctest */ = {isa = PBXFileReference; explicitFileType = wrapper.cfbundle; includeInIndex = 0; path = "OptimizelyTests-Common-tvOS.xctest"; sourceTree = BUILT_PRODUCTS_DIR; };
		6EA4255B2218E58400B074B5 /* OptimizelyTests-DataModel-tvOS.xctest */ = {isa = PBXFileReference; explicitFileType = wrapper.cfbundle; includeInIndex = 0; path = "OptimizelyTests-DataModel-tvOS.xctest"; sourceTree = BUILT_PRODUCTS_DIR; };
		6EA4256A2218E60A00B074B5 /* OptimizelyTests-Common-iOS.xctest */ = {isa = PBXFileReference; explicitFileType = wrapper.cfbundle; includeInIndex = 0; path = "OptimizelyTests-Common-iOS.xctest"; sourceTree = BUILT_PRODUCTS_DIR; };
		6EA425792218E61E00B074B5 /* OptimizelyTests-DataModel-iOS.xctest */ = {isa = PBXFileReference; explicitFileType = wrapper.cfbundle; includeInIndex = 0; path = "OptimizelyTests-DataModel-iOS.xctest"; sourceTree = BUILT_PRODUCTS_DIR; };
		6EA4265B2219242100B074B5 /* OptimizelyTests-Others-iOS.xctest */ = {isa = PBXFileReference; explicitFileType = wrapper.cfbundle; includeInIndex = 0; path = "OptimizelyTests-Others-iOS.xctest"; sourceTree = BUILT_PRODUCTS_DIR; };
		6EA4266A2219243D00B074B5 /* OptimizelyTests-Others-tvOS.xctest */ = {isa = PBXFileReference; explicitFileType = wrapper.cfbundle; includeInIndex = 0; path = "OptimizelyTests-Others-tvOS.xctest"; sourceTree = BUILT_PRODUCTS_DIR; };
		6EB97BBD24C7BCA700068883 /* OptimizelyClient+Legacy.swift */ = {isa = PBXFileReference; fileEncoding = 4; lastKnownFileType = sourcecode.swift; path = "OptimizelyClient+Legacy.swift"; sourceTree = "<group>"; };
		6EB97BCC24C89DFB00068883 /* OptimizelyClientTests_Decide_Legacy.swift */ = {isa = PBXFileReference; fileEncoding = 4; lastKnownFileType = sourcecode.swift; path = OptimizelyClientTests_Decide_Legacy.swift; sourceTree = "<group>"; };
		6EBAEB6C21E3FEF800D13AA9 /* Optimizely.framework */ = {isa = PBXFileReference; explicitFileType = wrapper.framework; includeInIndex = 0; path = Optimizely.framework; sourceTree = BUILT_PRODUCTS_DIR; };
		6EBAEB7421E3FEF900D13AA9 /* OptimizelyTests-iOS.xctest */ = {isa = PBXFileReference; explicitFileType = wrapper.cfbundle; includeInIndex = 0; path = "OptimizelyTests-iOS.xctest"; sourceTree = BUILT_PRODUCTS_DIR; };
		6EC6DD3024ABF6990017D296 /* OptimizelyClient+Decide.swift */ = {isa = PBXFileReference; fileEncoding = 4; lastKnownFileType = sourcecode.swift; path = "OptimizelyClient+Decide.swift"; sourceTree = "<group>"; };
		6EC6DD4024ABF89B0017D296 /* OptimizelyUserContext.swift */ = {isa = PBXFileReference; lastKnownFileType = sourcecode.swift; path = OptimizelyUserContext.swift; sourceTree = "<group>"; };
		6EC6DD6824AE94820017D296 /* OptimizelyUserContextTests.swift */ = {isa = PBXFileReference; lastKnownFileType = sourcecode.swift; path = OptimizelyUserContextTests.swift; sourceTree = "<group>"; };
		6ECB60C5234D329500016D41 /* OptimizelyClientTests_OptimizelyConfig.swift */ = {isa = PBXFileReference; lastKnownFileType = sourcecode.swift; path = OptimizelyClientTests_OptimizelyConfig.swift; sourceTree = "<group>"; };
		6ECB60C9234D5D9C00016D41 /* OptimizelyConfig+ObjC.swift */ = {isa = PBXFileReference; fileEncoding = 4; lastKnownFileType = sourcecode.swift; path = "OptimizelyConfig+ObjC.swift"; sourceTree = "<group>"; };
		6ECB60D6234E601A00016D41 /* OptimizelyClientTests_OptimizelyConfig_Objc.m */ = {isa = PBXFileReference; lastKnownFileType = sourcecode.c.objc; path = OptimizelyClientTests_OptimizelyConfig_Objc.m; sourceTree = "<group>"; };
		6EF8DDF424B7ED7E008B9488 /* OptimizelyClientTests_Decide.swift */ = {isa = PBXFileReference; fileEncoding = 4; lastKnownFileType = sourcecode.swift; path = OptimizelyClientTests_Decide.swift; sourceTree = "<group>"; };
		6EF8DE0524B8DA58008B9488 /* decide_datafile.json */ = {isa = PBXFileReference; fileEncoding = 4; lastKnownFileType = text.json; path = decide_datafile.json; sourceTree = "<group>"; };
		6EF8DE0A24BD1BB1008B9488 /* OptimizelyDecision.swift */ = {isa = PBXFileReference; fileEncoding = 4; lastKnownFileType = sourcecode.swift; path = OptimizelyDecision.swift; sourceTree = "<group>"; };
		6EF8DE0B24BD1BB2008B9488 /* OptimizelyDecideOption.swift */ = {isa = PBXFileReference; fileEncoding = 4; lastKnownFileType = sourcecode.swift; path = OptimizelyDecideOption.swift; sourceTree = "<group>"; };
		6EF8DE3024BF7D69008B9488 /* DecisionReasons.swift */ = {isa = PBXFileReference; fileEncoding = 4; lastKnownFileType = sourcecode.swift; path = DecisionReasons.swift; sourceTree = "<group>"; };
		B7CB4100A9C4061039C9E612 /* Pods-OptimizelyTests-APIs-iOS.release.xcconfig */ = {isa = PBXFileReference; includeInIndex = 1; lastKnownFileType = text.xcconfig; name = "Pods-OptimizelyTests-APIs-iOS.release.xcconfig"; path = "Target Support Files/Pods-OptimizelyTests-APIs-iOS/Pods-OptimizelyTests-APIs-iOS.release.xcconfig"; sourceTree = "<group>"; };
		BD6485812491474500F30986 /* Optimizely.framework */ = {isa = PBXFileReference; explicitFileType = wrapper.framework; includeInIndex = 0; path = Optimizely.framework; sourceTree = BUILT_PRODUCTS_DIR; };
		C78CAF572445AD8D009FE876 /* OptimizelyJSON.swift */ = {isa = PBXFileReference; lastKnownFileType = sourcecode.swift; path = OptimizelyJSON.swift; sourceTree = "<group>"; };
		C78CAF652446DB91009FE876 /* OptimizelyClientTests_OptimizelyJSON.swift */ = {isa = PBXFileReference; lastKnownFileType = sourcecode.swift; path = OptimizelyClientTests_OptimizelyJSON.swift; sourceTree = "<group>"; };
		C78CAF8524485029009FE876 /* OptimizelyClientTests_OptimizelyJSON_Objc.m */ = {isa = PBXFileReference; lastKnownFileType = sourcecode.c.objc; path = OptimizelyClientTests_OptimizelyJSON_Objc.m; sourceTree = "<group>"; };
		C78CAFA324486E0A009FE876 /* OptimizelyJSON+ObjC.swift */ = {isa = PBXFileReference; fileEncoding = 4; lastKnownFileType = sourcecode.swift; path = "OptimizelyJSON+ObjC.swift"; sourceTree = "<group>"; };
		CF5085B21D3D9BB57DC3C241 /* Pods-OptimizelyTests-APIs-iOS.debug.xcconfig */ = {isa = PBXFileReference; includeInIndex = 1; lastKnownFileType = text.xcconfig; name = "Pods-OptimizelyTests-APIs-iOS.debug.xcconfig"; path = "Target Support Files/Pods-OptimizelyTests-APIs-iOS/Pods-OptimizelyTests-APIs-iOS.debug.xcconfig"; sourceTree = "<group>"; };
/* End PBXFileReference section */

/* Begin PBXFrameworksBuildPhase section */
		0B11272D2242D80A002A9C20 /* Frameworks */ = {
			isa = PBXFrameworksBuildPhase;
			buildActionMask = 2147483647;
			files = (
				0B11272E2242D817002A9C20 /* Optimizely.framework in Frameworks */,
			);
			runOnlyForDeploymentPostprocessing = 0;
		};
		6E14CD602423F80B00010234 /* Frameworks */ = {
			isa = PBXFrameworksBuildPhase;
			buildActionMask = 2147483647;
			files = (
				6E14CD682423F80B00010234 /* Optimizely.framework in Frameworks */,
			);
			runOnlyForDeploymentPostprocessing = 0;
		};
		6E614DCA21E3F389005982A1 /* Frameworks */ = {
			isa = PBXFrameworksBuildPhase;
			buildActionMask = 2147483647;
			files = (
			);
			runOnlyForDeploymentPostprocessing = 0;
		};
		6E614DD221E3F38A005982A1 /* Frameworks */ = {
			isa = PBXFrameworksBuildPhase;
			buildActionMask = 2147483647;
			files = (
				6E614DD621E3F38A005982A1 /* Optimizely.framework in Frameworks */,
			);
			runOnlyForDeploymentPostprocessing = 0;
		};
		6E636B892236C91F00AF3CEF /* Frameworks */ = {
			isa = PBXFrameworksBuildPhase;
			buildActionMask = 2147483647;
			files = (
				6E636B912236C91F00AF3CEF /* Optimizely.framework in Frameworks */,
				257ACA6C973938707988C97D /* libPods-OptimizelyTests-APIs-iOS.a in Frameworks */,
			);
			runOnlyForDeploymentPostprocessing = 0;
		};
		6E636B982236C96700AF3CEF /* Frameworks */ = {
			isa = PBXFrameworksBuildPhase;
			buildActionMask = 2147483647;
			files = (
				6E636BA02236C96700AF3CEF /* Optimizely.framework in Frameworks */,
			);
			runOnlyForDeploymentPostprocessing = 0;
		};
		6EA425052218E41500B074B5 /* Frameworks */ = {
			isa = PBXFrameworksBuildPhase;
			buildActionMask = 2147483647;
			files = (
				6EA4250D2218E41600B074B5 /* Optimizely.framework in Frameworks */,
			);
			runOnlyForDeploymentPostprocessing = 0;
		};
		6EA425582218E58400B074B5 /* Frameworks */ = {
			isa = PBXFrameworksBuildPhase;
			buildActionMask = 2147483647;
			files = (
				6EA425602218E58400B074B5 /* Optimizely.framework in Frameworks */,
			);
			runOnlyForDeploymentPostprocessing = 0;
		};
		6EA425672218E60A00B074B5 /* Frameworks */ = {
			isa = PBXFrameworksBuildPhase;
			buildActionMask = 2147483647;
			files = (
				6EA4256F2218E60A00B074B5 /* Optimizely.framework in Frameworks */,
			);
			runOnlyForDeploymentPostprocessing = 0;
		};
		6EA425762218E61E00B074B5 /* Frameworks */ = {
			isa = PBXFrameworksBuildPhase;
			buildActionMask = 2147483647;
			files = (
				6EA4257E2218E61F00B074B5 /* Optimizely.framework in Frameworks */,
			);
			runOnlyForDeploymentPostprocessing = 0;
		};
		6EA426582219242100B074B5 /* Frameworks */ = {
			isa = PBXFrameworksBuildPhase;
			buildActionMask = 2147483647;
			files = (
				6EA426602219242100B074B5 /* Optimizely.framework in Frameworks */,
			);
			runOnlyForDeploymentPostprocessing = 0;
		};
		6EA426672219243D00B074B5 /* Frameworks */ = {
			isa = PBXFrameworksBuildPhase;
			buildActionMask = 2147483647;
			files = (
				6EA4266F2219243D00B074B5 /* Optimizely.framework in Frameworks */,
			);
			runOnlyForDeploymentPostprocessing = 0;
		};
		6EBAEB6921E3FEF800D13AA9 /* Frameworks */ = {
			isa = PBXFrameworksBuildPhase;
			buildActionMask = 2147483647;
			files = (
			);
			runOnlyForDeploymentPostprocessing = 0;
		};
		BD64857C2491474500F30986 /* Frameworks */ = {
			isa = PBXFrameworksBuildPhase;
			buildActionMask = 2147483647;
			files = (
			);
			runOnlyForDeploymentPostprocessing = 0;
		};
/* End PBXFrameworksBuildPhase section */

/* Begin PBXGroup section */
		0B7CB0B821AC5FE2007B77E5 = {
			isa = PBXGroup;
			children = (
				6E75165D22C520D400B2B157 /* Sources */,
				6E75196022C5211100B2B157 /* Tests */,
				0B7CB0C321AC5FE2007B77E5 /* Products */,
				5793E12CFD024A5E8594F535 /* Pods */,
				87DE4DE091B80D1F13BBD781 /* Frameworks */,
			);
			sourceTree = "<group>";
		};
		0B7CB0C321AC5FE2007B77E5 /* Products */ = {
			isa = PBXGroup;
			children = (
				6E614DCD21E3F389005982A1 /* Optimizely.framework */,
				6E614DD521E3F38A005982A1 /* OptimizelyTests-tvOS.xctest */,
				6EBAEB6C21E3FEF800D13AA9 /* Optimizely.framework */,
				6EBAEB7421E3FEF900D13AA9 /* OptimizelyTests-iOS.xctest */,
				6EA425082218E41500B074B5 /* OptimizelyTests-Common-tvOS.xctest */,
				6EA4255B2218E58400B074B5 /* OptimizelyTests-DataModel-tvOS.xctest */,
				6EA4256A2218E60A00B074B5 /* OptimizelyTests-Common-iOS.xctest */,
				6EA425792218E61E00B074B5 /* OptimizelyTests-DataModel-iOS.xctest */,
				6EA4265B2219242100B074B5 /* OptimizelyTests-Others-iOS.xctest */,
				6EA4266A2219243D00B074B5 /* OptimizelyTests-Others-tvOS.xctest */,
				6E636B8C2236C91F00AF3CEF /* OptimizelyTests-APIs-iOS.xctest */,
				6E636B9B2236C96700AF3CEF /* OptimizelyTests-Legacy-iOS.xctest */,
				6E14CD632423F80B00010234 /* OptimizelyTests-Batch-iOS.xctest */,
				BD6485812491474500F30986 /* Optimizely.framework */,
			);
			name = Products;
			sourceTree = "<group>";
		};
		5793E12CFD024A5E8594F535 /* Pods */ = {
			isa = PBXGroup;
			children = (
				CF5085B21D3D9BB57DC3C241 /* Pods-OptimizelyTests-APIs-iOS.debug.xcconfig */,
				B7CB4100A9C4061039C9E612 /* Pods-OptimizelyTests-APIs-iOS.release.xcconfig */,
			);
			name = Pods;
			path = Pods;
			sourceTree = "<group>";
		};
		6E14CD642423F80B00010234 /* OptimizelyTests-Batch-iOS */ = {
			isa = PBXGroup;
			children = (
				6E75198D22C5211100B2B157 /* EventDispatcherTests_Batch.swift */,
			);
			path = "OptimizelyTests-Batch-iOS";
			sourceTree = "<group>";
		};
		6E6BE008237F547200FE8274 /* optmizelyConfig */ = {
			isa = PBXGroup;
			children = (
				6E6BE009237F547200FE8274 /* optimizely_config_datafile.json */,
				6E6BE00A237F547200FE8274 /* optimizely_config_expected.json */,
			);
			path = optmizelyConfig;
			sourceTree = "<group>";
		};
		6E75165D22C520D400B2B157 /* Sources */ = {
			isa = PBXGroup;
			children = (
				6E75166622C520D400B2B157 /* Optimizely */,
				6EC6DD3F24ABF8180017D296 /* Optimizely+Decide */,
				6E75165E22C520D400B2B157 /* Customization */,
				6E75167C22C520D400B2B157 /* Implementation */,
				6E75168822C520D400B2B157 /* Data Model */,
				6E75169E22C520D400B2B157 /* Protocols */,
				6E75167422C520D400B2B157 /* Extensions */,
				6E75166C22C520D400B2B157 /* Utils */,
				6E75167922C520D400B2B157 /* Supporting Files */,
			);
			path = Sources;
			sourceTree = "<group>";
		};
		6E75165E22C520D400B2B157 /* Customization */ = {
			isa = PBXGroup;
			children = (
				6E75165F22C520D400B2B157 /* DefaultLogger.swift */,
				6E75166022C520D400B2B157 /* DefaultUserProfileService.swift */,
				6E75166122C520D400B2B157 /* DefaultEventDispatcher.swift */,
				6E75166222C520D400B2B157 /* Protocols */,
			);
			path = Customization;
			sourceTree = "<group>";
		};
		6E75166222C520D400B2B157 /* Protocols */ = {
			isa = PBXGroup;
			children = (
				6E75166322C520D400B2B157 /* OPTLogger.swift */,
				6E75166422C520D400B2B157 /* OPTUserProfileService.swift */,
				6E75166522C520D400B2B157 /* OPTEventDispatcher.swift */,
			);
			path = Protocols;
			sourceTree = "<group>";
		};
		6E75166622C520D400B2B157 /* Optimizely */ = {
			isa = PBXGroup;
			children = (
				6E75166722C520D400B2B157 /* OptimizelyError.swift */,
				6E75166822C520D400B2B157 /* OptimizelyLogLevel.swift */,
				6E75166922C520D400B2B157 /* OptimizelyClient.swift */,
				6E75166A22C520D400B2B157 /* OptimizelyClient+ObjC.swift */,
				6E75166B22C520D400B2B157 /* OptimizelyResult.swift */,
				6EA2CC232345618E001E7531 /* OptimizelyConfig.swift */,
				6ECB60C9234D5D9C00016D41 /* OptimizelyConfig+ObjC.swift */,
				C78CAF572445AD8D009FE876 /* OptimizelyJSON.swift */,
				C78CAFA324486E0A009FE876 /* OptimizelyJSON+ObjC.swift */,
			);
			path = Optimizely;
			sourceTree = "<group>";
		};
		6E75166C22C520D400B2B157 /* Utils */ = {
			isa = PBXGroup;
			children = (
				6E75166D22C520D400B2B157 /* Constants.swift */,
				6E34A6162319EBB700BAE302 /* Notifications.swift */,
				6E75166E22C520D400B2B157 /* MurmurHash3.swift */,
				6E75166F22C520D400B2B157 /* HandlerRegistryService.swift */,
				6E75167022C520D400B2B157 /* LogMessage.swift */,
				6E75167122C520D400B2B157 /* AtomicProperty.swift */,
				6E75167222C520D400B2B157 /* Utils.swift */,
				6E75167322C520D400B2B157 /* SDKVersion.swift */,
			);
			path = Utils;
			sourceTree = "<group>";
		};
		6E75167422C520D400B2B157 /* Extensions */ = {
			isa = PBXGroup;
			children = (
				6E75167522C520D400B2B157 /* ArrayEventForDispatch+Extension.swift */,
				6E75167622C520D400B2B157 /* OptimizelyClient+Extension.swift */,
				6E75167722C520D400B2B157 /* DataStoreQueueStackImpl+Extension.swift */,
				6E75167822C520D400B2B157 /* Array+Extension.swift */,
			);
			path = Extensions;
			sourceTree = "<group>";
		};
		6E75167922C520D400B2B157 /* Supporting Files */ = {
			isa = PBXGroup;
			children = (
				6E75167A22C520D400B2B157 /* Optimizely.h */,
				6E75167B22C520D400B2B157 /* Info.plist */,
			);
			path = "Supporting Files";
			sourceTree = "<group>";
		};
		6E75167C22C520D400B2B157 /* Implementation */ = {
			isa = PBXGroup;
			children = (
				6E75167D22C520D400B2B157 /* DefaultDatafileHandler.swift */,
				6E75167E22C520D400B2B157 /* DefaultBucketer.swift */,
				6E75167F22C520D400B2B157 /* DefaultNotificationCenter.swift */,
				6E75168022C520D400B2B157 /* DefaultDecisionService.swift */,
				6EF8DE3024BF7D69008B9488 /* DecisionReasons.swift */,
				6E75168122C520D400B2B157 /* Datastore */,
				6E75168622C520D400B2B157 /* Events */,
			);
			path = Implementation;
			sourceTree = "<group>";
		};
		6E75168122C520D400B2B157 /* Datastore */ = {
			isa = PBXGroup;
			children = (
				6E75168222C520D400B2B157 /* DataStoreMemory.swift */,
				6E75168322C520D400B2B157 /* DataStoreUserDefaults.swift */,
				6E75168422C520D400B2B157 /* DataStoreFile.swift */,
				6E75168522C520D400B2B157 /* DataStoreQueueStackImpl.swift */,
			);
			path = Datastore;
			sourceTree = "<group>";
		};
		6E75168622C520D400B2B157 /* Events */ = {
			isa = PBXGroup;
			children = (
				6E75168722C520D400B2B157 /* BatchEventBuilder.swift */,
			);
			path = Events;
			sourceTree = "<group>";
		};
		6E75168822C520D400B2B157 /* Data Model */ = {
			isa = PBXGroup;
			children = (
				6E75168922C520D400B2B157 /* DispatchEvents */,
				6E75169722C520D400B2B157 /* Audience */,
				6E75168C22C520D400B2B157 /* Event.swift */,
				6E75168D22C520D400B2B157 /* ProjectConfig.swift */,
				6E75168E22C520D400B2B157 /* FeatureVariable.swift */,
				6E75168F22C520D400B2B157 /* Rollout.swift */,
				6E75169022C520D400B2B157 /* Variation.swift */,
				6E75169122C520D400B2B157 /* TrafficAllocation.swift */,
				6E75169222C520D400B2B157 /* Project.swift */,
				6E75169322C520D400B2B157 /* Experiment.swift */,
				6E75169422C520D400B2B157 /* FeatureFlag.swift */,
				6E75169522C520D400B2B157 /* Group.swift */,
				6E75169622C520D400B2B157 /* Variable.swift */,
				6E75169D22C520D400B2B157 /* Attribute.swift */,
			);
			path = "Data Model";
			sourceTree = "<group>";
		};
		6E75168922C520D400B2B157 /* DispatchEvents */ = {
			isa = PBXGroup;
			children = (
				6E75168A22C520D400B2B157 /* BatchEvent.swift */,
				6E75168B22C520D400B2B157 /* EventForDispatch.swift */,
			);
			path = DispatchEvents;
			sourceTree = "<group>";
		};
		6E75169722C520D400B2B157 /* Audience */ = {
			isa = PBXGroup;
			children = (
				0B97DD93249D327F003DE606 /* SemanticVersion.swift */,
				6E75169822C520D400B2B157 /* Audience.swift */,
				6E75169922C520D400B2B157 /* AttributeValue.swift */,
				6E75169A22C520D400B2B157 /* ConditionLeaf.swift */,
				6E75169B22C520D400B2B157 /* ConditionHolder.swift */,
				6E75169C22C520D400B2B157 /* UserAttribute.swift */,
			);
			path = Audience;
			sourceTree = "<group>";
		};
		6E75169E22C520D400B2B157 /* Protocols */ = {
			isa = PBXGroup;
			children = (
				6E75169F22C520D400B2B157 /* BackgroundingCallbacks.swift */,
				6E7516A022C520D400B2B157 /* OPTNotificationCenter.swift */,
				6E7516A122C520D400B2B157 /* DataStoreQueueStack.swift */,
				6E7516A222C520D400B2B157 /* OPTDataStore.swift */,
				6E7516A322C520D400B2B157 /* OPTDecisionService.swift */,
				6E7516A422C520D400B2B157 /* OPTDatafileHandler.swift */,
				6E7516A522C520D400B2B157 /* OPTBucketer.swift */,
			);
			path = Protocols;
			sourceTree = "<group>";
		};
		6E75196022C5211100B2B157 /* Tests */ = {
			isa = PBXGroup;
			children = (
				6E75197E22C5211100B2B157 /* OptimizelyTests-Common */,
				6E14CD642423F80B00010234 /* OptimizelyTests-Batch-iOS */,
				6E75199B22C5211100B2B157 /* OptimizelyTests-DataModel */,
				6E7519B922C5211100B2B157 /* OptimizelyTests-APIs */,
				6E7519C722C5211100B2B157 /* OptimizelyTests-Others */,
				6E7519B522C5211100B2B157 /* OptimizelyTests-Legacy */,
				6E7519B222C5211100B2B157 /* OptimizelyTests-iOS */,
				6E75199922C5211100B2B157 /* OptimizelyTests-tvOS */,
				6E75196122C5211100B2B157 /* TestData */,
				6E7519B622C5211100B2B157 /* TestUtils */,
				6E7519B422C5211100B2B157 /* Info.plist */,
			);
			path = Tests;
			sourceTree = "<group>";
		};
		6E75196122C5211100B2B157 /* TestData */ = {
			isa = PBXGroup;
			children = (
				6E75196322C5211100B2B157 /* benchmark */,
				6E6BE008237F547200FE8274 /* optmizelyConfig */,
				6EF8DE0924B8DA5D008B9488 /* decide */,
				6E75196222C5211100B2B157 /* optimizely_6372300739_v4.json */,
				6E75196722C5211100B2B157 /* feature_rollout_toggle_on.json */,
				6E75196822C5211100B2B157 /* feature_rollout_toggle_off.json */,
				6E75196922C5211100B2B157 /* feature_experiments.json */,
				6E75196A22C5211100B2B157 /* forced_variation.json */,
				6E75196B22C5211100B2B157 /* unsupported_datafile.json */,
				6E75196C22C5211100B2B157 /* rollout_bucketing.json */,
				6E75196D22C5211100B2B157 /* feature_management_experiment_bucketing.json */,
				6E75196E22C5211100B2B157 /* bucketing_id.json */,
				6E75196F22C5211100B2B157 /* feature_variables.json */,
				6E75197022C5211100B2B157 /* api_datafile.json */,
				6E75197122C5211100B2B157 /* feature_flag.json */,
				6E75197222C5211100B2B157 /* grouped_experiments.json */,
				6E75197322C5211100B2B157 /* feature_rollouts.json */,
				6E75197422C5211100B2B157 /* audience_targeting.json */,
				6E75197522C5211100B2B157 /* typed_audience_datafile.json */,
				6E75197622C5211100B2B157 /* feature_exp.json */,
				6E75197722C5211100B2B157 /* empty_datafile.json */,
				6E34A623231ED04900BAE302 /* empty_datafile_new_project_id.json */,
				6E34A624231ED04900BAE302 /* empty_datafile_new_revision.json */,
				6E34A63D231ED28600BAE302 /* empty_datafile_new_account_id.json */,
				6E75197822C5211100B2B157 /* BucketerTestsDatafile.json */,
				6E75197922C5211100B2B157 /* BucketerTestsDatafile2.json */,
				6E75197A22C5211100B2B157 /* ab_experiments.json */,
				6E75197B22C5211100B2B157 /* bot_filtering_enabled.json */,
				6E75197C22C5211100B2B157 /* simple_datafile.json */,
				6E75197D22C5211100B2B157 /* UnsupportedVersionDatafile.json */,
			);
			path = TestData;
			sourceTree = "<group>";
		};
		6E75196322C5211100B2B157 /* benchmark */ = {
			isa = PBXGroup;
			children = (
				6E75196422C5211100B2B157 /* 10_entities.json */,
				6E75196522C5211100B2B157 /* 50_entities.json */,
				6E75196622C5211100B2B157 /* 100_entities.json */,
			);
			path = benchmark;
			sourceTree = "<group>";
		};
		6E75197E22C5211100B2B157 /* OptimizelyTests-Common */ = {
			isa = PBXGroup;
			children = (
				6E75197F22C5211100B2B157 /* MurmurTests.swift */,
				6E75198022C5211100B2B157 /* DecisionServiceTests_Experiments.swift */,
				6E75198122C5211100B2B157 /* OptimizelyErrorTests.swift */,
				6E75198222C5211100B2B157 /* OptimizelySwiftSDKiOSTests.swift */,
				6E75198322C5211100B2B157 /* BucketTests_GroupToExp.swift */,
				6E75198422C5211100B2B157 /* BucketTests_Others.swift */,
				6E75198522C5211100B2B157 /* BatchEventBuilderTest.swift */,
				6E75198622C5211100B2B157 /* DecisionServiceTests_UserProfiles.swift */,
				6E75198722C5211100B2B157 /* BatchEventBuilderTests_Events.swift */,
				6E75198822C5211100B2B157 /* DefaultLoggerTests.swift */,
				6E75198922C5211100B2B157 /* DefaultUserProfileServiceTests.swift */,
				6E75198A22C5211100B2B157 /* BucketTests_Base.swift */,
				6E75198B22C5211100B2B157 /* NotificationCenterTests.swift */,
				6E75198C22C5211100B2B157 /* BucketTests_ExpToVariation.swift */,
				6E75198E22C5211100B2B157 /* LoggerTests.swift */,
				6E75198F22C5211100B2B157 /* BucketTests_BucketVariation.swift */,
				6E75199022C5211100B2B157 /* DecisionListenerTests.swift */,
				6E981FC1232C363300FADDD6 /* DecisionListenerTests_Datafile.swift */,
				6E75199122C5211100B2B157 /* DecisionServiceTests_Features.swift */,
				6E75199222C5211100B2B157 /* EventDispatcherTests.swift */,
				6E75199322C5211100B2B157 /* BatchEventBuilderTests_Attributes.swift */,
				6E75199422C5211100B2B157 /* DecisionServiceTests_Others.swift */,
				6E75199522C5211100B2B157 /* DecisionServiceTests.swift */,
				6E75199622C5211100B2B157 /* DatafileHandlerTests.swift */,
				6E75199722C5211100B2B157 /* BatchEventBuilderTests_EventTags.swift */,
				6E75199822C5211100B2B157 /* DataStoreTests.swift */,
				6EC6DD6824AE94820017D296 /* OptimizelyUserContextTests.swift */,
			);
			path = "OptimizelyTests-Common";
			sourceTree = "<group>";
		};
		6E75199922C5211100B2B157 /* OptimizelyTests-tvOS */ = {
			isa = PBXGroup;
			children = (
				6E75199A22C5211100B2B157 /* tvOSOnlyTests.swift */,
			);
			path = "OptimizelyTests-tvOS";
			sourceTree = "<group>";
		};
		6E75199B22C5211100B2B157 /* OptimizelyTests-DataModel */ = {
			isa = PBXGroup;
			children = (
				6E75199C22C5211100B2B157 /* AttributeValueTests.swift */,
				6E75199D22C5211100B2B157 /* EventForDispatchTests.swift */,
				6E75199E22C5211100B2B157 /* FeatureVariableTests.swift */,
				6E75199F22C5211100B2B157 /* AttributeTests.swift */,
				6E7519A022C5211100B2B157 /* VariableTests.swift */,
				6E7519A122C5211100B2B157 /* FeatureFlagTests.swift */,
				6E7519A222C5211100B2B157 /* AudienceTests.swift */,
				6E7519A322C5211100B2B157 /* ConditionLeafTests.swift */,
				6E7519A422C5211100B2B157 /* AudienceTests_Evaluate.swift */,
				6E7519A522C5211100B2B157 /* UserAttributeTests_Evaluate.swift */,
				6E7519A622C5211100B2B157 /* AttributeValueTests_Evaluate.swift */,
				6E7519A722C5211100B2B157 /* RolloutTests.swift */,
				6E7519A822C5211100B2B157 /* ProjectConfigTests.swift */,
				6E7519A922C5211100B2B157 /* UserAttributeTests.swift */,
				6E7519AA22C5211100B2B157 /* GroupTests.swift */,
				6E7519AB22C5211100B2B157 /* VariationTests.swift */,
				6E7519AC22C5211100B2B157 /* ExperimentTests.swift */,
				6E7519AD22C5211100B2B157 /* EventTests.swift */,
				6E7519AE22C5211100B2B157 /* ConditionHolderTests.swift */,
				6E7519AF22C5211100B2B157 /* TrafficAllocationTests.swift */,
				6E7519B022C5211100B2B157 /* ProjectTests.swift */,
				6E7519B122C5211100B2B157 /* ConditionHolderTests_Evaluate.swift */,
				0B97DD96249D332C003DE606 /* SemanticVersionTests.swift */,
			);
			path = "OptimizelyTests-DataModel";
			sourceTree = "<group>";
		};
		6E7519B222C5211100B2B157 /* OptimizelyTests-iOS */ = {
			isa = PBXGroup;
			children = (
				6E7519B322C5211100B2B157 /* iOSOnlyTests.swift */,
			);
			path = "OptimizelyTests-iOS";
			sourceTree = "<group>";
		};
		6E7519B522C5211100B2B157 /* OptimizelyTests-Legacy */ = {
			isa = PBXGroup;
			children = (
			);
			path = "OptimizelyTests-Legacy";
			sourceTree = "<group>";
		};
		6E7519B622C5211100B2B157 /* TestUtils */ = {
			isa = PBXGroup;
			children = (
				6E7519B722C5211100B2B157 /* MockUrlSession.swift */,
				6E7519B822C5211100B2B157 /* OTUtils.swift */,
			);
			path = TestUtils;
			sourceTree = "<group>";
		};
		6E7519B922C5211100B2B157 /* OptimizelyTests-APIs */ = {
			isa = PBXGroup;
			children = (
				6E2D34B8250AD14000A0CDFE /* OptimizelyClientTests_Decide.swift */,
				6E5AB69223F6130D007A82B1 /* OptimizelyClientTests_Init_Async.swift */,
				6E5AB69123F6130C007A82B1 /* OptimizelyClientTests_Init_Sync.swift */,
				6E7519BA22C5211100B2B157 /* OptimizelyClientTests_Evaluation.swift */,
				6E7519BB22C5211100B2B157 /* OptimizelyClientTests_DatafileHandler.swift */,
				6E7519BC22C5211100B2B157 /* OptimizelyErrorTests.swift */,
				6E7519BE22C5211100B2B157 /* OptimizelyClientTests_Invalid.swift */,
				6E7519BF22C5211100B2B157 /* OptimizelyClientTests_ObjcAPIs.m */,
				6E7519C022C5211100B2B157 /* OptimizelyClientTests_Variables.swift */,
				6E7519C122C5211100B2B157 /* OptimizelyClientTests.swift */,
				6E7519C222C5211100B2B157 /* OptimizelyClientTests_Valid.swift */,
				6E7519C322C5211100B2B157 /* OptimizelyClientTests_Others.swift */,
				6E7519C422C5211100B2B157 /* OptimizelyClientTests_ForcedVariation.swift */,
				6E7519C522C5211100B2B157 /* OptimizelyClientTests_Group.swift */,
				6ECB60C5234D329500016D41 /* OptimizelyClientTests_OptimizelyConfig.swift */,
				6ECB60D6234E601A00016D41 /* OptimizelyClientTests_OptimizelyConfig_Objc.m */,
				6E7519C622C5211100B2B157 /* OptimizelyClientTests_ObjcOthers.m */,
				C78CAF652446DB91009FE876 /* OptimizelyClientTests_OptimizelyJSON.swift */,
				C78CAF8524485029009FE876 /* OptimizelyClientTests_OptimizelyJSON_Objc.m */,
				6EF8DDF424B7ED7E008B9488 /* OptimizelyClientTests_Decide.swift */,
				6E814D0E24C20DFF00191597 /* OptimizelyClientTests_Decide_Reasons.swift */,
				6EB97BCC24C89DFB00068883 /* OptimizelyClientTests_Decide_Legacy.swift */,
				6E86CEB224FF20DE005DAFED /* OptimizelyClientTests_Decide_Objc.m */,
			);
			path = "OptimizelyTests-APIs";
			sourceTree = "<group>";
		};
		6E7519C722C5211100B2B157 /* OptimizelyTests-Others */ = {
			isa = PBXGroup;
			children = (
				6E7519C822C5211100B2B157 /* OtherTests.swift */,
				6E7519C922C5211100B2B157 /* ThrowableConditionListTest.swift */,
			);
			path = "OptimizelyTests-Others";
			sourceTree = "<group>";
		};
		6EC6DD3F24ABF8180017D296 /* Optimizely+Decide */ = {
			isa = PBXGroup;
			children = (
				6EC6DD3024ABF6990017D296 /* OptimizelyClient+Decide.swift */,
				6EB97BBD24C7BCA700068883 /* OptimizelyClient+Legacy.swift */,
				6EC6DD4024ABF89B0017D296 /* OptimizelyUserContext.swift */,
				6EF8DE0B24BD1BB2008B9488 /* OptimizelyDecideOption.swift */,
				6EF8DE0A24BD1BB1008B9488 /* OptimizelyDecision.swift */,
				6E86CEA124FDC836005DAFED /* OptimizelyClient+Decide+ObjC.swift */,
			);
			path = "Optimizely+Decide";
			sourceTree = "<group>";
		};
		6EF8DE0924B8DA5D008B9488 /* decide */ = {
			isa = PBXGroup;
			children = (
				6EF8DE0524B8DA58008B9488 /* decide_datafile.json */,
			);
			path = decide;
			sourceTree = "<group>";
		};
		87DE4DE091B80D1F13BBD781 /* Frameworks */ = {
			isa = PBXGroup;
			children = (
				17C0FB297504376273A75B8F /* libPods-OptimizelyTests-APIs-iOS.a */,
			);
			name = Frameworks;
			sourceTree = "<group>";
		};
/* End PBXGroup section */

/* Begin PBXHeadersBuildPhase section */
		6E614DC821E3F389005982A1 /* Headers */ = {
			isa = PBXHeadersBuildPhase;
			buildActionMask = 2147483647;
			files = (
				6E7517AF22C520D400B2B157 /* Optimizely.h in Headers */,
			);
			runOnlyForDeploymentPostprocessing = 0;
		};
		6EBAEB6721E3FEF800D13AA9 /* Headers */ = {
			isa = PBXHeadersBuildPhase;
			buildActionMask = 2147483647;
			files = (
				6ECB270222C526A7005D52DC /* Optimizely.h in Headers */,
			);
			runOnlyForDeploymentPostprocessing = 0;
		};
		BD64853B2491474500F30986 /* Headers */ = {
			isa = PBXHeadersBuildPhase;
			buildActionMask = 2147483647;
			files = (
				BD64853C2491474500F30986 /* Optimizely.h in Headers */,
			);
			runOnlyForDeploymentPostprocessing = 0;
		};
/* End PBXHeadersBuildPhase section */

/* Begin PBXNativeTarget section */
		6E14CD622423F80B00010234 /* OptimizelyTests-Batch-iOS */ = {
			isa = PBXNativeTarget;
			buildConfigurationList = 6E14CD6D2423F80B00010234 /* Build configuration list for PBXNativeTarget "OptimizelyTests-Batch-iOS" */;
			buildPhases = (
				6E14CD5F2423F80B00010234 /* Sources */,
				6E14CD602423F80B00010234 /* Frameworks */,
				6E14CD612423F80B00010234 /* Resources */,
			);
			buildRules = (
			);
			dependencies = (
				6E14CD6A2423F80B00010234 /* PBXTargetDependency */,
			);
			name = "OptimizelyTests-Batch-iOS";
			productName = "OptimizelyTests-Batch-iOS";
			productReference = 6E14CD632423F80B00010234 /* OptimizelyTests-Batch-iOS.xctest */;
			productType = "com.apple.product-type.bundle.unit-test";
		};
		6E614DCC21E3F389005982A1 /* OptimizelySwiftSDK-tvOS */ = {
			isa = PBXNativeTarget;
			buildConfigurationList = 6E614DE221E3F38A005982A1 /* Build configuration list for PBXNativeTarget "OptimizelySwiftSDK-tvOS" */;
			buildPhases = (
				6E614DC821E3F389005982A1 /* Headers */,
				6E614DC921E3F389005982A1 /* Sources */,
				6E614DCA21E3F389005982A1 /* Frameworks */,
				6E614DCB21E3F389005982A1 /* Resources */,
			);
			buildRules = (
			);
			dependencies = (
			);
			name = "OptimizelySwiftSDK-tvOS";
			productName = OptimizelySwiftSDKtvOS;
			productReference = 6E614DCD21E3F389005982A1 /* Optimizely.framework */;
			productType = "com.apple.product-type.framework";
		};
		6E614DD421E3F38A005982A1 /* OptimizelyTests-tvOS */ = {
			isa = PBXNativeTarget;
			buildConfigurationList = 6E614DE321E3F38A005982A1 /* Build configuration list for PBXNativeTarget "OptimizelyTests-tvOS" */;
			buildPhases = (
				6E614DD121E3F38A005982A1 /* Sources */,
				6E614DD221E3F38A005982A1 /* Frameworks */,
				6E614DD321E3F38A005982A1 /* Resources */,
			);
			buildRules = (
			);
			dependencies = (
				6E614DD821E3F38A005982A1 /* PBXTargetDependency */,
			);
			name = "OptimizelyTests-tvOS";
			productName = OptimizelySwiftSDKtvOSTests;
			productReference = 6E614DD521E3F38A005982A1 /* OptimizelyTests-tvOS.xctest */;
			productType = "com.apple.product-type.bundle.unit-test";
		};
		6E636B8B2236C91F00AF3CEF /* OptimizelyTests-APIs-iOS */ = {
			isa = PBXNativeTarget;
			buildConfigurationList = 6E636B942236C91F00AF3CEF /* Build configuration list for PBXNativeTarget "OptimizelyTests-APIs-iOS" */;
			buildPhases = (
				70F6FCEB9263758745DDFE3E /* [CP] Check Pods Manifest.lock */,
				6E636B882236C91F00AF3CEF /* Sources */,
				6E636B892236C91F00AF3CEF /* Frameworks */,
				6E636B8A2236C91F00AF3CEF /* Resources */,
			);
			buildRules = (
			);
			dependencies = (
				6E636B932236C91F00AF3CEF /* PBXTargetDependency */,
			);
			name = "OptimizelyTests-APIs-iOS";
			productName = "OptimizelyTests-APIs-iOS";
			productReference = 6E636B8C2236C91F00AF3CEF /* OptimizelyTests-APIs-iOS.xctest */;
			productType = "com.apple.product-type.bundle.unit-test";
		};
		6E636B9A2236C96700AF3CEF /* OptimizelyTests-Legacy-iOS */ = {
			isa = PBXNativeTarget;
			buildConfigurationList = 6E636BA32236C96700AF3CEF /* Build configuration list for PBXNativeTarget "OptimizelyTests-Legacy-iOS" */;
			buildPhases = (
				6E636B972236C96700AF3CEF /* Sources */,
				6E636B982236C96700AF3CEF /* Frameworks */,
				6E636B992236C96700AF3CEF /* Resources */,
			);
			buildRules = (
			);
			dependencies = (
				6E636BA22236C96700AF3CEF /* PBXTargetDependency */,
			);
			name = "OptimizelyTests-Legacy-iOS";
			productName = "OptimizelyTests-Legacy-iOS";
			productReference = 6E636B9B2236C96700AF3CEF /* OptimizelyTests-Legacy-iOS.xctest */;
			productType = "com.apple.product-type.bundle.unit-test";
		};
		6EA425072218E41500B074B5 /* OptimizelyTests-Common-tvOS */ = {
			isa = PBXNativeTarget;
			buildConfigurationList = 6EA425102218E41600B074B5 /* Build configuration list for PBXNativeTarget "OptimizelyTests-Common-tvOS" */;
			buildPhases = (
				6EA425042218E41500B074B5 /* Sources */,
				6EA425052218E41500B074B5 /* Frameworks */,
				6EA425062218E41500B074B5 /* Resources */,
			);
			buildRules = (
			);
			dependencies = (
				6EA4250F2218E41600B074B5 /* PBXTargetDependency */,
			);
			name = "OptimizelyTests-Common-tvOS";
			productName = "OptimizelySwiftSDKTests-Common-tvOS";
			productReference = 6EA425082218E41500B074B5 /* OptimizelyTests-Common-tvOS.xctest */;
			productType = "com.apple.product-type.bundle.unit-test";
		};
		6EA4255A2218E58400B074B5 /* OptimizelyTests-DataModel-tvOS */ = {
			isa = PBXNativeTarget;
			buildConfigurationList = 6EA425632218E58400B074B5 /* Build configuration list for PBXNativeTarget "OptimizelyTests-DataModel-tvOS" */;
			buildPhases = (
				6EA425572218E58400B074B5 /* Sources */,
				6EA425582218E58400B074B5 /* Frameworks */,
				6EA425592218E58400B074B5 /* Resources */,
			);
			buildRules = (
			);
			dependencies = (
				6EA425622218E58400B074B5 /* PBXTargetDependency */,
			);
			name = "OptimizelyTests-DataModel-tvOS";
			productName = "OptimizelyTests-DataModel-tvOS";
			productReference = 6EA4255B2218E58400B074B5 /* OptimizelyTests-DataModel-tvOS.xctest */;
			productType = "com.apple.product-type.bundle.unit-test";
		};
		6EA425692218E60A00B074B5 /* OptimizelyTests-Common-iOS */ = {
			isa = PBXNativeTarget;
			buildConfigurationList = 6EA425722218E60A00B074B5 /* Build configuration list for PBXNativeTarget "OptimizelyTests-Common-iOS" */;
			buildPhases = (
				6EA425662218E60A00B074B5 /* Sources */,
				6EA425672218E60A00B074B5 /* Frameworks */,
				6EA425682218E60A00B074B5 /* Resources */,
			);
			buildRules = (
			);
			dependencies = (
				6EA425712218E60A00B074B5 /* PBXTargetDependency */,
			);
			name = "OptimizelyTests-Common-iOS";
			productName = "OptimizelyTests-Commons-iOS";
			productReference = 6EA4256A2218E60A00B074B5 /* OptimizelyTests-Common-iOS.xctest */;
			productType = "com.apple.product-type.bundle.unit-test";
		};
		6EA425782218E61E00B074B5 /* OptimizelyTests-DataModel-iOS */ = {
			isa = PBXNativeTarget;
			buildConfigurationList = 6EA425812218E61F00B074B5 /* Build configuration list for PBXNativeTarget "OptimizelyTests-DataModel-iOS" */;
			buildPhases = (
				6EA425752218E61E00B074B5 /* Sources */,
				6EA425762218E61E00B074B5 /* Frameworks */,
				6EA425772218E61E00B074B5 /* Resources */,
			);
			buildRules = (
			);
			dependencies = (
				6EA425802218E61F00B074B5 /* PBXTargetDependency */,
			);
			name = "OptimizelyTests-DataModel-iOS";
			productName = "OptimizelyTests-DataModels-iOS";
			productReference = 6EA425792218E61E00B074B5 /* OptimizelyTests-DataModel-iOS.xctest */;
			productType = "com.apple.product-type.bundle.unit-test";
		};
		6EA4265A2219242100B074B5 /* OptimizelyTests-Others-iOS */ = {
			isa = PBXNativeTarget;
			buildConfigurationList = 6EA426632219242100B074B5 /* Build configuration list for PBXNativeTarget "OptimizelyTests-Others-iOS" */;
			buildPhases = (
				6EA426572219242100B074B5 /* Sources */,
				6EA426582219242100B074B5 /* Frameworks */,
				6EA426592219242100B074B5 /* Resources */,
			);
			buildRules = (
			);
			dependencies = (
				6EA426622219242100B074B5 /* PBXTargetDependency */,
			);
			name = "OptimizelyTests-Others-iOS";
			productName = "OptimizelyTests-Others-iOS";
			productReference = 6EA4265B2219242100B074B5 /* OptimizelyTests-Others-iOS.xctest */;
			productType = "com.apple.product-type.bundle.unit-test";
		};
		6EA426692219243D00B074B5 /* OptimizelyTests-Others-tvOS */ = {
			isa = PBXNativeTarget;
			buildConfigurationList = 6EA426722219243D00B074B5 /* Build configuration list for PBXNativeTarget "OptimizelyTests-Others-tvOS" */;
			buildPhases = (
				6EA426662219243D00B074B5 /* Sources */,
				6EA426672219243D00B074B5 /* Frameworks */,
				6EA426682219243D00B074B5 /* Resources */,
			);
			buildRules = (
			);
			dependencies = (
				6EA426712219243D00B074B5 /* PBXTargetDependency */,
			);
			name = "OptimizelyTests-Others-tvOS";
			productName = "OptimizelyTests-Others-tvOS";
			productReference = 6EA4266A2219243D00B074B5 /* OptimizelyTests-Others-tvOS.xctest */;
			productType = "com.apple.product-type.bundle.unit-test";
		};
		6EBAEB6B21E3FEF800D13AA9 /* OptimizelySwiftSDK-iOS */ = {
			isa = PBXNativeTarget;
			buildConfigurationList = 6EBAEB8121E3FEF900D13AA9 /* Build configuration list for PBXNativeTarget "OptimizelySwiftSDK-iOS" */;
			buildPhases = (
				6EBAEB6721E3FEF800D13AA9 /* Headers */,
				6EBAEB6821E3FEF800D13AA9 /* Sources */,
				6EBAEB6921E3FEF800D13AA9 /* Frameworks */,
				6EBAEB6A21E3FEF800D13AA9 /* Resources */,
			);
			buildRules = (
			);
			dependencies = (
			);
			name = "OptimizelySwiftSDK-iOS";
			productName = OptimizelySwiftSDKiOS;
			productReference = 6EBAEB6C21E3FEF800D13AA9 /* Optimizely.framework */;
			productType = "com.apple.product-type.framework";
		};
		6EBAEB7321E3FEF900D13AA9 /* OptimizelyTests-iOS */ = {
			isa = PBXNativeTarget;
			buildConfigurationList = 6EBAEB8221E3FEF900D13AA9 /* Build configuration list for PBXNativeTarget "OptimizelyTests-iOS" */;
			buildPhases = (
				6EBAEB7021E3FEF900D13AA9 /* Sources */,
				6EBAEB7221E3FEF900D13AA9 /* Resources */,
				0B11272D2242D80A002A9C20 /* Frameworks */,
			);
			buildRules = (
			);
			dependencies = (
				6EBAEB7721E3FEF900D13AA9 /* PBXTargetDependency */,
			);
			name = "OptimizelyTests-iOS";
			productName = OptimizelySwiftSDKiOSTests;
			productReference = 6EBAEB7421E3FEF900D13AA9 /* OptimizelyTests-iOS.xctest */;
			productType = "com.apple.product-type.bundle.unit-test";
		};
		BD64853A2491474500F30986 /* OptimizelySwiftSDK-macOS */ = {
			isa = PBXNativeTarget;
			buildConfigurationList = BD64857E2491474500F30986 /* Build configuration list for PBXNativeTarget "OptimizelySwiftSDK-macOS" */;
			buildPhases = (
				BD64853B2491474500F30986 /* Headers */,
				BD64853D2491474500F30986 /* Sources */,
				BD64857C2491474500F30986 /* Frameworks */,
				BD64857D2491474500F30986 /* Resources */,
			);
			buildRules = (
			);
			dependencies = (
			);
			name = "OptimizelySwiftSDK-macOS";
			productName = OptimizelySwiftSDKiOS;
			productReference = BD6485812491474500F30986 /* Optimizely.framework */;
			productType = "com.apple.product-type.framework";
		};
/* End PBXNativeTarget section */

/* Begin PBXProject section */
		0B7CB0B921AC5FE2007B77E5 /* Project object */ = {
			isa = PBXProject;
			attributes = {
				LastSwiftUpdateCheck = 1130;
				LastUpgradeCheck = 1160;
				ORGANIZATIONNAME = Optimizely;
				TargetAttributes = {
					6E14CD622423F80B00010234 = {
						CreatedOnToolsVersion = 11.3.1;
					};
					6E614DCC21E3F389005982A1 = {
						CreatedOnToolsVersion = 10.1;
					};
					6E614DD421E3F38A005982A1 = {
						CreatedOnToolsVersion = 10.1;
					};
					6E636B8B2236C91F00AF3CEF = {
						CreatedOnToolsVersion = 10.1;
						LastSwiftMigration = 1010;
					};
					6E636B9A2236C96700AF3CEF = {
						CreatedOnToolsVersion = 10.1;
					};
					6EA425072218E41500B074B5 = {
						CreatedOnToolsVersion = 10.1;
					};
					6EA4255A2218E58400B074B5 = {
						CreatedOnToolsVersion = 10.1;
					};
					6EA425692218E60A00B074B5 = {
						CreatedOnToolsVersion = 10.1;
					};
					6EA425782218E61E00B074B5 = {
						CreatedOnToolsVersion = 10.1;
					};
					6EA4265A2219242100B074B5 = {
						CreatedOnToolsVersion = 10.1;
					};
					6EA426692219243D00B074B5 = {
						CreatedOnToolsVersion = 10.1;
					};
					6EBAEB6B21E3FEF800D13AA9 = {
						CreatedOnToolsVersion = 10.1;
					};
					6EBAEB7321E3FEF900D13AA9 = {
						CreatedOnToolsVersion = 10.1;
					};
				};
			};
			buildConfigurationList = 0B7CB0BC21AC5FE2007B77E5 /* Build configuration list for PBXProject "OptimizelySwiftSDK" */;
			compatibilityVersion = "Xcode 9.3";
			developmentRegion = en;
			hasScannedForEncodings = 0;
			knownRegions = (
				en,
				Base,
			);
			mainGroup = 0B7CB0B821AC5FE2007B77E5;
			productRefGroup = 0B7CB0C321AC5FE2007B77E5 /* Products */;
			projectDirPath = "";
			projectRoot = "";
			targets = (
				6EBAEB6B21E3FEF800D13AA9 /* OptimizelySwiftSDK-iOS */,
				6E614DCC21E3F389005982A1 /* OptimizelySwiftSDK-tvOS */,
				BD64853A2491474500F30986 /* OptimizelySwiftSDK-macOS */,
				6EBAEB7321E3FEF900D13AA9 /* OptimizelyTests-iOS */,
				6EA425692218E60A00B074B5 /* OptimizelyTests-Common-iOS */,
				6E14CD622423F80B00010234 /* OptimizelyTests-Batch-iOS */,
				6E636B8B2236C91F00AF3CEF /* OptimizelyTests-APIs-iOS */,
				6EA425782218E61E00B074B5 /* OptimizelyTests-DataModel-iOS */,
				6EA4265A2219242100B074B5 /* OptimizelyTests-Others-iOS */,
				6E636B9A2236C96700AF3CEF /* OptimizelyTests-Legacy-iOS */,
				6E614DD421E3F38A005982A1 /* OptimizelyTests-tvOS */,
				6EA425072218E41500B074B5 /* OptimizelyTests-Common-tvOS */,
				6EA4255A2218E58400B074B5 /* OptimizelyTests-DataModel-tvOS */,
				6EA426692219243D00B074B5 /* OptimizelyTests-Others-tvOS */,
			);
		};
/* End PBXProject section */

/* Begin PBXResourcesBuildPhase section */
		6E14CD612423F80B00010234 /* Resources */ = {
			isa = PBXResourcesBuildPhase;
			buildActionMask = 2147483647;
			files = (
				6E14CDBD2423FA0800010234 /* feature_rollouts.json in Resources */,
				6E14CDC72423FA0800010234 /* ab_experiments.json in Resources */,
				6E14CDC92423FA0800010234 /* simple_datafile.json in Resources */,
				6E14CDB32423FA0800010234 /* feature_experiments.json in Resources */,
				6E14CDBB2423FA0800010234 /* feature_flag.json in Resources */,
				6E14CDB82423FA0800010234 /* bucketing_id.json in Resources */,
				6E14CDC02423FA0800010234 /* feature_exp.json in Resources */,
				6E14CDB12423FA0800010234 /* feature_rollout_toggle_on.json in Resources */,
				6E14CDAF2423F9FC00010234 /* 100_entities.json in Resources */,
				6E14CDB92423FA0800010234 /* feature_variables.json in Resources */,
				6E14CDB22423FA0800010234 /* feature_rollout_toggle_off.json in Resources */,
				6E14CDC32423FA0800010234 /* empty_datafile_new_revision.json in Resources */,
				6E14CDB42423FA0800010234 /* forced_variation.json in Resources */,
				6E14CDAD2423F9FC00010234 /* 10_entities.json in Resources */,
				6E14CDC22423FA0800010234 /* empty_datafile_new_project_id.json in Resources */,
				6E14CDBC2423FA0800010234 /* grouped_experiments.json in Resources */,
				6E14CDBE2423FA0800010234 /* audience_targeting.json in Resources */,
				6E14CDC82423FA0800010234 /* bot_filtering_enabled.json in Resources */,
				6E14CDCA2423FA0800010234 /* UnsupportedVersionDatafile.json in Resources */,
				6E14CDC42423FA0800010234 /* empty_datafile_new_account_id.json in Resources */,
				6E14CDC12423FA0800010234 /* empty_datafile.json in Resources */,
				6E14CDB62423FA0800010234 /* rollout_bucketing.json in Resources */,
				6E14CDB72423FA0800010234 /* feature_management_experiment_bucketing.json in Resources */,
				6E14CDBA2423FA0800010234 /* api_datafile.json in Resources */,
				6E14CDC52423FA0800010234 /* BucketerTestsDatafile.json in Resources */,
				6E14CDC62423FA0800010234 /* BucketerTestsDatafile2.json in Resources */,
				6E14CDBF2423FA0800010234 /* typed_audience_datafile.json in Resources */,
				6E14CDAE2423F9FC00010234 /* 50_entities.json in Resources */,
				6E14CDB02423FA0800010234 /* optimizely_6372300739_v4.json in Resources */,
				6E14CDB52423FA0800010234 /* unsupported_datafile.json in Resources */,
			);
			runOnlyForDeploymentPostprocessing = 0;
		};
		6E614DCB21E3F389005982A1 /* Resources */ = {
			isa = PBXResourcesBuildPhase;
			buildActionMask = 2147483647;
			files = (
			);
			runOnlyForDeploymentPostprocessing = 0;
		};
		6E614DD321E3F38A005982A1 /* Resources */ = {
			isa = PBXResourcesBuildPhase;
			buildActionMask = 2147483647;
			files = (
				6E12B27122C55A290005E9E6 /* UnsupportedVersionDatafile.json in Resources */,
				6E34A639231ED04900BAE302 /* empty_datafile_new_revision.json in Resources */,
				6E12B26922C55A290005E9E6 /* typed_audience_datafile.json in Resources */,
				6E12B26722C55A290005E9E6 /* feature_rollouts.json in Resources */,
				6E12B26022C55A290005E9E6 /* rollout_bucketing.json in Resources */,
				6E12B26222C55A290005E9E6 /* bucketing_id.json in Resources */,
				6E12B2CC22C55A370005E9E6 /* 10_entities.json in Resources */,
				6E12B25E22C55A290005E9E6 /* forced_variation.json in Resources */,
				6E12B26422C55A290005E9E6 /* api_datafile.json in Resources */,
				6E12B27022C55A290005E9E6 /* simple_datafile.json in Resources */,
				6E12B2CE22C55A370005E9E6 /* 100_entities.json in Resources */,
				6E12B25A22C55A290005E9E6 /* optimizely_6372300739_v4.json in Resources */,
				6E12B26E22C55A290005E9E6 /* ab_experiments.json in Resources */,
				6E12B26622C55A290005E9E6 /* grouped_experiments.json in Resources */,
				6E34A62D231ED04900BAE302 /* empty_datafile_new_project_id.json in Resources */,
				6E12B26322C55A290005E9E6 /* feature_variables.json in Resources */,
				6E12B26822C55A290005E9E6 /* audience_targeting.json in Resources */,
				6E12B25B22C55A290005E9E6 /* feature_rollout_toggle_on.json in Resources */,
				6E12B25C22C55A290005E9E6 /* feature_rollout_toggle_off.json in Resources */,
				6E12B25D22C55A290005E9E6 /* feature_experiments.json in Resources */,
				6E12B26F22C55A290005E9E6 /* bot_filtering_enabled.json in Resources */,
				6E12B26C22C55A290005E9E6 /* BucketerTestsDatafile.json in Resources */,
				6E12B26B22C55A290005E9E6 /* empty_datafile.json in Resources */,
				6E12B26D22C55A290005E9E6 /* BucketerTestsDatafile2.json in Resources */,
				6E12B26A22C55A290005E9E6 /* feature_exp.json in Resources */,
				6E12B25F22C55A290005E9E6 /* unsupported_datafile.json in Resources */,
				6E12B26522C55A290005E9E6 /* feature_flag.json in Resources */,
				6E12B26122C55A290005E9E6 /* feature_management_experiment_bucketing.json in Resources */,
				6E12B2CD22C55A370005E9E6 /* 50_entities.json in Resources */,
				6E34A646231ED28600BAE302 /* empty_datafile_new_account_id.json in Resources */,
			);
			runOnlyForDeploymentPostprocessing = 0;
		};
		6E636B8A2236C91F00AF3CEF /* Resources */ = {
			isa = PBXResourcesBuildPhase;
			buildActionMask = 2147483647;
			files = (
				6E12B21122C55A270005E9E6 /* UnsupportedVersionDatafile.json in Resources */,
				6E34A635231ED04900BAE302 /* empty_datafile_new_revision.json in Resources */,
				6E12B20922C55A270005E9E6 /* typed_audience_datafile.json in Resources */,
				6E12B20722C55A270005E9E6 /* feature_rollouts.json in Resources */,
				6E12B20022C55A270005E9E6 /* rollout_bucketing.json in Resources */,
				6E12B20222C55A270005E9E6 /* bucketing_id.json in Resources */,
				6E12B2C022C55A340005E9E6 /* 10_entities.json in Resources */,
				6E12B1FE22C55A270005E9E6 /* forced_variation.json in Resources */,
				6E12B20422C55A270005E9E6 /* api_datafile.json in Resources */,
				6E12B21022C55A270005E9E6 /* simple_datafile.json in Resources */,
				6E12B2C222C55A340005E9E6 /* 100_entities.json in Resources */,
				6E6BE00B237F547200FE8274 /* optimizely_config_datafile.json in Resources */,
				6E12B1FA22C55A270005E9E6 /* optimizely_6372300739_v4.json in Resources */,
				6EF8DE0724B8DA58008B9488 /* decide_datafile.json in Resources */,
				6E6BE00C237F547200FE8274 /* optimizely_config_expected.json in Resources */,
				6E12B20E22C55A270005E9E6 /* ab_experiments.json in Resources */,
				6E12B20622C55A270005E9E6 /* grouped_experiments.json in Resources */,
				6E34A629231ED04900BAE302 /* empty_datafile_new_project_id.json in Resources */,
				6E12B20322C55A270005E9E6 /* feature_variables.json in Resources */,
				6E12B20822C55A270005E9E6 /* audience_targeting.json in Resources */,
				6E12B1FB22C55A270005E9E6 /* feature_rollout_toggle_on.json in Resources */,
				6E12B1FC22C55A270005E9E6 /* feature_rollout_toggle_off.json in Resources */,
				6E12B1FD22C55A270005E9E6 /* feature_experiments.json in Resources */,
				6E12B20F22C55A270005E9E6 /* bot_filtering_enabled.json in Resources */,
				6E12B20C22C55A270005E9E6 /* BucketerTestsDatafile.json in Resources */,
				6E12B20B22C55A270005E9E6 /* empty_datafile.json in Resources */,
				6E12B20D22C55A270005E9E6 /* BucketerTestsDatafile2.json in Resources */,
				6E12B20A22C55A270005E9E6 /* feature_exp.json in Resources */,
				6E12B1FF22C55A270005E9E6 /* unsupported_datafile.json in Resources */,
				6E12B20522C55A270005E9E6 /* feature_flag.json in Resources */,
				6E12B20122C55A270005E9E6 /* feature_management_experiment_bucketing.json in Resources */,
				6E12B2C122C55A340005E9E6 /* 50_entities.json in Resources */,
				6E34A642231ED28600BAE302 /* empty_datafile_new_account_id.json in Resources */,
			);
			runOnlyForDeploymentPostprocessing = 0;
		};
		6E636B992236C96700AF3CEF /* Resources */ = {
			isa = PBXResourcesBuildPhase;
			buildActionMask = 2147483647;
			files = (
				6E12B25922C55A280005E9E6 /* UnsupportedVersionDatafile.json in Resources */,
				6E34A638231ED04900BAE302 /* empty_datafile_new_revision.json in Resources */,
				6E12B25122C55A280005E9E6 /* typed_audience_datafile.json in Resources */,
				6E12B24F22C55A280005E9E6 /* feature_rollouts.json in Resources */,
				6E12B24822C55A280005E9E6 /* rollout_bucketing.json in Resources */,
				6E12B24A22C55A280005E9E6 /* bucketing_id.json in Resources */,
				6E12B2C922C55A360005E9E6 /* 10_entities.json in Resources */,
				6E12B24622C55A280005E9E6 /* forced_variation.json in Resources */,
				6E12B24C22C55A280005E9E6 /* api_datafile.json in Resources */,
				6E12B25822C55A280005E9E6 /* simple_datafile.json in Resources */,
				6E12B2CB22C55A360005E9E6 /* 100_entities.json in Resources */,
				6E12B24222C55A280005E9E6 /* optimizely_6372300739_v4.json in Resources */,
				6E12B25622C55A280005E9E6 /* ab_experiments.json in Resources */,
				6E12B24E22C55A280005E9E6 /* grouped_experiments.json in Resources */,
				6E34A62C231ED04900BAE302 /* empty_datafile_new_project_id.json in Resources */,
				6E12B24B22C55A280005E9E6 /* feature_variables.json in Resources */,
				6E12B25022C55A280005E9E6 /* audience_targeting.json in Resources */,
				6E12B24322C55A280005E9E6 /* feature_rollout_toggle_on.json in Resources */,
				6E12B24422C55A280005E9E6 /* feature_rollout_toggle_off.json in Resources */,
				6E12B24522C55A280005E9E6 /* feature_experiments.json in Resources */,
				6E12B25722C55A280005E9E6 /* bot_filtering_enabled.json in Resources */,
				6E12B25422C55A280005E9E6 /* BucketerTestsDatafile.json in Resources */,
				6E12B25322C55A280005E9E6 /* empty_datafile.json in Resources */,
				6E12B25522C55A280005E9E6 /* BucketerTestsDatafile2.json in Resources */,
				6E12B25222C55A280005E9E6 /* feature_exp.json in Resources */,
				6E12B24722C55A280005E9E6 /* unsupported_datafile.json in Resources */,
				6E12B24D22C55A280005E9E6 /* feature_flag.json in Resources */,
				6E12B24922C55A280005E9E6 /* feature_management_experiment_bucketing.json in Resources */,
				6E12B2CA22C55A360005E9E6 /* 50_entities.json in Resources */,
				6E34A645231ED28600BAE302 /* empty_datafile_new_account_id.json in Resources */,
			);
			runOnlyForDeploymentPostprocessing = 0;
		};
		6EA425062218E41500B074B5 /* Resources */ = {
			isa = PBXResourcesBuildPhase;
			buildActionMask = 2147483647;
			files = (
				6E12B28922C55A290005E9E6 /* UnsupportedVersionDatafile.json in Resources */,
				6E34A63A231ED04900BAE302 /* empty_datafile_new_revision.json in Resources */,
				6E12B28122C55A290005E9E6 /* typed_audience_datafile.json in Resources */,
				6E12B27F22C55A290005E9E6 /* feature_rollouts.json in Resources */,
				6E12B27822C55A290005E9E6 /* rollout_bucketing.json in Resources */,
				6E12B27A22C55A290005E9E6 /* bucketing_id.json in Resources */,
				6E12B2CF22C55A370005E9E6 /* 10_entities.json in Resources */,
				6E12B27622C55A290005E9E6 /* forced_variation.json in Resources */,
				6E12B27C22C55A290005E9E6 /* api_datafile.json in Resources */,
				6E12B28822C55A290005E9E6 /* simple_datafile.json in Resources */,
				6E12B2D122C55A370005E9E6 /* 100_entities.json in Resources */,
				6E12B27222C55A290005E9E6 /* optimizely_6372300739_v4.json in Resources */,
				6E12B28622C55A290005E9E6 /* ab_experiments.json in Resources */,
				6EF8DE0824B8DA58008B9488 /* decide_datafile.json in Resources */,
				6E12B27E22C55A290005E9E6 /* grouped_experiments.json in Resources */,
				6E34A62E231ED04900BAE302 /* empty_datafile_new_project_id.json in Resources */,
				6E12B27B22C55A290005E9E6 /* feature_variables.json in Resources */,
				6E12B28022C55A290005E9E6 /* audience_targeting.json in Resources */,
				6E12B27322C55A290005E9E6 /* feature_rollout_toggle_on.json in Resources */,
				6E12B27422C55A290005E9E6 /* feature_rollout_toggle_off.json in Resources */,
				6E12B27522C55A290005E9E6 /* feature_experiments.json in Resources */,
				6E12B28722C55A290005E9E6 /* bot_filtering_enabled.json in Resources */,
				6E12B28422C55A290005E9E6 /* BucketerTestsDatafile.json in Resources */,
				6E12B28322C55A290005E9E6 /* empty_datafile.json in Resources */,
				6E12B28522C55A290005E9E6 /* BucketerTestsDatafile2.json in Resources */,
				6E12B28222C55A290005E9E6 /* feature_exp.json in Resources */,
				6E12B27722C55A290005E9E6 /* unsupported_datafile.json in Resources */,
				6E12B27D22C55A290005E9E6 /* feature_flag.json in Resources */,
				6E12B27922C55A290005E9E6 /* feature_management_experiment_bucketing.json in Resources */,
				6E12B2D022C55A370005E9E6 /* 50_entities.json in Resources */,
				6E34A647231ED28600BAE302 /* empty_datafile_new_account_id.json in Resources */,
			);
			runOnlyForDeploymentPostprocessing = 0;
		};
		6EA425592218E58400B074B5 /* Resources */ = {
			isa = PBXResourcesBuildPhase;
			buildActionMask = 2147483647;
			files = (
				6E12B2A122C55A2A0005E9E6 /* UnsupportedVersionDatafile.json in Resources */,
				6E34A63B231ED04900BAE302 /* empty_datafile_new_revision.json in Resources */,
				6E12B29922C55A2A0005E9E6 /* typed_audience_datafile.json in Resources */,
				6E12B29722C55A2A0005E9E6 /* feature_rollouts.json in Resources */,
				6E12B29022C55A2A0005E9E6 /* rollout_bucketing.json in Resources */,
				6E12B29222C55A2A0005E9E6 /* bucketing_id.json in Resources */,
				6E12B2D222C55A380005E9E6 /* 10_entities.json in Resources */,
				6E12B28E22C55A2A0005E9E6 /* forced_variation.json in Resources */,
				6E12B29422C55A2A0005E9E6 /* api_datafile.json in Resources */,
				6E12B2A022C55A2A0005E9E6 /* simple_datafile.json in Resources */,
				6E12B2D422C55A380005E9E6 /* 100_entities.json in Resources */,
				6E12B28A22C55A2A0005E9E6 /* optimizely_6372300739_v4.json in Resources */,
				6E12B29E22C55A2A0005E9E6 /* ab_experiments.json in Resources */,
				6E12B29622C55A2A0005E9E6 /* grouped_experiments.json in Resources */,
				6E34A62F231ED04900BAE302 /* empty_datafile_new_project_id.json in Resources */,
				6E12B29322C55A2A0005E9E6 /* feature_variables.json in Resources */,
				6E12B29822C55A2A0005E9E6 /* audience_targeting.json in Resources */,
				6E12B28B22C55A2A0005E9E6 /* feature_rollout_toggle_on.json in Resources */,
				6E12B28C22C55A2A0005E9E6 /* feature_rollout_toggle_off.json in Resources */,
				6E12B28D22C55A2A0005E9E6 /* feature_experiments.json in Resources */,
				6E12B29F22C55A2A0005E9E6 /* bot_filtering_enabled.json in Resources */,
				6E12B29C22C55A2A0005E9E6 /* BucketerTestsDatafile.json in Resources */,
				6E12B29B22C55A2A0005E9E6 /* empty_datafile.json in Resources */,
				6E12B29D22C55A2A0005E9E6 /* BucketerTestsDatafile2.json in Resources */,
				6E12B29A22C55A2A0005E9E6 /* feature_exp.json in Resources */,
				6E12B28F22C55A2A0005E9E6 /* unsupported_datafile.json in Resources */,
				6E12B29522C55A2A0005E9E6 /* feature_flag.json in Resources */,
				6E12B29122C55A2A0005E9E6 /* feature_management_experiment_bucketing.json in Resources */,
				6E12B2D322C55A380005E9E6 /* 50_entities.json in Resources */,
				6E34A648231ED28600BAE302 /* empty_datafile_new_account_id.json in Resources */,
			);
			runOnlyForDeploymentPostprocessing = 0;
		};
		6EA425682218E60A00B074B5 /* Resources */ = {
			isa = PBXResourcesBuildPhase;
			buildActionMask = 2147483647;
			files = (
				6E12B1F922C55A260005E9E6 /* UnsupportedVersionDatafile.json in Resources */,
				6E34A634231ED04900BAE302 /* empty_datafile_new_revision.json in Resources */,
				6E12B1F122C55A260005E9E6 /* typed_audience_datafile.json in Resources */,
				6E12B1EF22C55A260005E9E6 /* feature_rollouts.json in Resources */,
				6E12B1E822C55A260005E9E6 /* rollout_bucketing.json in Resources */,
				6E12B1EA22C55A260005E9E6 /* bucketing_id.json in Resources */,
				6E12B2BD22C55A330005E9E6 /* 10_entities.json in Resources */,
				6E12B1E622C55A260005E9E6 /* forced_variation.json in Resources */,
				6E12B1EC22C55A260005E9E6 /* api_datafile.json in Resources */,
				6E12B1F822C55A260005E9E6 /* simple_datafile.json in Resources */,
				6E12B2BF22C55A330005E9E6 /* 100_entities.json in Resources */,
				6E12B1E222C55A260005E9E6 /* optimizely_6372300739_v4.json in Resources */,
				6E12B1F622C55A260005E9E6 /* ab_experiments.json in Resources */,
				6EF8DE0624B8DA58008B9488 /* decide_datafile.json in Resources */,
				6E12B1EE22C55A260005E9E6 /* grouped_experiments.json in Resources */,
				6E34A628231ED04900BAE302 /* empty_datafile_new_project_id.json in Resources */,
				6E12B1EB22C55A260005E9E6 /* feature_variables.json in Resources */,
				6E12B1F022C55A260005E9E6 /* audience_targeting.json in Resources */,
				6E12B1E322C55A260005E9E6 /* feature_rollout_toggle_on.json in Resources */,
				6E12B1E422C55A260005E9E6 /* feature_rollout_toggle_off.json in Resources */,
				6E12B1E522C55A260005E9E6 /* feature_experiments.json in Resources */,
				6E12B1F722C55A260005E9E6 /* bot_filtering_enabled.json in Resources */,
				6E12B1F422C55A260005E9E6 /* BucketerTestsDatafile.json in Resources */,
				6E12B1F322C55A260005E9E6 /* empty_datafile.json in Resources */,
				6E12B1F522C55A260005E9E6 /* BucketerTestsDatafile2.json in Resources */,
				6E12B1F222C55A260005E9E6 /* feature_exp.json in Resources */,
				6E12B1E722C55A260005E9E6 /* unsupported_datafile.json in Resources */,
				6E12B1ED22C55A260005E9E6 /* feature_flag.json in Resources */,
				6E12B1E922C55A260005E9E6 /* feature_management_experiment_bucketing.json in Resources */,
				6E12B2BE22C55A330005E9E6 /* 50_entities.json in Resources */,
				6E34A641231ED28600BAE302 /* empty_datafile_new_account_id.json in Resources */,
			);
			runOnlyForDeploymentPostprocessing = 0;
		};
		6EA425772218E61E00B074B5 /* Resources */ = {
			isa = PBXResourcesBuildPhase;
			buildActionMask = 2147483647;
			files = (
				6E12B22922C55A270005E9E6 /* UnsupportedVersionDatafile.json in Resources */,
				6E34A636231ED04900BAE302 /* empty_datafile_new_revision.json in Resources */,
				6E12B22122C55A270005E9E6 /* typed_audience_datafile.json in Resources */,
				6E12B21F22C55A270005E9E6 /* feature_rollouts.json in Resources */,
				6E12B21822C55A270005E9E6 /* rollout_bucketing.json in Resources */,
				6E12B21A22C55A270005E9E6 /* bucketing_id.json in Resources */,
				6E12B2C322C55A350005E9E6 /* 10_entities.json in Resources */,
				6E12B21622C55A270005E9E6 /* forced_variation.json in Resources */,
				6E12B21C22C55A270005E9E6 /* api_datafile.json in Resources */,
				6E12B22822C55A270005E9E6 /* simple_datafile.json in Resources */,
				6E12B2C522C55A350005E9E6 /* 100_entities.json in Resources */,
				6E12B21222C55A270005E9E6 /* optimizely_6372300739_v4.json in Resources */,
				6E12B22622C55A270005E9E6 /* ab_experiments.json in Resources */,
				6E12B21E22C55A270005E9E6 /* grouped_experiments.json in Resources */,
				6E34A62A231ED04900BAE302 /* empty_datafile_new_project_id.json in Resources */,
				6E12B21B22C55A270005E9E6 /* feature_variables.json in Resources */,
				6E12B22022C55A270005E9E6 /* audience_targeting.json in Resources */,
				6E12B21322C55A270005E9E6 /* feature_rollout_toggle_on.json in Resources */,
				6E12B21422C55A270005E9E6 /* feature_rollout_toggle_off.json in Resources */,
				6E12B21522C55A270005E9E6 /* feature_experiments.json in Resources */,
				6E12B22722C55A270005E9E6 /* bot_filtering_enabled.json in Resources */,
				6E12B22422C55A270005E9E6 /* BucketerTestsDatafile.json in Resources */,
				6E12B22322C55A270005E9E6 /* empty_datafile.json in Resources */,
				6E12B22522C55A270005E9E6 /* BucketerTestsDatafile2.json in Resources */,
				6E12B22222C55A270005E9E6 /* feature_exp.json in Resources */,
				6E12B21722C55A270005E9E6 /* unsupported_datafile.json in Resources */,
				6E12B21D22C55A270005E9E6 /* feature_flag.json in Resources */,
				6E12B21922C55A270005E9E6 /* feature_management_experiment_bucketing.json in Resources */,
				6E12B2C422C55A350005E9E6 /* 50_entities.json in Resources */,
				6E34A643231ED28600BAE302 /* empty_datafile_new_account_id.json in Resources */,
			);
			runOnlyForDeploymentPostprocessing = 0;
		};
		6EA426592219242100B074B5 /* Resources */ = {
			isa = PBXResourcesBuildPhase;
			buildActionMask = 2147483647;
			files = (
				6E12B24122C55A280005E9E6 /* UnsupportedVersionDatafile.json in Resources */,
				6E34A637231ED04900BAE302 /* empty_datafile_new_revision.json in Resources */,
				6E12B23922C55A280005E9E6 /* typed_audience_datafile.json in Resources */,
				6E12B23722C55A280005E9E6 /* feature_rollouts.json in Resources */,
				6E12B23022C55A280005E9E6 /* rollout_bucketing.json in Resources */,
				6E12B23222C55A280005E9E6 /* bucketing_id.json in Resources */,
				6E12B2C622C55A350005E9E6 /* 10_entities.json in Resources */,
				6E12B22E22C55A280005E9E6 /* forced_variation.json in Resources */,
				6E12B23422C55A280005E9E6 /* api_datafile.json in Resources */,
				6E12B24022C55A280005E9E6 /* simple_datafile.json in Resources */,
				6E12B2C822C55A350005E9E6 /* 100_entities.json in Resources */,
				6E12B22A22C55A280005E9E6 /* optimizely_6372300739_v4.json in Resources */,
				6E12B23E22C55A280005E9E6 /* ab_experiments.json in Resources */,
				6E12B23622C55A280005E9E6 /* grouped_experiments.json in Resources */,
				6E34A62B231ED04900BAE302 /* empty_datafile_new_project_id.json in Resources */,
				6E12B23322C55A280005E9E6 /* feature_variables.json in Resources */,
				6E12B23822C55A280005E9E6 /* audience_targeting.json in Resources */,
				6E12B22B22C55A280005E9E6 /* feature_rollout_toggle_on.json in Resources */,
				6E12B22C22C55A280005E9E6 /* feature_rollout_toggle_off.json in Resources */,
				6E12B22D22C55A280005E9E6 /* feature_experiments.json in Resources */,
				6E12B23F22C55A280005E9E6 /* bot_filtering_enabled.json in Resources */,
				6E12B23C22C55A280005E9E6 /* BucketerTestsDatafile.json in Resources */,
				6E12B23B22C55A280005E9E6 /* empty_datafile.json in Resources */,
				6E12B23D22C55A280005E9E6 /* BucketerTestsDatafile2.json in Resources */,
				6E12B23A22C55A280005E9E6 /* feature_exp.json in Resources */,
				6E12B22F22C55A280005E9E6 /* unsupported_datafile.json in Resources */,
				6E12B23522C55A280005E9E6 /* feature_flag.json in Resources */,
				6E12B23122C55A280005E9E6 /* feature_management_experiment_bucketing.json in Resources */,
				6E12B2C722C55A350005E9E6 /* 50_entities.json in Resources */,
				6E34A644231ED28600BAE302 /* empty_datafile_new_account_id.json in Resources */,
			);
			runOnlyForDeploymentPostprocessing = 0;
		};
		6EA426682219243D00B074B5 /* Resources */ = {
			isa = PBXResourcesBuildPhase;
			buildActionMask = 2147483647;
			files = (
				6E12B2B922C55A2B0005E9E6 /* UnsupportedVersionDatafile.json in Resources */,
				6E34A63C231ED04900BAE302 /* empty_datafile_new_revision.json in Resources */,
				6E12B2B122C55A2A0005E9E6 /* typed_audience_datafile.json in Resources */,
				6E12B2AF22C55A2A0005E9E6 /* feature_rollouts.json in Resources */,
				6E12B2A822C55A2A0005E9E6 /* rollout_bucketing.json in Resources */,
				6E12B2AA22C55A2A0005E9E6 /* bucketing_id.json in Resources */,
				6E12B2D522C55A380005E9E6 /* 10_entities.json in Resources */,
				6E12B2A622C55A2A0005E9E6 /* forced_variation.json in Resources */,
				6E12B2AC22C55A2A0005E9E6 /* api_datafile.json in Resources */,
				6E12B2B822C55A2B0005E9E6 /* simple_datafile.json in Resources */,
				6E12B2D722C55A380005E9E6 /* 100_entities.json in Resources */,
				6E12B2A222C55A2A0005E9E6 /* optimizely_6372300739_v4.json in Resources */,
				6E12B2B622C55A2B0005E9E6 /* ab_experiments.json in Resources */,
				6E12B2AE22C55A2A0005E9E6 /* grouped_experiments.json in Resources */,
				6E34A630231ED04900BAE302 /* empty_datafile_new_project_id.json in Resources */,
				6E12B2AB22C55A2A0005E9E6 /* feature_variables.json in Resources */,
				6E12B2B022C55A2A0005E9E6 /* audience_targeting.json in Resources */,
				6E12B2A322C55A2A0005E9E6 /* feature_rollout_toggle_on.json in Resources */,
				6E12B2A422C55A2A0005E9E6 /* feature_rollout_toggle_off.json in Resources */,
				6E12B2A522C55A2A0005E9E6 /* feature_experiments.json in Resources */,
				6E12B2B722C55A2B0005E9E6 /* bot_filtering_enabled.json in Resources */,
				6E12B2B422C55A2A0005E9E6 /* BucketerTestsDatafile.json in Resources */,
				6E12B2B322C55A2A0005E9E6 /* empty_datafile.json in Resources */,
				6E12B2B522C55A2B0005E9E6 /* BucketerTestsDatafile2.json in Resources */,
				6E12B2B222C55A2A0005E9E6 /* feature_exp.json in Resources */,
				6E12B2A722C55A2A0005E9E6 /* unsupported_datafile.json in Resources */,
				6E12B2AD22C55A2A0005E9E6 /* feature_flag.json in Resources */,
				6E12B2A922C55A2A0005E9E6 /* feature_management_experiment_bucketing.json in Resources */,
				6E12B2D622C55A380005E9E6 /* 50_entities.json in Resources */,
				6E34A649231ED28600BAE302 /* empty_datafile_new_account_id.json in Resources */,
			);
			runOnlyForDeploymentPostprocessing = 0;
		};
		6EBAEB6A21E3FEF800D13AA9 /* Resources */ = {
			isa = PBXResourcesBuildPhase;
			buildActionMask = 2147483647;
			files = (
			);
			runOnlyForDeploymentPostprocessing = 0;
		};
		6EBAEB7221E3FEF900D13AA9 /* Resources */ = {
			isa = PBXResourcesBuildPhase;
			buildActionMask = 2147483647;
			files = (
				6E12B1E122C55A250005E9E6 /* UnsupportedVersionDatafile.json in Resources */,
				6E34A633231ED04900BAE302 /* empty_datafile_new_revision.json in Resources */,
				6E12B1D922C55A250005E9E6 /* typed_audience_datafile.json in Resources */,
				6E12B1D722C55A250005E9E6 /* feature_rollouts.json in Resources */,
				6E12B1D022C55A250005E9E6 /* rollout_bucketing.json in Resources */,
				6E12B1D222C55A250005E9E6 /* bucketing_id.json in Resources */,
				6E12B2BA22C55A330005E9E6 /* 10_entities.json in Resources */,
				6E12B1CE22C55A250005E9E6 /* forced_variation.json in Resources */,
				6E12B1D422C55A250005E9E6 /* api_datafile.json in Resources */,
				6E12B1E022C55A250005E9E6 /* simple_datafile.json in Resources */,
				6E12B2BC22C55A330005E9E6 /* 100_entities.json in Resources */,
				6E12B1CA22C55A250005E9E6 /* optimizely_6372300739_v4.json in Resources */,
				6E12B1DE22C55A250005E9E6 /* ab_experiments.json in Resources */,
				6E12B1D622C55A250005E9E6 /* grouped_experiments.json in Resources */,
				6E34A627231ED04900BAE302 /* empty_datafile_new_project_id.json in Resources */,
				6E12B1D322C55A250005E9E6 /* feature_variables.json in Resources */,
				6E12B1D822C55A250005E9E6 /* audience_targeting.json in Resources */,
				6E12B1CB22C55A250005E9E6 /* feature_rollout_toggle_on.json in Resources */,
				6E12B1CC22C55A250005E9E6 /* feature_rollout_toggle_off.json in Resources */,
				6E12B1CD22C55A250005E9E6 /* feature_experiments.json in Resources */,
				6E12B1DF22C55A250005E9E6 /* bot_filtering_enabled.json in Resources */,
				6E12B1DC22C55A250005E9E6 /* BucketerTestsDatafile.json in Resources */,
				6E12B1DB22C55A250005E9E6 /* empty_datafile.json in Resources */,
				6E12B1DD22C55A250005E9E6 /* BucketerTestsDatafile2.json in Resources */,
				6E12B1DA22C55A250005E9E6 /* feature_exp.json in Resources */,
				6E12B1CF22C55A250005E9E6 /* unsupported_datafile.json in Resources */,
				6E12B1D522C55A250005E9E6 /* feature_flag.json in Resources */,
				6E12B1D122C55A250005E9E6 /* feature_management_experiment_bucketing.json in Resources */,
				6E12B2BB22C55A330005E9E6 /* 50_entities.json in Resources */,
				6E34A640231ED28600BAE302 /* empty_datafile_new_account_id.json in Resources */,
			);
			runOnlyForDeploymentPostprocessing = 0;
		};
		BD64857D2491474500F30986 /* Resources */ = {
			isa = PBXResourcesBuildPhase;
			buildActionMask = 2147483647;
			files = (
			);
			runOnlyForDeploymentPostprocessing = 0;
		};
/* End PBXResourcesBuildPhase section */

/* Begin PBXShellScriptBuildPhase section */
		70F6FCEB9263758745DDFE3E /* [CP] Check Pods Manifest.lock */ = {
			isa = PBXShellScriptBuildPhase;
			buildActionMask = 2147483647;
			files = (
			);
			inputFileListPaths = (
			);
			inputPaths = (
				"${PODS_PODFILE_DIR_PATH}/Podfile.lock",
				"${PODS_ROOT}/Manifest.lock",
			);
			name = "[CP] Check Pods Manifest.lock";
			outputFileListPaths = (
			);
			outputPaths = (
				"$(DERIVED_FILE_DIR)/Pods-OptimizelyTests-APIs-iOS-checkManifestLockResult.txt",
			);
			runOnlyForDeploymentPostprocessing = 0;
			shellPath = /bin/sh;
			shellScript = "diff \"${PODS_PODFILE_DIR_PATH}/Podfile.lock\" \"${PODS_ROOT}/Manifest.lock\" > /dev/null\nif [ $? != 0 ] ; then\n    # print error to STDERR\n    echo \"error: The sandbox is not in sync with the Podfile.lock. Run 'pod install' or update your CocoaPods installation.\" >&2\n    exit 1\nfi\n# This output is used by Xcode 'outputs' to avoid re-running this script phase.\necho \"SUCCESS\" > \"${SCRIPT_OUTPUT_FILE_0}\"\n";
			showEnvVarsInLog = 0;
		};
/* End PBXShellScriptBuildPhase section */

/* Begin PBXSourcesBuildPhase section */
		6E14CD5F2423F80B00010234 /* Sources */ = {
			isa = PBXSourcesBuildPhase;
			buildActionMask = 2147483647;
			files = (
				6E14CDAB2423F9EB00010234 /* MockUrlSession.swift in Sources */,
				6E14CDAA2423F9C300010234 /* SDKVersion.swift in Sources */,
				6E14CD832423F9A100010234 /* DataStoreQueueStackImpl.swift in Sources */,
				6E14CD812423F9A100010234 /* DataStoreUserDefaults.swift in Sources */,
				6E14CD802423F9A100010234 /* DataStoreMemory.swift in Sources */,
				6E14CDA02423F9C300010234 /* OptimizelyClient+Extension.swift in Sources */,
				6E14CDA22423F9C300010234 /* Array+Extension.swift in Sources */,
				6E14CD952423F9A700010234 /* Group.swift in Sources */,
				6E14CD9A2423F9C300010234 /* DataStoreQueueStack.swift in Sources */,
				6E14CD732423F96F00010234 /* OptimizelyResult.swift in Sources */,
				6E14CD7E2423F98D00010234 /* DefaultNotificationCenter.swift in Sources */,
				6E14CD8B2423F9A100010234 /* UserAttribute.swift in Sources */,
				6E14CD702423F94800010234 /* OptimizelyLogLevel.swift in Sources */,
				6E14CD782423F97E00010234 /* DefaultEventDispatcher.swift in Sources */,
				6E14CD852423F9A100010234 /* BatchEvent.swift in Sources */,
				6E14CD772423F97E00010234 /* DefaultUserProfileService.swift in Sources */,
				6E14CD962423F9A700010234 /* Variable.swift in Sources */,
				6E14CD942423F9A700010234 /* FeatureFlag.swift in Sources */,
				6E14CD9D2423F9C300010234 /* OPTDatafileHandler.swift in Sources */,
				6EF8DE3624BF7D69008B9488 /* DecisionReasons.swift in Sources */,
				6E14CD7C2423F98D00010234 /* DefaultDatafileHandler.swift in Sources */,
				6E14CD9B2423F9C300010234 /* OPTDataStore.swift in Sources */,
				6E14CD862423F9A100010234 /* EventForDispatch.swift in Sources */,
				6EC6DD4624ABF89B0017D296 /* OptimizelyUserContext.swift in Sources */,
				6E14CD762423F97900010234 /* DefaultLogger.swift in Sources */,
				6E14CD922423F9A700010234 /* Project.swift in Sources */,
				6E14CDA72423F9C300010234 /* LogMessage.swift in Sources */,
				6E14CD8C2423F9A700010234 /* Event.swift in Sources */,
				6E14CDAC2423F9EB00010234 /* OTUtils.swift in Sources */,
				6E14CD972423F9A700010234 /* Attribute.swift in Sources */,
				6E14CD7F2423F98D00010234 /* DefaultDecisionService.swift in Sources */,
				C78CAFA824486E0A009FE876 /* OptimizelyJSON+ObjC.swift in Sources */,
				6E14CD932423F9A700010234 /* Experiment.swift in Sources */,
				6E14CD982423F9C300010234 /* BackgroundingCallbacks.swift in Sources */,
				C78CAF5C2445AD8D009FE876 /* OptimizelyJSON.swift in Sources */,
				6E14CDA52423F9C300010234 /* MurmurHash3.swift in Sources */,
				6E86CEA824FDC847005DAFED /* OptimizelyClient+Decide+ObjC.swift in Sources */,
				6E14CD912423F9A700010234 /* TrafficAllocation.swift in Sources */,
				6E14CD6F2423F93E00010234 /* OptimizelyError.swift in Sources */,
				6EC6DD3624ABF6990017D296 /* OptimizelyClient+Decide.swift in Sources */,
				6E14CD752423F97600010234 /* OptimizelyConfig+ObjC.swift in Sources */,
				6E14CD712423F96800010234 /* OptimizelyClient.swift in Sources */,
				6E14CD842423F9A100010234 /* BatchEventBuilder.swift in Sources */,
				6E14CD6E2423F85E00010234 /* EventDispatcherTests_Batch.swift in Sources */,
				6E14CDA92423F9C300010234 /* Utils.swift in Sources */,
				6EF8DE1F24BD1BB2008B9488 /* OptimizelyDecideOption.swift in Sources */,
				6E14CD882423F9A100010234 /* AttributeValue.swift in Sources */,
				6E14CD822423F9A100010234 /* DataStoreFile.swift in Sources */,
				6E14CDA42423F9C300010234 /* Notifications.swift in Sources */,
				6E14CD872423F9A100010234 /* Audience.swift in Sources */,
				6E14CD7D2423F98D00010234 /* DefaultBucketer.swift in Sources */,
				6EB97BC324C7BCA700068883 /* OptimizelyClient+Legacy.swift in Sources */,
				6E14CD792423F98D00010234 /* OPTLogger.swift in Sources */,
				6E14CD992423F9C300010234 /* OPTNotificationCenter.swift in Sources */,
				6E14CD722423F96B00010234 /* OptimizelyClient+ObjC.swift in Sources */,
				6E14CDA62423F9C300010234 /* HandlerRegistryService.swift in Sources */,
				6E14CD7B2423F98D00010234 /* OPTEventDispatcher.swift in Sources */,
				6E14CD902423F9A700010234 /* Variation.swift in Sources */,
				6E14CD8E2423F9A700010234 /* FeatureVariable.swift in Sources */,
				6E14CD8D2423F9A700010234 /* ProjectConfig.swift in Sources */,
				0B97DD9F249D4A23003DE606 /* SemanticVersion.swift in Sources */,
				6E14CD8F2423F9A700010234 /* Rollout.swift in Sources */,
				6E14CD892423F9A100010234 /* ConditionLeaf.swift in Sources */,
				6E14CD9F2423F9C300010234 /* ArrayEventForDispatch+Extension.swift in Sources */,
				6E14CD9C2423F9C300010234 /* OPTDecisionService.swift in Sources */,
				6E14CD8A2423F9A100010234 /* ConditionHolder.swift in Sources */,
				6E14CD9E2423F9C300010234 /* OPTBucketer.swift in Sources */,
				6E14CD742423F97200010234 /* OptimizelyConfig.swift in Sources */,
				6EF8DE1124BD1BB2008B9488 /* OptimizelyDecision.swift in Sources */,
				6E14CDA12423F9C300010234 /* DataStoreQueueStackImpl+Extension.swift in Sources */,
				6E14CDA82423F9C300010234 /* AtomicProperty.swift in Sources */,
				6E14CD7A2423F98D00010234 /* OPTUserProfileService.swift in Sources */,
				6E14CDA32423F9C300010234 /* Constants.swift in Sources */,
			);
			runOnlyForDeploymentPostprocessing = 0;
		};
		6E614DC921E3F389005982A1 /* Sources */ = {
			isa = PBXSourcesBuildPhase;
			buildActionMask = 2147483647;
			files = (
				6E7518AD22C520D400B2B157 /* Group.swift in Sources */,
				6E75175B22C520D400B2B157 /* AtomicProperty.swift in Sources */,
				6E7518C522C520D400B2B157 /* Audience.swift in Sources */,
				6E7517BD22C520D400B2B157 /* DefaultDatafileHandler.swift in Sources */,
				6E7518F522C520D500B2B157 /* UserAttribute.swift in Sources */,
				6EF8DE0D24BD1BB2008B9488 /* OptimizelyDecision.swift in Sources */,
				6EF8DE3224BF7D69008B9488 /* DecisionReasons.swift in Sources */,
				6E75192522C520D500B2B157 /* DataStoreQueueStack.swift in Sources */,
				6E7516FB22C520D400B2B157 /* OptimizelyLogLevel.swift in Sources */,
				6E75184D22C520D400B2B157 /* ProjectConfig.swift in Sources */,
				6E75171322C520D400B2B157 /* OptimizelyClient+ObjC.swift in Sources */,
				6E75191922C520D500B2B157 /* OPTNotificationCenter.swift in Sources */,
				6E7518A122C520D400B2B157 /* FeatureFlag.swift in Sources */,
				6E7516D722C520D400B2B157 /* OPTUserProfileService.swift in Sources */,
				6E75195522C520D500B2B157 /* OPTBucketer.swift in Sources */,
				6E75176722C520D400B2B157 /* Utils.swift in Sources */,
				6E75180522C520D400B2B157 /* DataStoreFile.swift in Sources */,
				6EC6DD3224ABF6990017D296 /* OptimizelyClient+Decide.swift in Sources */,
				6E75193D22C520D500B2B157 /* OPTDecisionService.swift in Sources */,
				6E7516E322C520D400B2B157 /* OPTEventDispatcher.swift in Sources */,
				6E75186522C520D400B2B157 /* Rollout.swift in Sources */,
				6E86CEA324FDC836005DAFED /* OptimizelyClient+Decide+ObjC.swift in Sources */,
				6E75190122C520D500B2B157 /* Attribute.swift in Sources */,
				6E7516B322C520D400B2B157 /* DefaultUserProfileService.swift in Sources */,
				6E75183522C520D400B2B157 /* EventForDispatch.swift in Sources */,
				6E7517D522C520D400B2B157 /* DefaultNotificationCenter.swift in Sources */,
				6E75187122C520D400B2B157 /* Variation.swift in Sources */,
				6ECB60CB234D5D9C00016D41 /* OptimizelyConfig+ObjC.swift in Sources */,
				6E7516A722C520D400B2B157 /* DefaultLogger.swift in Sources */,
				6E75177322C520D400B2B157 /* SDKVersion.swift in Sources */,
				6E75179722C520D400B2B157 /* DataStoreQueueStackImpl+Extension.swift in Sources */,
				6E7518DD22C520D400B2B157 /* ConditionLeaf.swift in Sources */,
				6E75187D22C520D400B2B157 /* TrafficAllocation.swift in Sources */,
				C78CAFA524486E0A009FE876 /* OptimizelyJSON+ObjC.swift in Sources */,
				6E75185922C520D400B2B157 /* FeatureVariable.swift in Sources */,
				6E7517ED22C520D400B2B157 /* DataStoreMemory.swift in Sources */,
				6E75172B22C520D400B2B157 /* Constants.swift in Sources */,
				6E7516BF22C520D400B2B157 /* DefaultEventDispatcher.swift in Sources */,
				6E7517E122C520D400B2B157 /* DefaultDecisionService.swift in Sources */,
				6E75178B22C520D400B2B157 /* OptimizelyClient+Extension.swift in Sources */,
				6E75177F22C520D400B2B157 /* ArrayEventForDispatch+Extension.swift in Sources */,
				6E75181122C520D400B2B157 /* DataStoreQueueStackImpl.swift in Sources */,
				6EF8DE1B24BD1BB2008B9488 /* OptimizelyDecideOption.swift in Sources */,
				6E75173722C520D400B2B157 /* MurmurHash3.swift in Sources */,
				6E7517F922C520D400B2B157 /* DataStoreUserDefaults.swift in Sources */,
				C78CAF592445AD8D009FE876 /* OptimizelyJSON.swift in Sources */,
				6E7518E922C520D400B2B157 /* ConditionHolder.swift in Sources */,
				6E75184122C520D400B2B157 /* Event.swift in Sources */,
				6E7517C922C520D400B2B157 /* DefaultBucketer.swift in Sources */,
				6E75181D22C520D400B2B157 /* BatchEventBuilder.swift in Sources */,
				6E7516CB22C520D400B2B157 /* OPTLogger.swift in Sources */,
				6E7517A322C520D400B2B157 /* Array+Extension.swift in Sources */,
				6EC6DD4224ABF89B0017D296 /* OptimizelyUserContext.swift in Sources */,
				6E75193122C520D500B2B157 /* OPTDataStore.swift in Sources */,
				6E75190D22C520D500B2B157 /* BackgroundingCallbacks.swift in Sources */,
				6E75194922C520D500B2B157 /* OPTDatafileHandler.swift in Sources */,
				6E7516EF22C520D400B2B157 /* OptimizelyError.swift in Sources */,
				6E75174F22C520D400B2B157 /* LogMessage.swift in Sources */,
				6EB97BBF24C7BCA700068883 /* OptimizelyClient+Legacy.swift in Sources */,
				6E75189522C520D400B2B157 /* Experiment.swift in Sources */,
				6EA2CC252345618E001E7531 /* OptimizelyConfig.swift in Sources */,
				6E7518D122C520D400B2B157 /* AttributeValue.swift in Sources */,
				6E75182922C520D400B2B157 /* BatchEvent.swift in Sources */,
				6E75171F22C520D400B2B157 /* OptimizelyResult.swift in Sources */,
				6E75170722C520D400B2B157 /* OptimizelyClient.swift in Sources */,
				6E75174322C520D400B2B157 /* HandlerRegistryService.swift in Sources */,
				6E75188922C520D400B2B157 /* Project.swift in Sources */,
				0B97DD95249D327F003DE606 /* SemanticVersion.swift in Sources */,
				6E7518B922C520D400B2B157 /* Variable.swift in Sources */,
				6E34A6182319EBB800BAE302 /* Notifications.swift in Sources */,
			);
			runOnlyForDeploymentPostprocessing = 0;
		};
		6E614DD121E3F38A005982A1 /* Sources */ = {
			isa = PBXSourcesBuildPhase;
			buildActionMask = 2147483647;
			files = (
				6E75170222C520D400B2B157 /* OptimizelyLogLevel.swift in Sources */,
				6E7516BA22C520D400B2B157 /* DefaultUserProfileService.swift in Sources */,
				6E75175622C520D400B2B157 /* LogMessage.swift in Sources */,
				6E75193822C520D500B2B157 /* OPTDataStore.swift in Sources */,
				6E75191422C520D500B2B157 /* BackgroundingCallbacks.swift in Sources */,
				6E75172622C520D400B2B157 /* OptimizelyResult.swift in Sources */,
				6E75173222C520D400B2B157 /* Constants.swift in Sources */,
				6E75184822C520D400B2B157 /* Event.swift in Sources */,
				6E75170E22C520D400B2B157 /* OptimizelyClient.swift in Sources */,
				6E75177A22C520D400B2B157 /* SDKVersion.swift in Sources */,
				6E7516C622C520D400B2B157 /* DefaultEventDispatcher.swift in Sources */,
				6E75189C22C520D400B2B157 /* Experiment.swift in Sources */,
				6E75176222C520D400B2B157 /* AtomicProperty.swift in Sources */,
				6E75180C22C520D400B2B157 /* DataStoreFile.swift in Sources */,
				6E7517C422C520D400B2B157 /* DefaultDatafileHandler.swift in Sources */,
				6E75190822C520D500B2B157 /* Attribute.swift in Sources */,
				6E75179E22C520D400B2B157 /* DataStoreQueueStackImpl+Extension.swift in Sources */,
				6E7518C022C520D400B2B157 /* Variable.swift in Sources */,
				6E75181822C520D400B2B157 /* DataStoreQueueStackImpl.swift in Sources */,
				6EF8DE3B24BF7D69008B9488 /* DecisionReasons.swift in Sources */,
				6E75185422C520D400B2B157 /* ProjectConfig.swift in Sources */,
				6E9B11B422C5489500C22D81 /* OTUtils.swift in Sources */,
				6E75173E22C520D400B2B157 /* MurmurHash3.swift in Sources */,
				6EC6DD4B24ABF89B0017D296 /* OptimizelyUserContext.swift in Sources */,
				6E7516EA22C520D400B2B157 /* OPTEventDispatcher.swift in Sources */,
				6E7518A822C520D400B2B157 /* FeatureFlag.swift in Sources */,
				6E75187822C520D400B2B157 /* Variation.swift in Sources */,
				6E7517F422C520D400B2B157 /* DataStoreMemory.swift in Sources */,
				6E7518FC22C520D500B2B157 /* UserAttribute.swift in Sources */,
				6E34A61F2319EBB800BAE302 /* Notifications.swift in Sources */,
				6E7518D822C520D400B2B157 /* AttributeValue.swift in Sources */,
				C78CAFAD24486E0A009FE876 /* OptimizelyJSON+ObjC.swift in Sources */,
				6E7516AE22C520D400B2B157 /* DefaultLogger.swift in Sources */,
				6E75195022C520D500B2B157 /* OPTDatafileHandler.swift in Sources */,
				C78CAF612445AD8D009FE876 /* OptimizelyJSON.swift in Sources */,
				6E7516D222C520D400B2B157 /* OPTLogger.swift in Sources */,
				6E86CEAC24FDC849005DAFED /* OptimizelyClient+Decide+ObjC.swift in Sources */,
				6E75186022C520D400B2B157 /* FeatureVariable.swift in Sources */,
				6E7517E822C520D400B2B157 /* DefaultDecisionService.swift in Sources */,
				6EC6DD3B24ABF6990017D296 /* OptimizelyClient+Decide.swift in Sources */,
				6E7516DE22C520D400B2B157 /* OPTUserProfileService.swift in Sources */,
				6E75189022C520D400B2B157 /* Project.swift in Sources */,
				6E75195C22C520D500B2B157 /* OPTBucketer.swift in Sources */,
				6E7518E422C520D400B2B157 /* ConditionLeaf.swift in Sources */,
				6E7518F022C520D500B2B157 /* ConditionHolder.swift in Sources */,
				6EF8DE2424BD1BB2008B9488 /* OptimizelyDecideOption.swift in Sources */,
				6E75183022C520D400B2B157 /* BatchEvent.swift in Sources */,
				6E75192022C520D500B2B157 /* OPTNotificationCenter.swift in Sources */,
				6E9B117922C5487A00C22D81 /* tvOSOnlyTests.swift in Sources */,
				6E7518B422C520D400B2B157 /* Group.swift in Sources */,
				6E7518CC22C520D400B2B157 /* Audience.swift in Sources */,
				6EB97BC824C7BCA700068883 /* OptimizelyClient+Legacy.swift in Sources */,
				6E75176E22C520D400B2B157 /* Utils.swift in Sources */,
				6E75182422C520D400B2B157 /* BatchEventBuilder.swift in Sources */,
				6E75174A22C520D400B2B157 /* HandlerRegistryService.swift in Sources */,
				6E7516F622C520D400B2B157 /* OptimizelyError.swift in Sources */,
				6E75188422C520D400B2B157 /* TrafficAllocation.swift in Sources */,
				6EA2CC2C2345618E001E7531 /* OptimizelyConfig.swift in Sources */,
				6E7517D022C520D400B2B157 /* DefaultBucketer.swift in Sources */,
				6E75180022C520D400B2B157 /* DataStoreUserDefaults.swift in Sources */,
				0B97DDA3249D4A26003DE606 /* SemanticVersion.swift in Sources */,
				6E9B11B322C5489500C22D81 /* MockUrlSession.swift in Sources */,
				6E7517DC22C520D400B2B157 /* DefaultNotificationCenter.swift in Sources */,
				6E75178622C520D400B2B157 /* ArrayEventForDispatch+Extension.swift in Sources */,
				6E75171A22C520D400B2B157 /* OptimizelyClient+ObjC.swift in Sources */,
				6ECB60D2234D5D9C00016D41 /* OptimizelyConfig+ObjC.swift in Sources */,
				6E75192C22C520D500B2B157 /* DataStoreQueueStack.swift in Sources */,
				6E7517AA22C520D400B2B157 /* Array+Extension.swift in Sources */,
				6EF8DE1624BD1BB2008B9488 /* OptimizelyDecision.swift in Sources */,
				6E75186C22C520D400B2B157 /* Rollout.swift in Sources */,
				6E75183C22C520D400B2B157 /* EventForDispatch.swift in Sources */,
				6E75194422C520D500B2B157 /* OPTDecisionService.swift in Sources */,
				6E75179222C520D400B2B157 /* OptimizelyClient+Extension.swift in Sources */,
			);
			runOnlyForDeploymentPostprocessing = 0;
		};
		6E636B882236C91F00AF3CEF /* Sources */ = {
			isa = PBXSourcesBuildPhase;
			buildActionMask = 2147483647;
			files = (
				0BAB9B0122567E34000DC388 /* BuildFile in Sources */,
				6EF8DE2024BD1BB2008B9488 /* OptimizelyDecideOption.swift in Sources */,
				6E7517D822C520D400B2B157 /* DefaultNotificationCenter.swift in Sources */,
				6E75177622C520D400B2B157 /* SDKVersion.swift in Sources */,
				6E7516FE22C520D400B2B157 /* OptimizelyLogLevel.swift in Sources */,
				6E75173A22C520D400B2B157 /* MurmurHash3.swift in Sources */,
				6E7517CC22C520D400B2B157 /* DefaultBucketer.swift in Sources */,
				6E75178E22C520D400B2B157 /* OptimizelyClient+Extension.swift in Sources */,
				6E75172E22C520D400B2B157 /* Constants.swift in Sources */,
				6E9B11E022C548A200C22D81 /* OptimizelyClientTests_Group.swift in Sources */,
				6E75187422C520D400B2B157 /* Variation.swift in Sources */,
				C78CAFA924486E0A009FE876 /* OptimizelyJSON+ObjC.swift in Sources */,
				6E9B11D622C548A200C22D81 /* OptimizelyClientTests_DatafileHandler.swift in Sources */,
				6E7518C822C520D400B2B157 /* Audience.swift in Sources */,
				6E75174622C520D400B2B157 /* HandlerRegistryService.swift in Sources */,
				6E75181422C520D400B2B157 /* DataStoreQueueStackImpl.swift in Sources */,
				6E7516C222C520D400B2B157 /* DefaultEventDispatcher.swift in Sources */,
				6EB97BCD24C89DFC00068883 /* OptimizelyClientTests_Decide_Legacy.swift in Sources */,
				6E75188022C520D400B2B157 /* TrafficAllocation.swift in Sources */,
				6E9B11DD22C548A200C22D81 /* OptimizelyClientTests_Valid.swift in Sources */,
				0B97DDA0249D4A24003DE606 /* SemanticVersion.swift in Sources */,
				6E7518D422C520D400B2B157 /* AttributeValue.swift in Sources */,
				6E7518BC22C520D400B2B157 /* Variable.swift in Sources */,
				6E75192822C520D500B2B157 /* DataStoreQueueStack.swift in Sources */,
				6E7516B622C520D400B2B157 /* DefaultUserProfileService.swift in Sources */,
				6ECB60D7234E601A00016D41 /* OptimizelyClientTests_OptimizelyConfig_Objc.m in Sources */,
				6EB97BC424C7BCA700068883 /* OptimizelyClient+Legacy.swift in Sources */,
				6E75195822C520D500B2B157 /* OPTBucketer.swift in Sources */,
				6E75170A22C520D400B2B157 /* OptimizelyClient.swift in Sources */,
				6EF8DDFB24B7ED7E008B9488 /* OptimizelyClientTests_Decide.swift in Sources */,
				6E9B11AC22C5489300C22D81 /* OTUtils.swift in Sources */,
				6E86CEB324FF20DE005DAFED /* OptimizelyClientTests_Decide_Objc.m in Sources */,
				6E75191C22C520D500B2B157 /* OPTNotificationCenter.swift in Sources */,
				6E75180822C520D400B2B157 /* DataStoreFile.swift in Sources */,
				6E7518EC22C520D400B2B157 /* ConditionHolder.swift in Sources */,
				6E7516AA22C520D400B2B157 /* DefaultLogger.swift in Sources */,
				6E75186822C520D400B2B157 /* Rollout.swift in Sources */,
				6E9B11E122C548A200C22D81 /* OptimizelyClientTests_ObjcOthers.m in Sources */,
				6E814D0F24C20E0000191597 /* OptimizelyClientTests_Decide_Reasons.swift in Sources */,
				6E75188C22C520D400B2B157 /* Project.swift in Sources */,
				6ECB60CE234D5D9C00016D41 /* OptimizelyConfig+ObjC.swift in Sources */,
				6E86CEA624FDC836005DAFED /* OptimizelyClient+Decide+ObjC.swift in Sources */,
				6E75172222C520D400B2B157 /* OptimizelyResult.swift in Sources */,
				6E7517E422C520D400B2B157 /* DefaultDecisionService.swift in Sources */,
				6E9B11D722C548A200C22D81 /* OptimizelyErrorTests.swift in Sources */,
				C78CAF8624485029009FE876 /* OptimizelyClientTests_OptimizelyJSON_Objc.m in Sources */,
				6E75194C22C520D500B2B157 /* OPTDatafileHandler.swift in Sources */,
				6E7517C022C520D400B2B157 /* DefaultDatafileHandler.swift in Sources */,
				6E75183822C520D400B2B157 /* EventForDispatch.swift in Sources */,
				6E75175222C520D400B2B157 /* LogMessage.swift in Sources */,
				6E9B11DB22C548A200C22D81 /* OptimizelyClientTests_Variables.swift in Sources */,
				6ECB60C6234D329500016D41 /* OptimizelyClientTests_OptimizelyConfig.swift in Sources */,
				6EA2CC282345618E001E7531 /* OptimizelyConfig.swift in Sources */,
				6E75189822C520D400B2B157 /* Experiment.swift in Sources */,
				6E9B11DF22C548A200C22D81 /* OptimizelyClientTests_ForcedVariation.swift in Sources */,
				6E7516DA22C520D400B2B157 /* OPTUserProfileService.swift in Sources */,
				6E34A61B2319EBB800BAE302 /* Notifications.swift in Sources */,
				C78CAF5D2445AD8D009FE876 /* OptimizelyJSON.swift in Sources */,
				6E9B11DC22C548A200C22D81 /* OptimizelyClientTests.swift in Sources */,
				6E7517FC22C520D400B2B157 /* DataStoreUserDefaults.swift in Sources */,
				6E75178222C520D400B2B157 /* ArrayEventForDispatch+Extension.swift in Sources */,
				6E7518A422C520D400B2B157 /* FeatureFlag.swift in Sources */,
				6E75185C22C520D400B2B157 /* FeatureVariable.swift in Sources */,
				6E75176A22C520D400B2B157 /* Utils.swift in Sources */,
				6E75171622C520D400B2B157 /* OptimizelyClient+ObjC.swift in Sources */,
				6E7517F022C520D400B2B157 /* DataStoreMemory.swift in Sources */,
				6E9B11D922C548A200C22D81 /* OptimizelyClientTests_Invalid.swift in Sources */,
				6E9B11D522C548A200C22D81 /* OptimizelyClientTests_Evaluation.swift in Sources */,
				6E5AB69423F6130D007A82B1 /* OptimizelyClientTests_Init_Async.swift in Sources */,
				6EF8DE1224BD1BB2008B9488 /* OptimizelyDecision.swift in Sources */,
				6E9B11DA22C548A200C22D81 /* OptimizelyClientTests_ObjcAPIs.m in Sources */,
				6E75179A22C520D400B2B157 /* DataStoreQueueStackImpl+Extension.swift in Sources */,
				6E75182022C520D400B2B157 /* BatchEventBuilder.swift in Sources */,
				6E5AB69323F6130D007A82B1 /* OptimizelyClientTests_Init_Sync.swift in Sources */,
				6E75184422C520D400B2B157 /* Event.swift in Sources */,
				6E75194022C520D500B2B157 /* OPTDecisionService.swift in Sources */,
				6E7518E022C520D400B2B157 /* ConditionLeaf.swift in Sources */,
				6E7518B022C520D400B2B157 /* Group.swift in Sources */,
				6E75185022C520D400B2B157 /* ProjectConfig.swift in Sources */,
				6E7516CE22C520D400B2B157 /* OPTLogger.swift in Sources */,
				6E9B11AB22C5489300C22D81 /* MockUrlSession.swift in Sources */,
				6E75190422C520D500B2B157 /* Attribute.swift in Sources */,
				6E75193422C520D500B2B157 /* OPTDataStore.swift in Sources */,
				6E75182C22C520D400B2B157 /* BatchEvent.swift in Sources */,
				6E75175E22C520D400B2B157 /* AtomicProperty.swift in Sources */,
				6E9B11DE22C548A200C22D81 /* OptimizelyClientTests_Others.swift in Sources */,
				C78CAF7424482C86009FE876 /* OptimizelyClientTests_OptimizelyJSON.swift in Sources */,
				6EC6DD3724ABF6990017D296 /* OptimizelyClient+Decide.swift in Sources */,
				6E7516E622C520D400B2B157 /* OPTEventDispatcher.swift in Sources */,
				6EF8DE3724BF7D69008B9488 /* DecisionReasons.swift in Sources */,
				6EC6DD4724ABF89B0017D296 /* OptimizelyUserContext.swift in Sources */,
				6E7518F822C520D500B2B157 /* UserAttribute.swift in Sources */,
				6E7517A622C520D400B2B157 /* Array+Extension.swift in Sources */,
				6E75191022C520D500B2B157 /* BackgroundingCallbacks.swift in Sources */,
				6E7516F222C520D400B2B157 /* OptimizelyError.swift in Sources */,
			);
			runOnlyForDeploymentPostprocessing = 0;
		};
		6E636B972236C96700AF3CEF /* Sources */ = {
			isa = PBXSourcesBuildPhase;
			buildActionMask = 2147483647;
			files = (
				6EC6DD4A24ABF89B0017D296 /* OptimizelyUserContext.swift in Sources */,
				6E75170122C520D400B2B157 /* OptimizelyLogLevel.swift in Sources */,
				6EF8DE3A24BF7D69008B9488 /* DecisionReasons.swift in Sources */,
				6EB97BC724C7BCA700068883 /* OptimizelyClient+Legacy.swift in Sources */,
				6E7516B922C520D400B2B157 /* DefaultUserProfileService.swift in Sources */,
				6E75175522C520D400B2B157 /* LogMessage.swift in Sources */,
				C78CAF602445AD8D009FE876 /* OptimizelyJSON.swift in Sources */,
				6E75193722C520D500B2B157 /* OPTDataStore.swift in Sources */,
				6E75191322C520D500B2B157 /* BackgroundingCallbacks.swift in Sources */,
				6E75172522C520D400B2B157 /* OptimizelyResult.swift in Sources */,
				6E75173122C520D400B2B157 /* Constants.swift in Sources */,
				6E75184722C520D400B2B157 /* Event.swift in Sources */,
				6E75170D22C520D400B2B157 /* OptimizelyClient.swift in Sources */,
				6E75177922C520D400B2B157 /* SDKVersion.swift in Sources */,
				0B97DDA2249D4A25003DE606 /* SemanticVersion.swift in Sources */,
				6E7516C522C520D400B2B157 /* DefaultEventDispatcher.swift in Sources */,
				6E75189B22C520D400B2B157 /* Experiment.swift in Sources */,
				6E75176122C520D400B2B157 /* AtomicProperty.swift in Sources */,
				6E75180B22C520D400B2B157 /* DataStoreFile.swift in Sources */,
				6EF8DE2324BD1BB2008B9488 /* OptimizelyDecideOption.swift in Sources */,
				6E7517C322C520D400B2B157 /* DefaultDatafileHandler.swift in Sources */,
				6E75190722C520D500B2B157 /* Attribute.swift in Sources */,
				6E75179D22C520D400B2B157 /* DataStoreQueueStackImpl+Extension.swift in Sources */,
				6E7518BF22C520D400B2B157 /* Variable.swift in Sources */,
				6E75181722C520D400B2B157 /* DataStoreQueueStackImpl.swift in Sources */,
				6E75185322C520D400B2B157 /* ProjectConfig.swift in Sources */,
				6E75173D22C520D400B2B157 /* MurmurHash3.swift in Sources */,
				6E7516E922C520D400B2B157 /* OPTEventDispatcher.swift in Sources */,
				6E7518A722C520D400B2B157 /* FeatureFlag.swift in Sources */,
				6E75187722C520D400B2B157 /* Variation.swift in Sources */,
				6E7517F322C520D400B2B157 /* DataStoreMemory.swift in Sources */,
				6E7518FB22C520D500B2B157 /* UserAttribute.swift in Sources */,
				6E9B11B222C5489400C22D81 /* OTUtils.swift in Sources */,
				6E7518D722C520D400B2B157 /* AttributeValue.swift in Sources */,
				6E7516AD22C520D400B2B157 /* DefaultLogger.swift in Sources */,
				6E75194F22C520D500B2B157 /* OPTDatafileHandler.swift in Sources */,
				6E7516D122C520D400B2B157 /* OPTLogger.swift in Sources */,
				6E75185F22C520D400B2B157 /* FeatureVariable.swift in Sources */,
				6E7517E722C520D400B2B157 /* DefaultDecisionService.swift in Sources */,
				6E7516DD22C520D400B2B157 /* OPTUserProfileService.swift in Sources */,
				6E75188F22C520D400B2B157 /* Project.swift in Sources */,
				6E75195B22C520D500B2B157 /* OPTBucketer.swift in Sources */,
				6E7518E322C520D400B2B157 /* ConditionLeaf.swift in Sources */,
				6E7518EF22C520D400B2B157 /* ConditionHolder.swift in Sources */,
				6E75182F22C520D400B2B157 /* BatchEvent.swift in Sources */,
				6E75191F22C520D500B2B157 /* OPTNotificationCenter.swift in Sources */,
				6E7518B322C520D400B2B157 /* Group.swift in Sources */,
				6EC6DD3A24ABF6990017D296 /* OptimizelyClient+Decide.swift in Sources */,
				6E9B11B122C5489400C22D81 /* MockUrlSession.swift in Sources */,
				6E7518CB22C520D400B2B157 /* Audience.swift in Sources */,
				6ECB60D1234D5D9C00016D41 /* OptimizelyConfig+ObjC.swift in Sources */,
				C78CAFAC24486E0A009FE876 /* OptimizelyJSON+ObjC.swift in Sources */,
				6E75176D22C520D400B2B157 /* Utils.swift in Sources */,
				6EA2CC2B2345618E001E7531 /* OptimizelyConfig.swift in Sources */,
				6E75182322C520D400B2B157 /* BatchEventBuilder.swift in Sources */,
				6EF8DE1524BD1BB2008B9488 /* OptimizelyDecision.swift in Sources */,
				6E75174922C520D400B2B157 /* HandlerRegistryService.swift in Sources */,
				6E7516F522C520D400B2B157 /* OptimizelyError.swift in Sources */,
				6E75188322C520D400B2B157 /* TrafficAllocation.swift in Sources */,
				6E86CEAB24FDC849005DAFED /* OptimizelyClient+Decide+ObjC.swift in Sources */,
				6E7517CF22C520D400B2B157 /* DefaultBucketer.swift in Sources */,
				6E7517FF22C520D400B2B157 /* DataStoreUserDefaults.swift in Sources */,
				6E34A61E2319EBB800BAE302 /* Notifications.swift in Sources */,
				6E7517DB22C520D400B2B157 /* DefaultNotificationCenter.swift in Sources */,
				6E75178522C520D400B2B157 /* ArrayEventForDispatch+Extension.swift in Sources */,
				6E75171922C520D400B2B157 /* OptimizelyClient+ObjC.swift in Sources */,
				6E75192B22C520D500B2B157 /* DataStoreQueueStack.swift in Sources */,
				6E7517A922C520D400B2B157 /* Array+Extension.swift in Sources */,
				6E75186B22C520D400B2B157 /* Rollout.swift in Sources */,
				6E75183B22C520D400B2B157 /* EventForDispatch.swift in Sources */,
				6E75194322C520D500B2B157 /* OPTDecisionService.swift in Sources */,
				6E75179122C520D400B2B157 /* OptimizelyClient+Extension.swift in Sources */,
			);
			runOnlyForDeploymentPostprocessing = 0;
		};
		6EA425042218E41500B074B5 /* Sources */ = {
			isa = PBXSourcesBuildPhase;
			buildActionMask = 2147483647;
			files = (
				6E9B117022C5487100C22D81 /* DecisionListenerTests.swift in Sources */,
				6E9B116122C5487100C22D81 /* OptimizelyErrorTests.swift in Sources */,
				6E9B116522C5487100C22D81 /* BatchEventBuilderTest.swift in Sources */,
				6E9B117422C5487100C22D81 /* DecisionServiceTests_Others.swift in Sources */,
				6E9B116E22C5487100C22D81 /* LoggerTests.swift in Sources */,
				6E75180D22C520D400B2B157 /* DataStoreFile.swift in Sources */,
				6E75178722C520D400B2B157 /* ArrayEventForDispatch+Extension.swift in Sources */,
				6E9B117522C5487100C22D81 /* DecisionServiceTests.swift in Sources */,
				6E75179F22C520D400B2B157 /* DataStoreQueueStackImpl+Extension.swift in Sources */,
				6E7516BB22C520D400B2B157 /* DefaultUserProfileService.swift in Sources */,
				6E86CEAD24FDC84A005DAFED /* OptimizelyClient+Decide+ObjC.swift in Sources */,
				6E75184922C520D400B2B157 /* Event.swift in Sources */,
				0B97DDA4249D4A27003DE606 /* SemanticVersion.swift in Sources */,
				6ECB60D3234D5D9C00016D41 /* OptimizelyConfig+ObjC.swift in Sources */,
				6E9B116C22C5487100C22D81 /* BucketTests_ExpToVariation.swift in Sources */,
				6E75193922C520D500B2B157 /* OPTDataStore.swift in Sources */,
				6E7518C122C520D400B2B157 /* Variable.swift in Sources */,
				6E75170F22C520D400B2B157 /* OptimizelyClient.swift in Sources */,
				6EC6DD4C24ABF89B0017D296 /* OptimizelyUserContext.swift in Sources */,
				6E7517E922C520D400B2B157 /* DefaultDecisionService.swift in Sources */,
				6E9B116A22C5487100C22D81 /* BucketTests_Base.swift in Sources */,
				6E9B115F22C5487100C22D81 /* MurmurTests.swift in Sources */,
				6E9B116022C5487100C22D81 /* DecisionServiceTests_Experiments.swift in Sources */,
				6E9B116322C5487100C22D81 /* BucketTests_GroupToExp.swift in Sources */,
				6E7516AF22C520D400B2B157 /* DefaultLogger.swift in Sources */,
				6EF8DE2524BD1BB2008B9488 /* OptimizelyDecideOption.swift in Sources */,
				6E75194522C520D500B2B157 /* OPTDecisionService.swift in Sources */,
				6E75185522C520D400B2B157 /* ProjectConfig.swift in Sources */,
				6E7516C722C520D400B2B157 /* DefaultEventDispatcher.swift in Sources */,
				6E9B11B522C5489600C22D81 /* MockUrlSession.swift in Sources */,
				6EF8DE1724BD1BB2008B9488 /* OptimizelyDecision.swift in Sources */,
				6E7517C522C520D400B2B157 /* DefaultDatafileHandler.swift in Sources */,
				6E75190922C520D500B2B157 /* Attribute.swift in Sources */,
				6E75177B22C520D400B2B157 /* SDKVersion.swift in Sources */,
				6EC6DD3C24ABF6990017D296 /* OptimizelyClient+Decide.swift in Sources */,
				6E75192D22C520D500B2B157 /* DataStoreQueueStack.swift in Sources */,
				6E7516D322C520D400B2B157 /* OPTLogger.swift in Sources */,
				6E75180122C520D400B2B157 /* DataStoreUserDefaults.swift in Sources */,
				6E75175722C520D400B2B157 /* LogMessage.swift in Sources */,
				6E7516EB22C520D400B2B157 /* OPTEventDispatcher.swift in Sources */,
				6E75188522C520D400B2B157 /* TrafficAllocation.swift in Sources */,
				6E75176F22C520D400B2B157 /* Utils.swift in Sources */,
				6E75182522C520D400B2B157 /* BatchEventBuilder.swift in Sources */,
				6EC6DD6A24AE94820017D296 /* OptimizelyUserContextTests.swift in Sources */,
				6E7517D122C520D400B2B157 /* DefaultBucketer.swift in Sources */,
				6EA2CC2D2345618E001E7531 /* OptimizelyConfig.swift in Sources */,
				C78CAFAE24486E0A009FE876 /* OptimizelyJSON+ObjC.swift in Sources */,
				6E7517AB22C520D400B2B157 /* Array+Extension.swift in Sources */,
				6E75186122C520D400B2B157 /* FeatureVariable.swift in Sources */,
				6E75172722C520D400B2B157 /* OptimizelyResult.swift in Sources */,
				6E9B116222C5487100C22D81 /* OptimizelySwiftSDKiOSTests.swift in Sources */,
				6E7518FD22C520D500B2B157 /* UserAttribute.swift in Sources */,
				6E7518E522C520D400B2B157 /* ConditionLeaf.swift in Sources */,
				6E9B117222C5487100C22D81 /* EventDispatcherTests.swift in Sources */,
				6E9B116922C5487100C22D81 /* DefaultUserProfileServiceTests.swift in Sources */,
				6E75192122C520D500B2B157 /* OPTNotificationCenter.swift in Sources */,
				6E75170322C520D400B2B157 /* OptimizelyLogLevel.swift in Sources */,
				6E981FC3232C363300FADDD6 /* DecisionListenerTests_Datafile.swift in Sources */,
				6E9B116422C5487100C22D81 /* BucketTests_Others.swift in Sources */,
				6E7518CD22C520D400B2B157 /* Audience.swift in Sources */,
				6E9B117322C5487100C22D81 /* BatchEventBuilderTests_Attributes.swift in Sources */,
				6E9B11B622C5489600C22D81 /* OTUtils.swift in Sources */,
				6E75183122C520D400B2B157 /* BatchEvent.swift in Sources */,
				6E9B117822C5487100C22D81 /* DataStoreTests.swift in Sources */,
				6E75171B22C520D400B2B157 /* OptimizelyClient+ObjC.swift in Sources */,
				6E75195122C520D500B2B157 /* OPTDatafileHandler.swift in Sources */,
				6E75176322C520D400B2B157 /* AtomicProperty.swift in Sources */,
				6E9B117722C5487100C22D81 /* BatchEventBuilderTests_EventTags.swift in Sources */,
				6E7517DD22C520D400B2B157 /* DefaultNotificationCenter.swift in Sources */,
				6E9B116622C5487100C22D81 /* DecisionServiceTests_UserProfiles.swift in Sources */,
				6E34A6202319EBB800BAE302 /* Notifications.swift in Sources */,
				6E75173322C520D400B2B157 /* Constants.swift in Sources */,
				6E7518A922C520D400B2B157 /* FeatureFlag.swift in Sources */,
				6E75173F22C520D400B2B157 /* MurmurHash3.swift in Sources */,
				6E75189D22C520D400B2B157 /* Experiment.swift in Sources */,
				6E7518D922C520D400B2B157 /* AttributeValue.swift in Sources */,
				6E9B116822C5487100C22D81 /* DefaultLoggerTests.swift in Sources */,
				C78CAF622445AD8D009FE876 /* OptimizelyJSON.swift in Sources */,
				6E75179322C520D400B2B157 /* OptimizelyClient+Extension.swift in Sources */,
				6E9B117122C5487100C22D81 /* DecisionServiceTests_Features.swift in Sources */,
				6E9B116F22C5487100C22D81 /* BucketTests_BucketVariation.swift in Sources */,
				6E75174B22C520D400B2B157 /* HandlerRegistryService.swift in Sources */,
				6E75187922C520D400B2B157 /* Variation.swift in Sources */,
				6E75191522C520D500B2B157 /* BackgroundingCallbacks.swift in Sources */,
				6E75195D22C520D500B2B157 /* OPTBucketer.swift in Sources */,
				6E9B117622C5487100C22D81 /* DatafileHandlerTests.swift in Sources */,
				6E9B116722C5487100C22D81 /* BatchEventBuilderTests_Events.swift in Sources */,
				6E75181922C520D400B2B157 /* DataStoreQueueStackImpl.swift in Sources */,
				6E75186D22C520D400B2B157 /* Rollout.swift in Sources */,
				6E7518F122C520D500B2B157 /* ConditionHolder.swift in Sources */,
				6EB97BC924C7BCA700068883 /* OptimizelyClient+Legacy.swift in Sources */,
				6E7516DF22C520D400B2B157 /* OPTUserProfileService.swift in Sources */,
				6EF8DE3C24BF7D69008B9488 /* DecisionReasons.swift in Sources */,
				6E7518B522C520D400B2B157 /* Group.swift in Sources */,
				6E9B116B22C5487100C22D81 /* NotificationCenterTests.swift in Sources */,
				6E7516F722C520D400B2B157 /* OptimizelyError.swift in Sources */,
				6E75189122C520D400B2B157 /* Project.swift in Sources */,
				6E7517F522C520D400B2B157 /* DataStoreMemory.swift in Sources */,
				6E75183D22C520D400B2B157 /* EventForDispatch.swift in Sources */,
			);
			runOnlyForDeploymentPostprocessing = 0;
		};
		6EA425572218E58400B074B5 /* Sources */ = {
			isa = PBXSourcesBuildPhase;
			buildActionMask = 2147483647;
			files = (
				6E9B119A22C5488300C22D81 /* AttributeValueTests_Evaluate.swift in Sources */,
				6E9B11A322C5488300C22D81 /* TrafficAllocationTests.swift in Sources */,
				6E9B119B22C5488300C22D81 /* RolloutTests.swift in Sources */,
				C78CAFAF24486E0A009FE876 /* OptimizelyJSON+ObjC.swift in Sources */,
				6E75186222C520D400B2B157 /* FeatureVariable.swift in Sources */,
				6EF8DE1824BD1BB2008B9488 /* OptimizelyDecision.swift in Sources */,
				6EB97BCA24C7BCA700068883 /* OptimizelyClient+Legacy.swift in Sources */,
				6E7518C222C520D400B2B157 /* Variable.swift in Sources */,
				6E75192E22C520D500B2B157 /* DataStoreQueueStack.swift in Sources */,
				6E75172822C520D400B2B157 /* OptimizelyResult.swift in Sources */,
				6E75170422C520D400B2B157 /* OptimizelyLogLevel.swift in Sources */,
				6E75187A22C520D400B2B157 /* Variation.swift in Sources */,
				0B97DD9A249D332C003DE606 /* SemanticVersionTests.swift in Sources */,
				6E9B119C22C5488300C22D81 /* ProjectConfigTests.swift in Sources */,
				6E7518FE22C520D500B2B157 /* UserAttribute.swift in Sources */,
				6E7517F622C520D400B2B157 /* DataStoreMemory.swift in Sources */,
				6E9B119322C5488300C22D81 /* AttributeTests.swift in Sources */,
				6EC6DD3D24ABF6990017D296 /* OptimizelyClient+Decide.swift in Sources */,
				6E9B11A122C5488300C22D81 /* EventTests.swift in Sources */,
				6E75188622C520D400B2B157 /* TrafficAllocation.swift in Sources */,
				6E9B119522C5488300C22D81 /* FeatureFlagTests.swift in Sources */,
				6E75190A22C520D500B2B157 /* Attribute.swift in Sources */,
				6E75171022C520D400B2B157 /* OptimizelyClient.swift in Sources */,
				6E7516C822C520D400B2B157 /* DefaultEventDispatcher.swift in Sources */,
				6E75194622C520D500B2B157 /* OPTDecisionService.swift in Sources */,
				6E75185622C520D400B2B157 /* ProjectConfig.swift in Sources */,
				6E75180222C520D400B2B157 /* DataStoreUserDefaults.swift in Sources */,
				6EF8DE3D24BF7D69008B9488 /* DecisionReasons.swift in Sources */,
				6E7517C622C520D400B2B157 /* DefaultDatafileHandler.swift in Sources */,
				6ECB60D4234D5D9C00016D41 /* OptimizelyConfig+ObjC.swift in Sources */,
				6E75193A22C520D500B2B157 /* OPTDataStore.swift in Sources */,
				6EC6DD4D24ABF89B0017D296 /* OptimizelyUserContext.swift in Sources */,
				6E75182622C520D400B2B157 /* BatchEventBuilder.swift in Sources */,
				6E86CEAE24FDC84A005DAFED /* OptimizelyClient+Decide+ObjC.swift in Sources */,
				6E9B119922C5488300C22D81 /* UserAttributeTests_Evaluate.swift in Sources */,
				6E9B11A422C5488300C22D81 /* ProjectTests.swift in Sources */,
				6E9B119622C5488300C22D81 /* AudienceTests.swift in Sources */,
				6E7518B622C520D400B2B157 /* Group.swift in Sources */,
				6E7516D422C520D400B2B157 /* OPTLogger.swift in Sources */,
				6E75183222C520D400B2B157 /* BatchEvent.swift in Sources */,
				6E7518DA22C520D400B2B157 /* AttributeValue.swift in Sources */,
				6E9B119822C5488300C22D81 /* AudienceTests_Evaluate.swift in Sources */,
				6E75192222C520D500B2B157 /* OPTNotificationCenter.swift in Sources */,
				6E75177022C520D400B2B157 /* Utils.swift in Sources */,
				6E7516E022C520D400B2B157 /* OPTUserProfileService.swift in Sources */,
				6E34A6212319EBB800BAE302 /* Notifications.swift in Sources */,
				6E9B119D22C5488300C22D81 /* UserAttributeTests.swift in Sources */,
				6E75183E22C520D400B2B157 /* EventForDispatch.swift in Sources */,
				6E9B11A022C5488300C22D81 /* ExperimentTests.swift in Sources */,
				6E7516EC22C520D400B2B157 /* OPTEventDispatcher.swift in Sources */,
				6E75181A22C520D400B2B157 /* DataStoreQueueStackImpl.swift in Sources */,
				6EF8DE2624BD1BB2008B9488 /* OptimizelyDecideOption.swift in Sources */,
				6E9B119722C5488300C22D81 /* ConditionLeafTests.swift in Sources */,
				6E75184A22C520D400B2B157 /* Event.swift in Sources */,
				6E75191622C520D500B2B157 /* BackgroundingCallbacks.swift in Sources */,
				6E9B11A522C5488300C22D81 /* ConditionHolderTests_Evaluate.swift in Sources */,
				6E9B119122C5488300C22D81 /* EventForDispatchTests.swift in Sources */,
				6E7517EA22C520D400B2B157 /* DefaultDecisionService.swift in Sources */,
				6E75171C22C520D400B2B157 /* OptimizelyClient+ObjC.swift in Sources */,
				6E7516B022C520D400B2B157 /* DefaultLogger.swift in Sources */,
				0B97DD9C249D3735003DE606 /* SemanticVersion.swift in Sources */,
				6E7517DE22C520D400B2B157 /* DefaultNotificationCenter.swift in Sources */,
				6E75195E22C520D500B2B157 /* OPTBucketer.swift in Sources */,
				6E75186E22C520D400B2B157 /* Rollout.swift in Sources */,
				6E7518E622C520D400B2B157 /* ConditionLeaf.swift in Sources */,
				6E75179422C520D400B2B157 /* OptimizelyClient+Extension.swift in Sources */,
				6E9B11B722C5489600C22D81 /* MockUrlSession.swift in Sources */,
				6E9B119222C5488300C22D81 /* FeatureVariableTests.swift in Sources */,
				6E75176422C520D400B2B157 /* AtomicProperty.swift in Sources */,
				C78CAF632445AD8D009FE876 /* OptimizelyJSON.swift in Sources */,
				6E7516BC22C520D400B2B157 /* DefaultUserProfileService.swift in Sources */,
				6E7517A022C520D400B2B157 /* DataStoreQueueStackImpl+Extension.swift in Sources */,
				6E7517AC22C520D400B2B157 /* Array+Extension.swift in Sources */,
				6EA425A52218E6AE00B074B5 /* BuildFile in Sources */,
				6E75180E22C520D400B2B157 /* DataStoreFile.swift in Sources */,
				6E9B11B822C5489600C22D81 /* OTUtils.swift in Sources */,
				6E9B119022C5488300C22D81 /* AttributeValueTests.swift in Sources */,
				6E75175822C520D400B2B157 /* LogMessage.swift in Sources */,
				6E9B119422C5488300C22D81 /* VariableTests.swift in Sources */,
				6E9B11A222C5488300C22D81 /* ConditionHolderTests.swift in Sources */,
				6E75174C22C520D400B2B157 /* HandlerRegistryService.swift in Sources */,
				6EA2CC2E2345618E001E7531 /* OptimizelyConfig.swift in Sources */,
				6E75174022C520D400B2B157 /* MurmurHash3.swift in Sources */,
				6E9B119F22C5488300C22D81 /* VariationTests.swift in Sources */,
				6E7518F222C520D500B2B157 /* ConditionHolder.swift in Sources */,
				6E9B119E22C5488300C22D81 /* GroupTests.swift in Sources */,
				6E75173422C520D400B2B157 /* Constants.swift in Sources */,
				6E75195222C520D500B2B157 /* OPTDatafileHandler.swift in Sources */,
				6E75177C22C520D400B2B157 /* SDKVersion.swift in Sources */,
				6E7517D222C520D400B2B157 /* DefaultBucketer.swift in Sources */,
				6E7518CE22C520D400B2B157 /* Audience.swift in Sources */,
				6E75189222C520D400B2B157 /* Project.swift in Sources */,
				6E7516F822C520D400B2B157 /* OptimizelyError.swift in Sources */,
				6E75189E22C520D400B2B157 /* Experiment.swift in Sources */,
				6E75178822C520D400B2B157 /* ArrayEventForDispatch+Extension.swift in Sources */,
				6E7518AA22C520D400B2B157 /* FeatureFlag.swift in Sources */,
			);
			runOnlyForDeploymentPostprocessing = 0;
		};
		6EA425662218E60A00B074B5 /* Sources */ = {
			isa = PBXSourcesBuildPhase;
			buildActionMask = 2147483647;
			files = (
				6E9B115622C5486E00C22D81 /* DecisionListenerTests.swift in Sources */,
				6E9B114722C5486E00C22D81 /* OptimizelyErrorTests.swift in Sources */,
				6E9B114B22C5486E00C22D81 /* BatchEventBuilderTest.swift in Sources */,
				6E9B115A22C5486E00C22D81 /* DecisionServiceTests_Others.swift in Sources */,
				6E9B115422C5486E00C22D81 /* LoggerTests.swift in Sources */,
				6E7518DF22C520D400B2B157 /* ConditionLeaf.swift in Sources */,
				6E75172D22C520D400B2B157 /* Constants.swift in Sources */,
				6E9B115B22C5486E00C22D81 /* DecisionServiceTests.swift in Sources */,
				6E75172122C520D400B2B157 /* OptimizelyResult.swift in Sources */,
				6E75186722C520D400B2B157 /* Rollout.swift in Sources */,
				6E86CEA524FDC836005DAFED /* OptimizelyClient+Decide+ObjC.swift in Sources */,
				6E7518A322C520D400B2B157 /* FeatureFlag.swift in Sources */,
				0B97DD9E249D4A22003DE606 /* SemanticVersion.swift in Sources */,
				6ECB60CD234D5D9C00016D41 /* OptimizelyConfig+ObjC.swift in Sources */,
				6E9B115222C5486E00C22D81 /* BucketTests_ExpToVariation.swift in Sources */,
				6E75189722C520D400B2B157 /* Experiment.swift in Sources */,
				6E7516C122C520D400B2B157 /* DefaultEventDispatcher.swift in Sources */,
				6E75178122C520D400B2B157 /* ArrayEventForDispatch+Extension.swift in Sources */,
				6EC6DD4524ABF89B0017D296 /* OptimizelyUserContext.swift in Sources */,
				6E7517CB22C520D400B2B157 /* DefaultBucketer.swift in Sources */,
				6E9B115022C5486E00C22D81 /* BucketTests_Base.swift in Sources */,
				6E9B114522C5486E00C22D81 /* MurmurTests.swift in Sources */,
				6E9B114622C5486E00C22D81 /* DecisionServiceTests_Experiments.swift in Sources */,
				6E9B114922C5486E00C22D81 /* BucketTests_GroupToExp.swift in Sources */,
				6E75182B22C520D400B2B157 /* BatchEvent.swift in Sources */,
				6EF8DE1E24BD1BB2008B9488 /* OptimizelyDecideOption.swift in Sources */,
				6E75190322C520D500B2B157 /* Attribute.swift in Sources */,
				6E75192722C520D500B2B157 /* DataStoreQueueStack.swift in Sources */,
				6E7516F122C520D400B2B157 /* OptimizelyError.swift in Sources */,
				6E9B11A922C5489200C22D81 /* MockUrlSession.swift in Sources */,
				6EF8DE1024BD1BB2008B9488 /* OptimizelyDecision.swift in Sources */,
				6E75175D22C520D400B2B157 /* AtomicProperty.swift in Sources */,
				6E7516D922C520D400B2B157 /* OPTUserProfileService.swift in Sources */,
				6E7516E522C520D400B2B157 /* OPTEventDispatcher.swift in Sources */,
				6EC6DD3524ABF6990017D296 /* OptimizelyClient+Decide.swift in Sources */,
				6E75175122C520D400B2B157 /* LogMessage.swift in Sources */,
				6E75184F22C520D400B2B157 /* ProjectConfig.swift in Sources */,
				6E75190F22C520D500B2B157 /* BackgroundingCallbacks.swift in Sources */,
				6E75193322C520D500B2B157 /* OPTDataStore.swift in Sources */,
				6E7517EF22C520D400B2B157 /* DataStoreMemory.swift in Sources */,
				6E75194B22C520D500B2B157 /* OPTDatafileHandler.swift in Sources */,
				6E75195722C520D500B2B157 /* OPTBucketer.swift in Sources */,
				6E75181322C520D400B2B157 /* DataStoreQueueStackImpl.swift in Sources */,
				6EC6DD6924AE94820017D296 /* OptimizelyUserContextTests.swift in Sources */,
				6E75171522C520D400B2B157 /* OptimizelyClient+ObjC.swift in Sources */,
				6EA2CC272345618E001E7531 /* OptimizelyConfig.swift in Sources */,
				C78CAFA724486E0A009FE876 /* OptimizelyJSON+ObjC.swift in Sources */,
				6E75185B22C520D400B2B157 /* FeatureVariable.swift in Sources */,
				6E7516B522C520D400B2B157 /* DefaultUserProfileService.swift in Sources */,
				6E7516A922C520D400B2B157 /* DefaultLogger.swift in Sources */,
				6E9B114822C5486E00C22D81 /* OptimizelySwiftSDKiOSTests.swift in Sources */,
				6E7517D722C520D400B2B157 /* DefaultNotificationCenter.swift in Sources */,
				6E75181F22C520D400B2B157 /* BatchEventBuilder.swift in Sources */,
				6E9B115822C5486E00C22D81 /* EventDispatcherTests.swift in Sources */,
				6E9B114F22C5486E00C22D81 /* DefaultUserProfileServiceTests.swift in Sources */,
				6E7518F722C520D500B2B157 /* UserAttribute.swift in Sources */,
				6E75174522C520D400B2B157 /* HandlerRegistryService.swift in Sources */,
				6E981FC2232C363300FADDD6 /* DecisionListenerTests_Datafile.swift in Sources */,
				6E9B114A22C5486E00C22D81 /* BucketTests_Others.swift in Sources */,
				6E7517BF22C520D400B2B157 /* DefaultDatafileHandler.swift in Sources */,
				6E9B115922C5486E00C22D81 /* BatchEventBuilderTests_Attributes.swift in Sources */,
				6E9B11AA22C5489200C22D81 /* OTUtils.swift in Sources */,
				6E7518D322C520D400B2B157 /* AttributeValue.swift in Sources */,
				6E9B115E22C5486E00C22D81 /* DataStoreTests.swift in Sources */,
				6E75177522C520D400B2B157 /* SDKVersion.swift in Sources */,
				6E75180722C520D400B2B157 /* DataStoreFile.swift in Sources */,
				6E75183722C520D400B2B157 /* EventForDispatch.swift in Sources */,
				6E9B115D22C5486E00C22D81 /* BatchEventBuilderTests_EventTags.swift in Sources */,
				6E75173922C520D400B2B157 /* MurmurHash3.swift in Sources */,
				6E9B114C22C5486E00C22D81 /* DecisionServiceTests_UserProfiles.swift in Sources */,
				6E34A61A2319EBB800BAE302 /* Notifications.swift in Sources */,
				6E75191B22C520D500B2B157 /* OPTNotificationCenter.swift in Sources */,
				6E75170922C520D400B2B157 /* OptimizelyClient.swift in Sources */,
				6E75178D22C520D400B2B157 /* OptimizelyClient+Extension.swift in Sources */,
				6E7518EB22C520D400B2B157 /* ConditionHolder.swift in Sources */,
				6E75176922C520D400B2B157 /* Utils.swift in Sources */,
				6E9B114E22C5486E00C22D81 /* DefaultLoggerTests.swift in Sources */,
				C78CAF5B2445AD8D009FE876 /* OptimizelyJSON.swift in Sources */,
				6E7518C722C520D400B2B157 /* Audience.swift in Sources */,
				6E9B115722C5486E00C22D81 /* DecisionServiceTests_Features.swift in Sources */,
				6E9B115522C5486E00C22D81 /* BucketTests_BucketVariation.swift in Sources */,
				6E7516FD22C520D400B2B157 /* OptimizelyLogLevel.swift in Sources */,
				6E75187322C520D400B2B157 /* Variation.swift in Sources */,
				6E7517E322C520D400B2B157 /* DefaultDecisionService.swift in Sources */,
				6E75179922C520D400B2B157 /* DataStoreQueueStackImpl+Extension.swift in Sources */,
				6E9B115C22C5486E00C22D81 /* DatafileHandlerTests.swift in Sources */,
				6E9B114D22C5486E00C22D81 /* BatchEventBuilderTests_Events.swift in Sources */,
				6E75188B22C520D400B2B157 /* Project.swift in Sources */,
				6E75187F22C520D400B2B157 /* TrafficAllocation.swift in Sources */,
				6E7518BB22C520D400B2B157 /* Variable.swift in Sources */,
				6EB97BC224C7BCA700068883 /* OptimizelyClient+Legacy.swift in Sources */,
				6E7518AF22C520D400B2B157 /* Group.swift in Sources */,
				6EF8DE3524BF7D69008B9488 /* DecisionReasons.swift in Sources */,
				6E7517A522C520D400B2B157 /* Array+Extension.swift in Sources */,
				6E9B115122C5486E00C22D81 /* NotificationCenterTests.swift in Sources */,
				6E75184322C520D400B2B157 /* Event.swift in Sources */,
				6E75193F22C520D500B2B157 /* OPTDecisionService.swift in Sources */,
				6E7516CD22C520D400B2B157 /* OPTLogger.swift in Sources */,
				6E7517FB22C520D400B2B157 /* DataStoreUserDefaults.swift in Sources */,
			);
			runOnlyForDeploymentPostprocessing = 0;
		};
		6EA425752218E61E00B074B5 /* Sources */ = {
			isa = PBXSourcesBuildPhase;
			buildActionMask = 2147483647;
			files = (
				6E9B118422C5488100C22D81 /* AttributeValueTests_Evaluate.swift in Sources */,
				6E9B118D22C5488100C22D81 /* TrafficAllocationTests.swift in Sources */,
				6E9B118522C5488100C22D81 /* RolloutTests.swift in Sources */,
				C78CAFAA24486E0A009FE876 /* OptimizelyJSON+ObjC.swift in Sources */,
				6E75185D22C520D400B2B157 /* FeatureVariable.swift in Sources */,
				6EF8DE1324BD1BB2008B9488 /* OptimizelyDecision.swift in Sources */,
				6EB97BC524C7BCA700068883 /* OptimizelyClient+Legacy.swift in Sources */,
				6E7518BD22C520D400B2B157 /* Variable.swift in Sources */,
				6E75192922C520D500B2B157 /* DataStoreQueueStack.swift in Sources */,
				6E75172322C520D400B2B157 /* OptimizelyResult.swift in Sources */,
				6E7516FF22C520D400B2B157 /* OptimizelyLogLevel.swift in Sources */,
				6E75187522C520D400B2B157 /* Variation.swift in Sources */,
				0B97DD99249D332C003DE606 /* SemanticVersionTests.swift in Sources */,
				6E9B118622C5488100C22D81 /* ProjectConfigTests.swift in Sources */,
				6E7518F922C520D500B2B157 /* UserAttribute.swift in Sources */,
				6E7517F122C520D400B2B157 /* DataStoreMemory.swift in Sources */,
				6E9B117D22C5488100C22D81 /* AttributeTests.swift in Sources */,
				6EC6DD3824ABF6990017D296 /* OptimizelyClient+Decide.swift in Sources */,
				6E9B118B22C5488100C22D81 /* EventTests.swift in Sources */,
				6E75188122C520D400B2B157 /* TrafficAllocation.swift in Sources */,
				6E9B117F22C5488100C22D81 /* FeatureFlagTests.swift in Sources */,
				6E75190522C520D500B2B157 /* Attribute.swift in Sources */,
				6E75170B22C520D400B2B157 /* OptimizelyClient.swift in Sources */,
				6E7516C322C520D400B2B157 /* DefaultEventDispatcher.swift in Sources */,
				6E75194122C520D500B2B157 /* OPTDecisionService.swift in Sources */,
				6E75185122C520D400B2B157 /* ProjectConfig.swift in Sources */,
				6E7517FD22C520D400B2B157 /* DataStoreUserDefaults.swift in Sources */,
				6EF8DE3824BF7D69008B9488 /* DecisionReasons.swift in Sources */,
				6E7517C122C520D400B2B157 /* DefaultDatafileHandler.swift in Sources */,
				6ECB60CF234D5D9C00016D41 /* OptimizelyConfig+ObjC.swift in Sources */,
				6E75193522C520D500B2B157 /* OPTDataStore.swift in Sources */,
				6EC6DD4824ABF89B0017D296 /* OptimizelyUserContext.swift in Sources */,
				6E75182122C520D400B2B157 /* BatchEventBuilder.swift in Sources */,
				6E86CEA924FDC847005DAFED /* OptimizelyClient+Decide+ObjC.swift in Sources */,
				6E9B118322C5488100C22D81 /* UserAttributeTests_Evaluate.swift in Sources */,
				6E9B118E22C5488100C22D81 /* ProjectTests.swift in Sources */,
				6E9B118022C5488100C22D81 /* AudienceTests.swift in Sources */,
				6E7518B122C520D400B2B157 /* Group.swift in Sources */,
				6E7516CF22C520D400B2B157 /* OPTLogger.swift in Sources */,
				6E75182D22C520D400B2B157 /* BatchEvent.swift in Sources */,
				6E7518D522C520D400B2B157 /* AttributeValue.swift in Sources */,
				6E9B118222C5488100C22D81 /* AudienceTests_Evaluate.swift in Sources */,
				6E75191D22C520D500B2B157 /* OPTNotificationCenter.swift in Sources */,
				6E75176B22C520D400B2B157 /* Utils.swift in Sources */,
				6E7516DB22C520D400B2B157 /* OPTUserProfileService.swift in Sources */,
				6E34A61C2319EBB800BAE302 /* Notifications.swift in Sources */,
				6E9B118722C5488100C22D81 /* UserAttributeTests.swift in Sources */,
				6E75183922C520D400B2B157 /* EventForDispatch.swift in Sources */,
				6E9B118A22C5488100C22D81 /* ExperimentTests.swift in Sources */,
				6E7516E722C520D400B2B157 /* OPTEventDispatcher.swift in Sources */,
				6E75181522C520D400B2B157 /* DataStoreQueueStackImpl.swift in Sources */,
				6EF8DE2124BD1BB2008B9488 /* OptimizelyDecideOption.swift in Sources */,
				6E9B118122C5488100C22D81 /* ConditionLeafTests.swift in Sources */,
				6E75184522C520D400B2B157 /* Event.swift in Sources */,
				6E75191122C520D500B2B157 /* BackgroundingCallbacks.swift in Sources */,
				6E9B118F22C5488100C22D81 /* ConditionHolderTests_Evaluate.swift in Sources */,
				6E9B117B22C5488100C22D81 /* EventForDispatchTests.swift in Sources */,
				6E7517E522C520D400B2B157 /* DefaultDecisionService.swift in Sources */,
				6E75171722C520D400B2B157 /* OptimizelyClient+ObjC.swift in Sources */,
				6E7516AB22C520D400B2B157 /* DefaultLogger.swift in Sources */,
				0B97DD9B249D3733003DE606 /* SemanticVersion.swift in Sources */,
				6E7517D922C520D400B2B157 /* DefaultNotificationCenter.swift in Sources */,
				6E75195922C520D500B2B157 /* OPTBucketer.swift in Sources */,
				6E75186922C520D400B2B157 /* Rollout.swift in Sources */,
				6E7518E122C520D400B2B157 /* ConditionLeaf.swift in Sources */,
				6E75178F22C520D400B2B157 /* OptimizelyClient+Extension.swift in Sources */,
				6E9B11AD22C5489300C22D81 /* MockUrlSession.swift in Sources */,
				6E9B117C22C5488100C22D81 /* FeatureVariableTests.swift in Sources */,
				6E75175F22C520D400B2B157 /* AtomicProperty.swift in Sources */,
				C78CAF5E2445AD8D009FE876 /* OptimizelyJSON.swift in Sources */,
				6E7516B722C520D400B2B157 /* DefaultUserProfileService.swift in Sources */,
				6E75179B22C520D400B2B157 /* DataStoreQueueStackImpl+Extension.swift in Sources */,
				6E7517A722C520D400B2B157 /* Array+Extension.swift in Sources */,
				6EA425962218E6AD00B074B5 /* BuildFile in Sources */,
				6E75180922C520D400B2B157 /* DataStoreFile.swift in Sources */,
				6E9B11AE22C5489300C22D81 /* OTUtils.swift in Sources */,
				6E9B117A22C5488100C22D81 /* AttributeValueTests.swift in Sources */,
				6E75175322C520D400B2B157 /* LogMessage.swift in Sources */,
				6E9B117E22C5488100C22D81 /* VariableTests.swift in Sources */,
				6E9B118C22C5488100C22D81 /* ConditionHolderTests.swift in Sources */,
				6E75174722C520D400B2B157 /* HandlerRegistryService.swift in Sources */,
				6EA2CC292345618E001E7531 /* OptimizelyConfig.swift in Sources */,
				6E75173B22C520D400B2B157 /* MurmurHash3.swift in Sources */,
				6E9B118922C5488100C22D81 /* VariationTests.swift in Sources */,
				6E7518ED22C520D400B2B157 /* ConditionHolder.swift in Sources */,
				6E9B118822C5488100C22D81 /* GroupTests.swift in Sources */,
				6E75172F22C520D400B2B157 /* Constants.swift in Sources */,
				6E75194D22C520D500B2B157 /* OPTDatafileHandler.swift in Sources */,
				6E75177722C520D400B2B157 /* SDKVersion.swift in Sources */,
				6E7517CD22C520D400B2B157 /* DefaultBucketer.swift in Sources */,
				6E7518C922C520D400B2B157 /* Audience.swift in Sources */,
				6E75188D22C520D400B2B157 /* Project.swift in Sources */,
				6E7516F322C520D400B2B157 /* OptimizelyError.swift in Sources */,
				6E75189922C520D400B2B157 /* Experiment.swift in Sources */,
				6E75178322C520D400B2B157 /* ArrayEventForDispatch+Extension.swift in Sources */,
				6E7518A522C520D400B2B157 /* FeatureFlag.swift in Sources */,
			);
			runOnlyForDeploymentPostprocessing = 0;
		};
		6EA426572219242100B074B5 /* Sources */ = {
			isa = PBXSourcesBuildPhase;
			buildActionMask = 2147483647;
			files = (
				0B97DDA1249D4A24003DE606 /* SemanticVersion.swift in Sources */,
				6E7516AC22C520D400B2B157 /* DefaultLogger.swift in Sources */,
				6E75176C22C520D400B2B157 /* Utils.swift in Sources */,
				6E7516C422C520D400B2B157 /* DefaultEventDispatcher.swift in Sources */,
				C78CAFAB24486E0A009FE876 /* OptimizelyJSON+ObjC.swift in Sources */,
				6E86CEAA24FDC848005DAFED /* OptimizelyClient+Decide+ObjC.swift in Sources */,
				6E75173022C520D400B2B157 /* Constants.swift in Sources */,
				6E75181622C520D400B2B157 /* DataStoreQueueStackImpl.swift in Sources */,
				6E75188E22C520D400B2B157 /* Project.swift in Sources */,
				6E75189A22C520D400B2B157 /* Experiment.swift in Sources */,
				6EC6DD3924ABF6990017D296 /* OptimizelyClient+Decide.swift in Sources */,
				6E75179C22C520D400B2B157 /* DataStoreQueueStackImpl+Extension.swift in Sources */,
				6E7516D022C520D400B2B157 /* OPTLogger.swift in Sources */,
				6E7518B222C520D400B2B157 /* Group.swift in Sources */,
				6EF8DE3924BF7D69008B9488 /* DecisionReasons.swift in Sources */,
				6EC6DD4924ABF89B0017D296 /* OptimizelyUserContext.swift in Sources */,
				6E75188222C520D400B2B157 /* TrafficAllocation.swift in Sources */,
				6ECB60D0234D5D9C00016D41 /* OptimizelyConfig+ObjC.swift in Sources */,
				6E9B11E322C548AF00C22D81 /* ThrowableConditionListTest.swift in Sources */,
				6E75176022C520D400B2B157 /* AtomicProperty.swift in Sources */,
				6E75192A22C520D500B2B157 /* DataStoreQueueStack.swift in Sources */,
				6E7517DA22C520D400B2B157 /* DefaultNotificationCenter.swift in Sources */,
				6E7517E622C520D400B2B157 /* DefaultDecisionService.swift in Sources */,
				6E75171822C520D400B2B157 /* OptimizelyClient+ObjC.swift in Sources */,
				6E75174822C520D400B2B157 /* HandlerRegistryService.swift in Sources */,
				6E7518FA22C520D500B2B157 /* UserAttribute.swift in Sources */,
				6E7516E822C520D400B2B157 /* OPTEventDispatcher.swift in Sources */,
				6E75191222C520D500B2B157 /* BackgroundingCallbacks.swift in Sources */,
				6E7518E222C520D400B2B157 /* ConditionLeaf.swift in Sources */,
				6E75182E22C520D400B2B157 /* BatchEvent.swift in Sources */,
				6E7516DC22C520D400B2B157 /* OPTUserProfileService.swift in Sources */,
				6E75182222C520D400B2B157 /* BatchEventBuilder.swift in Sources */,
				6E75190622C520D500B2B157 /* Attribute.swift in Sources */,
				6E75183A22C520D400B2B157 /* EventForDispatch.swift in Sources */,
				6EA2CC2A2345618E001E7531 /* OptimizelyConfig.swift in Sources */,
				6E9B11B022C5489400C22D81 /* OTUtils.swift in Sources */,
				6E75172422C520D400B2B157 /* OptimizelyResult.swift in Sources */,
				6E75184622C520D400B2B157 /* Event.swift in Sources */,
				6E7517CE22C520D400B2B157 /* DefaultBucketer.swift in Sources */,
				6E75180A22C520D400B2B157 /* DataStoreFile.swift in Sources */,
				6E7516B822C520D400B2B157 /* DefaultUserProfileService.swift in Sources */,
				6E7517C222C520D400B2B157 /* DefaultDatafileHandler.swift in Sources */,
				6E75191E22C520D500B2B157 /* OPTNotificationCenter.swift in Sources */,
				6E75193622C520D500B2B157 /* OPTDataStore.swift in Sources */,
				6E75170022C520D400B2B157 /* OptimizelyLogLevel.swift in Sources */,
				6E9B11E222C548AF00C22D81 /* OtherTests.swift in Sources */,
				6E75185E22C520D400B2B157 /* FeatureVariable.swift in Sources */,
				6EB97BC624C7BCA700068883 /* OptimizelyClient+Legacy.swift in Sources */,
				6E7518BE22C520D400B2B157 /* Variable.swift in Sources */,
				6E7518CA22C520D400B2B157 /* Audience.swift in Sources */,
				6E75187622C520D400B2B157 /* Variation.swift in Sources */,
				6E7517F222C520D400B2B157 /* DataStoreMemory.swift in Sources */,
				6E9B11AF22C5489400C22D81 /* MockUrlSession.swift in Sources */,
				6E7516F422C520D400B2B157 /* OptimizelyError.swift in Sources */,
				6E75195A22C520D500B2B157 /* OPTBucketer.swift in Sources */,
				6E75177822C520D400B2B157 /* SDKVersion.swift in Sources */,
				6E75194E22C520D500B2B157 /* OPTDatafileHandler.swift in Sources */,
				6E75173C22C520D400B2B157 /* MurmurHash3.swift in Sources */,
				6E75170C22C520D400B2B157 /* OptimizelyClient.swift in Sources */,
				6E7518D622C520D400B2B157 /* AttributeValue.swift in Sources */,
				6E7518A622C520D400B2B157 /* FeatureFlag.swift in Sources */,
				6E75186A22C520D400B2B157 /* Rollout.swift in Sources */,
				6E75178422C520D400B2B157 /* ArrayEventForDispatch+Extension.swift in Sources */,
				6EF8DE1424BD1BB2008B9488 /* OptimizelyDecision.swift in Sources */,
				6E75175422C520D400B2B157 /* LogMessage.swift in Sources */,
				6E75194222C520D500B2B157 /* OPTDecisionService.swift in Sources */,
				6E34A61D2319EBB800BAE302 /* Notifications.swift in Sources */,
				6E7517A822C520D400B2B157 /* Array+Extension.swift in Sources */,
				6E7518EE22C520D400B2B157 /* ConditionHolder.swift in Sources */,
				6E75185222C520D400B2B157 /* ProjectConfig.swift in Sources */,
				C78CAF5F2445AD8D009FE876 /* OptimizelyJSON.swift in Sources */,
				6E75179022C520D400B2B157 /* OptimizelyClient+Extension.swift in Sources */,
				6EF8DE2224BD1BB2008B9488 /* OptimizelyDecideOption.swift in Sources */,
				6E7517FE22C520D400B2B157 /* DataStoreUserDefaults.swift in Sources */,
			);
			runOnlyForDeploymentPostprocessing = 0;
		};
		6EA426662219243D00B074B5 /* Sources */ = {
			isa = PBXSourcesBuildPhase;
			buildActionMask = 2147483647;
			files = (
				0B97DDA5249D4A28003DE606 /* SemanticVersion.swift in Sources */,
				6E7516B122C520D400B2B157 /* DefaultLogger.swift in Sources */,
				6E75177122C520D400B2B157 /* Utils.swift in Sources */,
				6E7516C922C520D400B2B157 /* DefaultEventDispatcher.swift in Sources */,
				C78CAFB024486E0A009FE876 /* OptimizelyJSON+ObjC.swift in Sources */,
				6E86CEAF24FDC84B005DAFED /* OptimizelyClient+Decide+ObjC.swift in Sources */,
				6E75173522C520D400B2B157 /* Constants.swift in Sources */,
				6E75181B22C520D400B2B157 /* DataStoreQueueStackImpl.swift in Sources */,
				6E75189322C520D400B2B157 /* Project.swift in Sources */,
				6E75189F22C520D400B2B157 /* Experiment.swift in Sources */,
				6EC6DD3E24ABF6990017D296 /* OptimizelyClient+Decide.swift in Sources */,
				6E7517A122C520D400B2B157 /* DataStoreQueueStackImpl+Extension.swift in Sources */,
				6E7516D522C520D400B2B157 /* OPTLogger.swift in Sources */,
				6E7518B722C520D400B2B157 /* Group.swift in Sources */,
				6EF8DE3E24BF7D69008B9488 /* DecisionReasons.swift in Sources */,
				6EC6DD4E24ABF89B0017D296 /* OptimizelyUserContext.swift in Sources */,
				6E75188722C520D400B2B157 /* TrafficAllocation.swift in Sources */,
				6ECB60D5234D5D9C00016D41 /* OptimizelyConfig+ObjC.swift in Sources */,
				6E9B11E522C548B100C22D81 /* ThrowableConditionListTest.swift in Sources */,
				6E75176522C520D400B2B157 /* AtomicProperty.swift in Sources */,
				6E75192F22C520D500B2B157 /* DataStoreQueueStack.swift in Sources */,
				6E7517DF22C520D400B2B157 /* DefaultNotificationCenter.swift in Sources */,
				6E7517EB22C520D400B2B157 /* DefaultDecisionService.swift in Sources */,
				6E75171D22C520D400B2B157 /* OptimizelyClient+ObjC.swift in Sources */,
				6E75174D22C520D400B2B157 /* HandlerRegistryService.swift in Sources */,
				6E7518FF22C520D500B2B157 /* UserAttribute.swift in Sources */,
				6E7516ED22C520D400B2B157 /* OPTEventDispatcher.swift in Sources */,
				6E75191722C520D500B2B157 /* BackgroundingCallbacks.swift in Sources */,
				6E7518E722C520D400B2B157 /* ConditionLeaf.swift in Sources */,
				6E75183322C520D400B2B157 /* BatchEvent.swift in Sources */,
				6E7516E122C520D400B2B157 /* OPTUserProfileService.swift in Sources */,
				6E75182722C520D400B2B157 /* BatchEventBuilder.swift in Sources */,
				6E75190B22C520D500B2B157 /* Attribute.swift in Sources */,
				6E75183F22C520D400B2B157 /* EventForDispatch.swift in Sources */,
				6EA2CC2F2345618E001E7531 /* OptimizelyConfig.swift in Sources */,
				6E9B11BA22C5489700C22D81 /* OTUtils.swift in Sources */,
				6E75172922C520D400B2B157 /* OptimizelyResult.swift in Sources */,
				6E75184B22C520D400B2B157 /* Event.swift in Sources */,
				6E7517D322C520D400B2B157 /* DefaultBucketer.swift in Sources */,
				6E75180F22C520D400B2B157 /* DataStoreFile.swift in Sources */,
				6E7516BD22C520D400B2B157 /* DefaultUserProfileService.swift in Sources */,
				6E7517C722C520D400B2B157 /* DefaultDatafileHandler.swift in Sources */,
				6E75192322C520D500B2B157 /* OPTNotificationCenter.swift in Sources */,
				6E75193B22C520D500B2B157 /* OPTDataStore.swift in Sources */,
				6E75170522C520D400B2B157 /* OptimizelyLogLevel.swift in Sources */,
				6E9B11E422C548B100C22D81 /* OtherTests.swift in Sources */,
				6E75186322C520D400B2B157 /* FeatureVariable.swift in Sources */,
				6EB97BCB24C7BCA700068883 /* OptimizelyClient+Legacy.swift in Sources */,
				6E7518C322C520D400B2B157 /* Variable.swift in Sources */,
				6E7518CF22C520D400B2B157 /* Audience.swift in Sources */,
				6E75187B22C520D400B2B157 /* Variation.swift in Sources */,
				6E7517F722C520D400B2B157 /* DataStoreMemory.swift in Sources */,
				6E9B11B922C5489700C22D81 /* MockUrlSession.swift in Sources */,
				6E7516F922C520D400B2B157 /* OptimizelyError.swift in Sources */,
				6E75195F22C520D500B2B157 /* OPTBucketer.swift in Sources */,
				6E75177D22C520D400B2B157 /* SDKVersion.swift in Sources */,
				6E75195322C520D500B2B157 /* OPTDatafileHandler.swift in Sources */,
				6E75174122C520D400B2B157 /* MurmurHash3.swift in Sources */,
				6E75171122C520D400B2B157 /* OptimizelyClient.swift in Sources */,
				6E7518DB22C520D400B2B157 /* AttributeValue.swift in Sources */,
				6E7518AB22C520D400B2B157 /* FeatureFlag.swift in Sources */,
				6E75186F22C520D400B2B157 /* Rollout.swift in Sources */,
				6E75178922C520D400B2B157 /* ArrayEventForDispatch+Extension.swift in Sources */,
				6EF8DE1924BD1BB2008B9488 /* OptimizelyDecision.swift in Sources */,
				6E75175922C520D400B2B157 /* LogMessage.swift in Sources */,
				6E75194722C520D500B2B157 /* OPTDecisionService.swift in Sources */,
				6E34A6222319EBB800BAE302 /* Notifications.swift in Sources */,
				6E7517AD22C520D400B2B157 /* Array+Extension.swift in Sources */,
				6E7518F322C520D500B2B157 /* ConditionHolder.swift in Sources */,
				6E75185722C520D400B2B157 /* ProjectConfig.swift in Sources */,
				C78CAF642445AD8D009FE876 /* OptimizelyJSON.swift in Sources */,
				6E75179522C520D400B2B157 /* OptimizelyClient+Extension.swift in Sources */,
				6EF8DE2724BD1BB2008B9488 /* OptimizelyDecideOption.swift in Sources */,
				6E75180322C520D400B2B157 /* DataStoreUserDefaults.swift in Sources */,
			);
			runOnlyForDeploymentPostprocessing = 0;
		};
		6EBAEB6821E3FEF800D13AA9 /* Sources */ = {
			isa = PBXSourcesBuildPhase;
			buildActionMask = 2147483647;
			files = (
				6E7518C422C520D400B2B157 /* Audience.swift in Sources */,
				6E75178A22C520D400B2B157 /* OptimizelyClient+Extension.swift in Sources */,
				6E75190022C520D500B2B157 /* Attribute.swift in Sources */,
				6E7518AC22C520D400B2B157 /* Group.swift in Sources */,
				6E7517C822C520D400B2B157 /* DefaultBucketer.swift in Sources */,
				6EF8DE0C24BD1BB2008B9488 /* OptimizelyDecision.swift in Sources */,
				6EF8DE3124BF7D69008B9488 /* DecisionReasons.swift in Sources */,
				6E7517BC22C520D400B2B157 /* DefaultDatafileHandler.swift in Sources */,
				6E7516CA22C520D400B2B157 /* OPTLogger.swift in Sources */,
				6E75182822C520D400B2B157 /* BatchEvent.swift in Sources */,
				6E75184022C520D400B2B157 /* Event.swift in Sources */,
				6E7516E222C520D400B2B157 /* OPTEventDispatcher.swift in Sources */,
				6E7517D422C520D400B2B157 /* DefaultNotificationCenter.swift in Sources */,
				6E75193C22C520D500B2B157 /* OPTDecisionService.swift in Sources */,
				6E75176622C520D400B2B157 /* Utils.swift in Sources */,
				6E75177E22C520D400B2B157 /* ArrayEventForDispatch+Extension.swift in Sources */,
				6E7516BE22C520D400B2B157 /* DefaultEventDispatcher.swift in Sources */,
				6EC6DD3124ABF6990017D296 /* OptimizelyClient+Decide.swift in Sources */,
				6E7518F422C520D500B2B157 /* UserAttribute.swift in Sources */,
				6E75190C22C520D500B2B157 /* BackgroundingCallbacks.swift in Sources */,
				6E75180422C520D400B2B157 /* DataStoreFile.swift in Sources */,
				6E86CEA224FDC836005DAFED /* OptimizelyClient+Decide+ObjC.swift in Sources */,
				6E75195422C520D500B2B157 /* OPTBucketer.swift in Sources */,
				6E75171E22C520D400B2B157 /* OptimizelyResult.swift in Sources */,
				6E75172A22C520D400B2B157 /* Constants.swift in Sources */,
				6E7516A622C520D400B2B157 /* DefaultLogger.swift in Sources */,
				6E75189422C520D400B2B157 /* Experiment.swift in Sources */,
				6ECB60CA234D5D9C00016D41 /* OptimizelyConfig+ObjC.swift in Sources */,
				6E75177222C520D400B2B157 /* SDKVersion.swift in Sources */,
				6E75188822C520D400B2B157 /* Project.swift in Sources */,
				6E7518D022C520D400B2B157 /* AttributeValue.swift in Sources */,
				6E75181C22C520D400B2B157 /* BatchEventBuilder.swift in Sources */,
				6E7518DC22C520D400B2B157 /* ConditionLeaf.swift in Sources */,
				C78CAFA424486E0A009FE876 /* OptimizelyJSON+ObjC.swift in Sources */,
				6E7517F822C520D400B2B157 /* DataStoreUserDefaults.swift in Sources */,
				6E7517A222C520D400B2B157 /* Array+Extension.swift in Sources */,
				6E75194822C520D500B2B157 /* OPTDatafileHandler.swift in Sources */,
				6E7518E822C520D400B2B157 /* ConditionHolder.swift in Sources */,
				6E75191822C520D500B2B157 /* OPTNotificationCenter.swift in Sources */,
				6E7518B822C520D400B2B157 /* Variable.swift in Sources */,
				6E75173622C520D400B2B157 /* MurmurHash3.swift in Sources */,
				6E75185822C520D400B2B157 /* FeatureVariable.swift in Sources */,
				6EF8DE1A24BD1BB2008B9488 /* OptimizelyDecideOption.swift in Sources */,
				6E75186422C520D400B2B157 /* Rollout.swift in Sources */,
				6E75179622C520D400B2B157 /* DataStoreQueueStackImpl+Extension.swift in Sources */,
				C78CAF582445AD8D009FE876 /* OptimizelyJSON.swift in Sources */,
				6E75170622C520D400B2B157 /* OptimizelyClient.swift in Sources */,
				6E7518A022C520D400B2B157 /* FeatureFlag.swift in Sources */,
				6E75174222C520D400B2B157 /* HandlerRegistryService.swift in Sources */,
				6E75187022C520D400B2B157 /* Variation.swift in Sources */,
				6E75184C22C520D400B2B157 /* ProjectConfig.swift in Sources */,
				6E75181022C520D400B2B157 /* DataStoreQueueStackImpl.swift in Sources */,
				6EC6DD4124ABF89B0017D296 /* OptimizelyUserContext.swift in Sources */,
				6E7516EE22C520D400B2B157 /* OptimizelyError.swift in Sources */,
				6E75183422C520D400B2B157 /* EventForDispatch.swift in Sources */,
				6E75171222C520D400B2B157 /* OptimizelyClient+ObjC.swift in Sources */,
				6E7516D622C520D400B2B157 /* OPTUserProfileService.swift in Sources */,
				6E7516B222C520D400B2B157 /* DefaultUserProfileService.swift in Sources */,
				6EB97BBE24C7BCA700068883 /* OptimizelyClient+Legacy.swift in Sources */,
				6E75192422C520D500B2B157 /* DataStoreQueueStack.swift in Sources */,
				6EA2CC242345618E001E7531 /* OptimizelyConfig.swift in Sources */,
				6E75193022C520D500B2B157 /* OPTDataStore.swift in Sources */,
				6E7517E022C520D400B2B157 /* DefaultDecisionService.swift in Sources */,
				6E7516FA22C520D400B2B157 /* OptimizelyLogLevel.swift in Sources */,
				6E75187C22C520D400B2B157 /* TrafficAllocation.swift in Sources */,
				6E7517EC22C520D400B2B157 /* DataStoreMemory.swift in Sources */,
				6E75174E22C520D400B2B157 /* LogMessage.swift in Sources */,
				0B97DD94249D327F003DE606 /* SemanticVersion.swift in Sources */,
				6E75175A22C520D400B2B157 /* AtomicProperty.swift in Sources */,
				6E34A6172319EBB800BAE302 /* Notifications.swift in Sources */,
			);
			runOnlyForDeploymentPostprocessing = 0;
		};
		6EBAEB7021E3FEF900D13AA9 /* Sources */ = {
			isa = PBXSourcesBuildPhase;
			buildActionMask = 2147483647;
			files = (
				6E7516FC22C520D400B2B157 /* OptimizelyLogLevel.swift in Sources */,
				6E7516B422C520D400B2B157 /* DefaultUserProfileService.swift in Sources */,
				6E75175022C520D400B2B157 /* LogMessage.swift in Sources */,
				6E75193222C520D500B2B157 /* OPTDataStore.swift in Sources */,
				6E75190E22C520D500B2B157 /* BackgroundingCallbacks.swift in Sources */,
				6E75172022C520D400B2B157 /* OptimizelyResult.swift in Sources */,
				6E75172C22C520D400B2B157 /* Constants.swift in Sources */,
				6E75184222C520D400B2B157 /* Event.swift in Sources */,
				6E75170822C520D400B2B157 /* OptimizelyClient.swift in Sources */,
				6E75177422C520D400B2B157 /* SDKVersion.swift in Sources */,
				6E7516C022C520D400B2B157 /* DefaultEventDispatcher.swift in Sources */,
				6E75189622C520D400B2B157 /* Experiment.swift in Sources */,
				6E75175C22C520D400B2B157 /* AtomicProperty.swift in Sources */,
				6E75180622C520D400B2B157 /* DataStoreFile.swift in Sources */,
				6E7517BE22C520D400B2B157 /* DefaultDatafileHandler.swift in Sources */,
				6E75190222C520D500B2B157 /* Attribute.swift in Sources */,
				6E75179822C520D400B2B157 /* DataStoreQueueStackImpl+Extension.swift in Sources */,
				6E7518BA22C520D400B2B157 /* Variable.swift in Sources */,
				6E75181222C520D400B2B157 /* DataStoreQueueStackImpl.swift in Sources */,
				6EF8DE3424BF7D69008B9488 /* DecisionReasons.swift in Sources */,
				6E75184E22C520D400B2B157 /* ProjectConfig.swift in Sources */,
				6E9B11A822C5489200C22D81 /* OTUtils.swift in Sources */,
				6E75173822C520D400B2B157 /* MurmurHash3.swift in Sources */,
				6EC6DD4424ABF89B0017D296 /* OptimizelyUserContext.swift in Sources */,
				6E7516E422C520D400B2B157 /* OPTEventDispatcher.swift in Sources */,
				6E7518A222C520D400B2B157 /* FeatureFlag.swift in Sources */,
				6E75187222C520D400B2B157 /* Variation.swift in Sources */,
				6E7517EE22C520D400B2B157 /* DataStoreMemory.swift in Sources */,
				6E9B11A622C5488900C22D81 /* iOSOnlyTests.swift in Sources */,
				6E34A6192319EBB800BAE302 /* Notifications.swift in Sources */,
				6E7518F622C520D500B2B157 /* UserAttribute.swift in Sources */,
				C78CAFA624486E0A009FE876 /* OptimizelyJSON+ObjC.swift in Sources */,
				6E7518D222C520D400B2B157 /* AttributeValue.swift in Sources */,
				6E7516A822C520D400B2B157 /* DefaultLogger.swift in Sources */,
				C78CAF5A2445AD8D009FE876 /* OptimizelyJSON.swift in Sources */,
				6E75194A22C520D500B2B157 /* OPTDatafileHandler.swift in Sources */,
				6E86CEA724FDC846005DAFED /* OptimizelyClient+Decide+ObjC.swift in Sources */,
				6E7516CC22C520D400B2B157 /* OPTLogger.swift in Sources */,
				6E75185A22C520D400B2B157 /* FeatureVariable.swift in Sources */,
				6EC6DD3424ABF6990017D296 /* OptimizelyClient+Decide.swift in Sources */,
				6E7517E222C520D400B2B157 /* DefaultDecisionService.swift in Sources */,
				6E7516D822C520D400B2B157 /* OPTUserProfileService.swift in Sources */,
				6E75188A22C520D400B2B157 /* Project.swift in Sources */,
				6E75195622C520D500B2B157 /* OPTBucketer.swift in Sources */,
				6E7518DE22C520D400B2B157 /* ConditionLeaf.swift in Sources */,
				6EF8DE1D24BD1BB2008B9488 /* OptimizelyDecideOption.swift in Sources */,
				6E7518EA22C520D400B2B157 /* ConditionHolder.swift in Sources */,
				6E75182A22C520D400B2B157 /* BatchEvent.swift in Sources */,
				6E75191A22C520D500B2B157 /* OPTNotificationCenter.swift in Sources */,
				6E7518AE22C520D400B2B157 /* Group.swift in Sources */,
				6E7518C622C520D400B2B157 /* Audience.swift in Sources */,
				6EB97BC124C7BCA700068883 /* OptimizelyClient+Legacy.swift in Sources */,
				6E75176822C520D400B2B157 /* Utils.swift in Sources */,
				6E75181E22C520D400B2B157 /* BatchEventBuilder.swift in Sources */,
				6E75174422C520D400B2B157 /* HandlerRegistryService.swift in Sources */,
				6E7516F022C520D400B2B157 /* OptimizelyError.swift in Sources */,
				6E75187E22C520D400B2B157 /* TrafficAllocation.swift in Sources */,
				6EA2CC262345618E001E7531 /* OptimizelyConfig.swift in Sources */,
				6E7517CA22C520D400B2B157 /* DefaultBucketer.swift in Sources */,
				6E7517FA22C520D400B2B157 /* DataStoreUserDefaults.swift in Sources */,
				0B97DD9D249D4A22003DE606 /* SemanticVersion.swift in Sources */,
				6E9B11A722C5489200C22D81 /* MockUrlSession.swift in Sources */,
				6E7517D622C520D400B2B157 /* DefaultNotificationCenter.swift in Sources */,
				6E75178022C520D400B2B157 /* ArrayEventForDispatch+Extension.swift in Sources */,
				6E75171422C520D400B2B157 /* OptimizelyClient+ObjC.swift in Sources */,
				6ECB60CC234D5D9C00016D41 /* OptimizelyConfig+ObjC.swift in Sources */,
				6E75192622C520D500B2B157 /* DataStoreQueueStack.swift in Sources */,
				6E7517A422C520D400B2B157 /* Array+Extension.swift in Sources */,
				6EF8DE0F24BD1BB2008B9488 /* OptimizelyDecision.swift in Sources */,
				6E75186622C520D400B2B157 /* Rollout.swift in Sources */,
				6E75183622C520D400B2B157 /* EventForDispatch.swift in Sources */,
				6E75193E22C520D500B2B157 /* OPTDecisionService.swift in Sources */,
				6E75178C22C520D400B2B157 /* OptimizelyClient+Extension.swift in Sources */,
			);
			runOnlyForDeploymentPostprocessing = 0;
		};
		BD64853D2491474500F30986 /* Sources */ = {
			isa = PBXSourcesBuildPhase;
			buildActionMask = 2147483647;
			files = (
				BD64853E2491474500F30986 /* Audience.swift in Sources */,
				BD64853F2491474500F30986 /* OptimizelyClient+Extension.swift in Sources */,
				BD6485402491474500F30986 /* Attribute.swift in Sources */,
				BD6485412491474500F30986 /* Group.swift in Sources */,
				BD6485422491474500F30986 /* DefaultBucketer.swift in Sources */,
				6EF8DE0E24BD1BB2008B9488 /* OptimizelyDecision.swift in Sources */,
				6EF8DE3324BF7D69008B9488 /* DecisionReasons.swift in Sources */,
				BD6485432491474500F30986 /* DefaultDatafileHandler.swift in Sources */,
				BD6485442491474500F30986 /* OPTLogger.swift in Sources */,
				BD6485452491474500F30986 /* BatchEvent.swift in Sources */,
				BD6485462491474500F30986 /* Event.swift in Sources */,
				BD6485472491474500F30986 /* OPTEventDispatcher.swift in Sources */,
				BD6485482491474500F30986 /* DefaultNotificationCenter.swift in Sources */,
				BD6485492491474500F30986 /* OPTDecisionService.swift in Sources */,
				BD64854A2491474500F30986 /* Utils.swift in Sources */,
				BD64854B2491474500F30986 /* ArrayEventForDispatch+Extension.swift in Sources */,
				BD64854C2491474500F30986 /* DefaultEventDispatcher.swift in Sources */,
				6EC6DD3324ABF6990017D296 /* OptimizelyClient+Decide.swift in Sources */,
				BD64854D2491474500F30986 /* UserAttribute.swift in Sources */,
				BD64854E2491474500F30986 /* BackgroundingCallbacks.swift in Sources */,
				BD64854F2491474500F30986 /* DataStoreFile.swift in Sources */,
				6E86CEA424FDC836005DAFED /* OptimizelyClient+Decide+ObjC.swift in Sources */,
				BD6485502491474500F30986 /* OPTBucketer.swift in Sources */,
				BD6485512491474500F30986 /* OptimizelyResult.swift in Sources */,
				BD6485522491474500F30986 /* Constants.swift in Sources */,
				BD6485532491474500F30986 /* DefaultLogger.swift in Sources */,
				BD6485542491474500F30986 /* Experiment.swift in Sources */,
				BD6485552491474500F30986 /* OptimizelyConfig+ObjC.swift in Sources */,
				BD6485562491474500F30986 /* SDKVersion.swift in Sources */,
				BD6485572491474500F30986 /* Project.swift in Sources */,
				BD6485582491474500F30986 /* AttributeValue.swift in Sources */,
				BD6485592491474500F30986 /* BatchEventBuilder.swift in Sources */,
				BD64855A2491474500F30986 /* ConditionLeaf.swift in Sources */,
				BD64855B2491474500F30986 /* OptimizelyJSON+ObjC.swift in Sources */,
				BD64855C2491474500F30986 /* DataStoreUserDefaults.swift in Sources */,
				BD64855D2491474500F30986 /* Array+Extension.swift in Sources */,
				BD64855E2491474500F30986 /* OPTDatafileHandler.swift in Sources */,
				BD64855F2491474500F30986 /* ConditionHolder.swift in Sources */,
				BD6485602491474500F30986 /* OPTNotificationCenter.swift in Sources */,
				BD6485612491474500F30986 /* Variable.swift in Sources */,
				BD6485622491474500F30986 /* MurmurHash3.swift in Sources */,
				BD6485632491474500F30986 /* FeatureVariable.swift in Sources */,
				6EF8DE1C24BD1BB2008B9488 /* OptimizelyDecideOption.swift in Sources */,
				BD6485642491474500F30986 /* Rollout.swift in Sources */,
				BD6485652491474500F30986 /* DataStoreQueueStackImpl+Extension.swift in Sources */,
				BD6485662491474500F30986 /* OptimizelyJSON.swift in Sources */,
				BD6485672491474500F30986 /* OptimizelyClient.swift in Sources */,
				BD6485682491474500F30986 /* FeatureFlag.swift in Sources */,
				BD6485692491474500F30986 /* HandlerRegistryService.swift in Sources */,
				BD64856A2491474500F30986 /* Variation.swift in Sources */,
				BD64856B2491474500F30986 /* ProjectConfig.swift in Sources */,
				BD64856C2491474500F30986 /* DataStoreQueueStackImpl.swift in Sources */,
				6EC6DD4324ABF89B0017D296 /* OptimizelyUserContext.swift in Sources */,
				BD64856D2491474500F30986 /* OptimizelyError.swift in Sources */,
				BD64856E2491474500F30986 /* EventForDispatch.swift in Sources */,
				BD64856F2491474500F30986 /* OptimizelyClient+ObjC.swift in Sources */,
				BD6485702491474500F30986 /* OPTUserProfileService.swift in Sources */,
				BD6485712491474500F30986 /* DefaultUserProfileService.swift in Sources */,
				6EB97BC024C7BCA700068883 /* OptimizelyClient+Legacy.swift in Sources */,
				BD6485722491474500F30986 /* DataStoreQueueStack.swift in Sources */,
				BD6485732491474500F30986 /* OptimizelyConfig.swift in Sources */,
				BD6485742491474500F30986 /* OPTDataStore.swift in Sources */,
				BD6485752491474500F30986 /* DefaultDecisionService.swift in Sources */,
				BD6485762491474500F30986 /* OptimizelyLogLevel.swift in Sources */,
				BD6485772491474500F30986 /* TrafficAllocation.swift in Sources */,
				BD6485782491474500F30986 /* DataStoreMemory.swift in Sources */,
				BD6485792491474500F30986 /* LogMessage.swift in Sources */,
				BD64857A2491474500F30986 /* AtomicProperty.swift in Sources */,
				BD64857B2491474500F30986 /* Notifications.swift in Sources */,
			);
			runOnlyForDeploymentPostprocessing = 0;
		};
/* End PBXSourcesBuildPhase section */

/* Begin PBXTargetDependency section */
		6E14CD6A2423F80B00010234 /* PBXTargetDependency */ = {
			isa = PBXTargetDependency;
			target = 6EBAEB6B21E3FEF800D13AA9 /* OptimizelySwiftSDK-iOS */;
			targetProxy = 6E14CD692423F80B00010234 /* PBXContainerItemProxy */;
		};
		6E614DD821E3F38A005982A1 /* PBXTargetDependency */ = {
			isa = PBXTargetDependency;
			target = 6E614DCC21E3F389005982A1 /* OptimizelySwiftSDK-tvOS */;
			targetProxy = 6E614DD721E3F38A005982A1 /* PBXContainerItemProxy */;
		};
		6E636B932236C91F00AF3CEF /* PBXTargetDependency */ = {
			isa = PBXTargetDependency;
			target = 6EBAEB6B21E3FEF800D13AA9 /* OptimizelySwiftSDK-iOS */;
			targetProxy = 6E636B922236C91F00AF3CEF /* PBXContainerItemProxy */;
		};
		6E636BA22236C96700AF3CEF /* PBXTargetDependency */ = {
			isa = PBXTargetDependency;
			target = 6EBAEB6B21E3FEF800D13AA9 /* OptimizelySwiftSDK-iOS */;
			targetProxy = 6E636BA12236C96700AF3CEF /* PBXContainerItemProxy */;
		};
		6EA4250F2218E41600B074B5 /* PBXTargetDependency */ = {
			isa = PBXTargetDependency;
			target = 6E614DCC21E3F389005982A1 /* OptimizelySwiftSDK-tvOS */;
			targetProxy = 6EA4250E2218E41600B074B5 /* PBXContainerItemProxy */;
		};
		6EA425622218E58400B074B5 /* PBXTargetDependency */ = {
			isa = PBXTargetDependency;
			target = 6E614DCC21E3F389005982A1 /* OptimizelySwiftSDK-tvOS */;
			targetProxy = 6EA425612218E58400B074B5 /* PBXContainerItemProxy */;
		};
		6EA425712218E60A00B074B5 /* PBXTargetDependency */ = {
			isa = PBXTargetDependency;
			target = 6EBAEB6B21E3FEF800D13AA9 /* OptimizelySwiftSDK-iOS */;
			targetProxy = 6EA425702218E60A00B074B5 /* PBXContainerItemProxy */;
		};
		6EA425802218E61F00B074B5 /* PBXTargetDependency */ = {
			isa = PBXTargetDependency;
			target = 6EBAEB6B21E3FEF800D13AA9 /* OptimizelySwiftSDK-iOS */;
			targetProxy = 6EA4257F2218E61F00B074B5 /* PBXContainerItemProxy */;
		};
		6EA426622219242100B074B5 /* PBXTargetDependency */ = {
			isa = PBXTargetDependency;
			target = 6EBAEB6B21E3FEF800D13AA9 /* OptimizelySwiftSDK-iOS */;
			targetProxy = 6EA426612219242100B074B5 /* PBXContainerItemProxy */;
		};
		6EA426712219243D00B074B5 /* PBXTargetDependency */ = {
			isa = PBXTargetDependency;
			target = 6E614DCC21E3F389005982A1 /* OptimizelySwiftSDK-tvOS */;
			targetProxy = 6EA426702219243D00B074B5 /* PBXContainerItemProxy */;
		};
		6EBAEB7721E3FEF900D13AA9 /* PBXTargetDependency */ = {
			isa = PBXTargetDependency;
			target = 6EBAEB6B21E3FEF800D13AA9 /* OptimizelySwiftSDK-iOS */;
			targetProxy = 6EBAEB7621E3FEF900D13AA9 /* PBXContainerItemProxy */;
		};
/* End PBXTargetDependency section */

/* Begin XCBuildConfiguration section */
		0B7CB0D421AC5FE2007B77E5 /* Debug */ = {
			isa = XCBuildConfiguration;
			buildSettings = {
				ALWAYS_SEARCH_USER_PATHS = NO;
				CLANG_ANALYZER_NONNULL = YES;
				CLANG_ANALYZER_NUMBER_OBJECT_CONVERSION = YES_AGGRESSIVE;
				CLANG_CXX_LANGUAGE_STANDARD = "gnu++14";
				CLANG_CXX_LIBRARY = "libc++";
				CLANG_ENABLE_CODE_COVERAGE = YES;
				CLANG_ENABLE_MODULES = YES;
				CLANG_ENABLE_OBJC_ARC = YES;
				CLANG_ENABLE_OBJC_WEAK = YES;
				CLANG_WARN_BLOCK_CAPTURE_AUTORELEASING = YES;
				CLANG_WARN_BOOL_CONVERSION = YES;
				CLANG_WARN_COMMA = YES;
				CLANG_WARN_CONSTANT_CONVERSION = YES;
				CLANG_WARN_DEPRECATED_OBJC_IMPLEMENTATIONS = YES;
				CLANG_WARN_DIRECT_OBJC_ISA_USAGE = YES_ERROR;
				CLANG_WARN_DOCUMENTATION_COMMENTS = YES;
				CLANG_WARN_EMPTY_BODY = YES;
				CLANG_WARN_ENUM_CONVERSION = YES;
				CLANG_WARN_INFINITE_RECURSION = YES;
				CLANG_WARN_INT_CONVERSION = YES;
				CLANG_WARN_NON_LITERAL_NULL_CONVERSION = YES;
				CLANG_WARN_OBJC_IMPLICIT_RETAIN_SELF = YES;
				CLANG_WARN_OBJC_LITERAL_CONVERSION = YES;
				CLANG_WARN_OBJC_ROOT_CLASS = YES_ERROR;
				CLANG_WARN_RANGE_LOOP_ANALYSIS = YES;
				CLANG_WARN_STRICT_PROTOTYPES = YES;
				CLANG_WARN_SUSPICIOUS_MOVE = YES;
				CLANG_WARN_UNGUARDED_AVAILABILITY = YES_AGGRESSIVE;
				CLANG_WARN_UNREACHABLE_CODE = YES;
				CLANG_WARN__DUPLICATE_METHOD_MATCH = YES;
				CODE_SIGN_IDENTITY = "iPhone Developer";
				COPY_PHASE_STRIP = NO;
				CURRENT_PROJECT_VERSION = 1;
				DEBUG_INFORMATION_FORMAT = dwarf;
				ENABLE_STRICT_OBJC_MSGSEND = YES;
				ENABLE_TESTABILITY = YES;
				GCC_C_LANGUAGE_STANDARD = gnu11;
				GCC_DYNAMIC_NO_PIC = NO;
				GCC_NO_COMMON_BLOCKS = YES;
				GCC_OPTIMIZATION_LEVEL = 0;
				GCC_PREPROCESSOR_DEFINITIONS = (
					"DEBUG=1",
					"$(inherited)",
				);
				GCC_WARN_64_TO_32_BIT_CONVERSION = YES;
				GCC_WARN_ABOUT_RETURN_TYPE = YES_ERROR;
				GCC_WARN_UNDECLARED_SELECTOR = YES;
				GCC_WARN_UNINITIALIZED_AUTOS = YES_AGGRESSIVE;
				GCC_WARN_UNUSED_FUNCTION = YES;
				GCC_WARN_UNUSED_VARIABLE = YES;
				IPHONEOS_DEPLOYMENT_TARGET = 10.0;
				MTL_ENABLE_DEBUG_INFO = INCLUDE_SOURCE;
				MTL_FAST_MATH = YES;
				ONLY_ACTIVE_ARCH = YES;
				SDKROOT = iphoneos;
				SUPPORTS_MACCATALYST = NO;
				SWIFT_ACTIVE_COMPILATION_CONDITIONS = DEBUG;
				SWIFT_OPTIMIZATION_LEVEL = "-Onone";
				SWIFT_VERSION = 5.0;
				VERSIONING_SYSTEM = "apple-generic";
				VERSION_INFO_PREFIX = "";
			};
			name = Debug;
		};
		0B7CB0D521AC5FE2007B77E5 /* Release */ = {
			isa = XCBuildConfiguration;
			buildSettings = {
				ALWAYS_SEARCH_USER_PATHS = NO;
				CLANG_ANALYZER_NONNULL = YES;
				CLANG_ANALYZER_NUMBER_OBJECT_CONVERSION = YES_AGGRESSIVE;
				CLANG_CXX_LANGUAGE_STANDARD = "gnu++14";
				CLANG_CXX_LIBRARY = "libc++";
				CLANG_ENABLE_CODE_COVERAGE = YES;
				CLANG_ENABLE_MODULES = YES;
				CLANG_ENABLE_OBJC_ARC = YES;
				CLANG_ENABLE_OBJC_WEAK = YES;
				CLANG_WARN_BLOCK_CAPTURE_AUTORELEASING = YES;
				CLANG_WARN_BOOL_CONVERSION = YES;
				CLANG_WARN_COMMA = YES;
				CLANG_WARN_CONSTANT_CONVERSION = YES;
				CLANG_WARN_DEPRECATED_OBJC_IMPLEMENTATIONS = YES;
				CLANG_WARN_DIRECT_OBJC_ISA_USAGE = YES_ERROR;
				CLANG_WARN_DOCUMENTATION_COMMENTS = YES;
				CLANG_WARN_EMPTY_BODY = YES;
				CLANG_WARN_ENUM_CONVERSION = YES;
				CLANG_WARN_INFINITE_RECURSION = YES;
				CLANG_WARN_INT_CONVERSION = YES;
				CLANG_WARN_NON_LITERAL_NULL_CONVERSION = YES;
				CLANG_WARN_OBJC_IMPLICIT_RETAIN_SELF = YES;
				CLANG_WARN_OBJC_LITERAL_CONVERSION = YES;
				CLANG_WARN_OBJC_ROOT_CLASS = YES_ERROR;
				CLANG_WARN_RANGE_LOOP_ANALYSIS = YES;
				CLANG_WARN_STRICT_PROTOTYPES = YES;
				CLANG_WARN_SUSPICIOUS_MOVE = YES;
				CLANG_WARN_UNGUARDED_AVAILABILITY = YES_AGGRESSIVE;
				CLANG_WARN_UNREACHABLE_CODE = YES;
				CLANG_WARN__DUPLICATE_METHOD_MATCH = YES;
				CODE_SIGN_IDENTITY = "iPhone Developer";
				COPY_PHASE_STRIP = NO;
				CURRENT_PROJECT_VERSION = 1;
				DEBUG_INFORMATION_FORMAT = "dwarf-with-dsym";
				ENABLE_NS_ASSERTIONS = NO;
				ENABLE_STRICT_OBJC_MSGSEND = YES;
				GCC_C_LANGUAGE_STANDARD = gnu11;
				GCC_NO_COMMON_BLOCKS = YES;
				GCC_PREPROCESSOR_DEFINITIONS = "";
				GCC_WARN_64_TO_32_BIT_CONVERSION = YES;
				GCC_WARN_ABOUT_RETURN_TYPE = YES_ERROR;
				GCC_WARN_UNDECLARED_SELECTOR = YES;
				GCC_WARN_UNINITIALIZED_AUTOS = YES_AGGRESSIVE;
				GCC_WARN_UNUSED_FUNCTION = YES;
				GCC_WARN_UNUSED_VARIABLE = YES;
				IPHONEOS_DEPLOYMENT_TARGET = 10.0;
				MTL_ENABLE_DEBUG_INFO = NO;
				MTL_FAST_MATH = YES;
				SDKROOT = iphoneos;
				SUPPORTS_MACCATALYST = NO;
				SWIFT_COMPILATION_MODE = wholemodule;
				SWIFT_OPTIMIZATION_LEVEL = "-O";
				SWIFT_VERSION = 5.0;
				VALIDATE_PRODUCT = YES;
				VERSIONING_SYSTEM = "apple-generic";
				VERSION_INFO_PREFIX = "";
			};
			name = Release;
		};
		6E14CD6B2423F80B00010234 /* Debug */ = {
			isa = XCBuildConfiguration;
			buildSettings = {
				CODE_SIGN_STYLE = Automatic;
				DEVELOPMENT_TEAM = "";
				INFOPLIST_FILE = Tests/Info.plist;
				IPHONEOS_DEPLOYMENT_TARGET = 10.0;
				LD_RUNPATH_SEARCH_PATHS = (
					"$(inherited)",
					"@executable_path/Frameworks",
					"@loader_path/Frameworks",
				);
				PRODUCT_BUNDLE_IDENTIFIER = "com.optimizely.abcExtended.OptimizelyTests-Batch-iOS";
				PRODUCT_NAME = "$(TARGET_NAME)";
				SWIFT_VERSION = 5.0;
				TARGETED_DEVICE_FAMILY = "1,2";
			};
			name = Debug;
		};
		6E14CD6C2423F80B00010234 /* Release */ = {
			isa = XCBuildConfiguration;
			buildSettings = {
				CODE_SIGN_STYLE = Automatic;
				DEVELOPMENT_TEAM = "";
				INFOPLIST_FILE = Tests/Info.plist;
				IPHONEOS_DEPLOYMENT_TARGET = 10.0;
				LD_RUNPATH_SEARCH_PATHS = (
					"$(inherited)",
					"@executable_path/Frameworks",
					"@loader_path/Frameworks",
				);
				PRODUCT_BUNDLE_IDENTIFIER = "com.optimizely.abcExtended.OptimizelyTests-Batch-iOS";
				PRODUCT_NAME = "$(TARGET_NAME)";
				SWIFT_VERSION = 5.0;
				TARGETED_DEVICE_FAMILY = "1,2";
			};
			name = Release;
		};
		6E614DDE21E3F38A005982A1 /* Debug */ = {
			isa = XCBuildConfiguration;
			buildSettings = {
				APPLICATION_EXTENSION_API_ONLY = YES;
				BUILD_LIBRARY_FOR_DISTRIBUTION = YES;
				CODE_SIGN_IDENTITY = "";
				CODE_SIGN_STYLE = Automatic;
				DEFINES_MODULE = YES;
				DYLIB_COMPATIBILITY_VERSION = 1;
				DYLIB_CURRENT_VERSION = 1;
				DYLIB_INSTALL_NAME_BASE = "@rpath";
				INFOPLIST_FILE = "Sources/Supporting Files/Info.plist";
				INSTALL_PATH = "$(LOCAL_LIBRARY_DIR)/Frameworks";
				LD_RUNPATH_SEARCH_PATHS = (
					"$(inherited)",
					"@executable_path/Frameworks",
					"@loader_path/Frameworks",
				);
				PRODUCT_BUNDLE_IDENTIFIER = com.optimizely.OptimizelySwiftSDK;
				PRODUCT_NAME = Optimizely;
				SDKROOT = appletvos;
				SKIP_INSTALL = YES;
				SWIFT_VERSION = 5.0;
				TARGETED_DEVICE_FAMILY = 3;
				TVOS_DEPLOYMENT_TARGET = 10.0;
			};
			name = Debug;
		};
		6E614DDF21E3F38A005982A1 /* Release */ = {
			isa = XCBuildConfiguration;
			buildSettings = {
				APPLICATION_EXTENSION_API_ONLY = YES;
				BUILD_LIBRARY_FOR_DISTRIBUTION = YES;
				CODE_SIGN_IDENTITY = "";
				CODE_SIGN_STYLE = Automatic;
				DEFINES_MODULE = YES;
				DYLIB_COMPATIBILITY_VERSION = 1;
				DYLIB_CURRENT_VERSION = 1;
				DYLIB_INSTALL_NAME_BASE = "@rpath";
				INFOPLIST_FILE = "Sources/Supporting Files/Info.plist";
				INSTALL_PATH = "$(LOCAL_LIBRARY_DIR)/Frameworks";
				LD_RUNPATH_SEARCH_PATHS = (
					"$(inherited)",
					"@executable_path/Frameworks",
					"@loader_path/Frameworks",
				);
				PRODUCT_BUNDLE_IDENTIFIER = com.optimizely.OptimizelySwiftSDK;
				PRODUCT_NAME = Optimizely;
				SDKROOT = appletvos;
				SKIP_INSTALL = YES;
				SWIFT_VERSION = 5.0;
				TARGETED_DEVICE_FAMILY = 3;
				TVOS_DEPLOYMENT_TARGET = 10.0;
			};
			name = Release;
		};
		6E614DE021E3F38A005982A1 /* Debug */ = {
			isa = XCBuildConfiguration;
			buildSettings = {
				ALWAYS_EMBED_SWIFT_STANDARD_LIBRARIES = YES;
				CODE_SIGN_STYLE = Automatic;
				INFOPLIST_FILE = Tests/Info.plist;
				IPHONEOS_DEPLOYMENT_TARGET = 10.0;
				LD_RUNPATH_SEARCH_PATHS = (
					"$(inherited)",
					"@executable_path/Frameworks",
					"@loader_path/Frameworks",
				);
				PRODUCT_BUNDLE_IDENTIFIER = com.optimizely.OptimizelySwiftSDKtvOSTests;
				PRODUCT_NAME = "$(TARGET_NAME)";
				SDKROOT = appletvos;
				SWIFT_VERSION = 5.0;
				TARGETED_DEVICE_FAMILY = 3;
				TVOS_DEPLOYMENT_TARGET = 10.0;
			};
			name = Debug;
		};
		6E614DE121E3F38A005982A1 /* Release */ = {
			isa = XCBuildConfiguration;
			buildSettings = {
				ALWAYS_EMBED_SWIFT_STANDARD_LIBRARIES = YES;
				CODE_SIGN_STYLE = Automatic;
				INFOPLIST_FILE = Tests/Info.plist;
				IPHONEOS_DEPLOYMENT_TARGET = 10.0;
				LD_RUNPATH_SEARCH_PATHS = (
					"$(inherited)",
					"@executable_path/Frameworks",
					"@loader_path/Frameworks",
				);
				PRODUCT_BUNDLE_IDENTIFIER = com.optimizely.OptimizelySwiftSDKtvOSTests;
				PRODUCT_NAME = "$(TARGET_NAME)";
				SDKROOT = appletvos;
				SWIFT_VERSION = 5.0;
				TARGETED_DEVICE_FAMILY = 3;
				TVOS_DEPLOYMENT_TARGET = 10.0;
			};
			name = Release;
		};
		6E636B952236C91F00AF3CEF /* Debug */ = {
			isa = XCBuildConfiguration;
			baseConfigurationReference = CF5085B21D3D9BB57DC3C241 /* Pods-OptimizelyTests-APIs-iOS.debug.xcconfig */;
			buildSettings = {
				CLANG_ENABLE_MODULES = YES;
				CODE_SIGN_STYLE = Automatic;
				INFOPLIST_FILE = Tests/Info.plist;
				IPHONEOS_DEPLOYMENT_TARGET = 10.0;
				LD_RUNPATH_SEARCH_PATHS = (
					"$(inherited)",
					"@executable_path/Frameworks",
					"@loader_path/Frameworks",
				);
				PRODUCT_BUNDLE_IDENTIFIER = "com.optimizely.abcExtended.OptimizelyTests-APIs-iOS";
				PRODUCT_NAME = "$(TARGET_NAME)";
				SWIFT_OPTIMIZATION_LEVEL = "-Onone";
				SWIFT_VERSION = 5.0;
				TARGETED_DEVICE_FAMILY = "1,2";
			};
			name = Debug;
		};
		6E636B962236C91F00AF3CEF /* Release */ = {
			isa = XCBuildConfiguration;
			baseConfigurationReference = B7CB4100A9C4061039C9E612 /* Pods-OptimizelyTests-APIs-iOS.release.xcconfig */;
			buildSettings = {
				CLANG_ENABLE_MODULES = YES;
				CODE_SIGN_STYLE = Automatic;
				INFOPLIST_FILE = Tests/Info.plist;
				IPHONEOS_DEPLOYMENT_TARGET = 10.0;
				LD_RUNPATH_SEARCH_PATHS = (
					"$(inherited)",
					"@executable_path/Frameworks",
					"@loader_path/Frameworks",
				);
				PRODUCT_BUNDLE_IDENTIFIER = "com.optimizely.abcExtended.OptimizelyTests-APIs-iOS";
				PRODUCT_NAME = "$(TARGET_NAME)";
				SWIFT_VERSION = 5.0;
				TARGETED_DEVICE_FAMILY = "1,2";
			};
			name = Release;
		};
		6E636BA42236C96700AF3CEF /* Debug */ = {
			isa = XCBuildConfiguration;
			buildSettings = {
				CODE_SIGN_STYLE = Automatic;
				INFOPLIST_FILE = Tests/Info.plist;
				IPHONEOS_DEPLOYMENT_TARGET = 10.0;
				LD_RUNPATH_SEARCH_PATHS = (
					"$(inherited)",
					"@executable_path/Frameworks",
					"@loader_path/Frameworks",
				);
				PRODUCT_BUNDLE_IDENTIFIER = "com.optimizely.abcExtended.OptimizelyTests-Legacy-iOS";
				PRODUCT_NAME = "$(TARGET_NAME)";
				SWIFT_VERSION = 5.0;
				TARGETED_DEVICE_FAMILY = "1,2";
			};
			name = Debug;
		};
		6E636BA52236C96700AF3CEF /* Release */ = {
			isa = XCBuildConfiguration;
			buildSettings = {
				CODE_SIGN_STYLE = Automatic;
				INFOPLIST_FILE = Tests/Info.plist;
				IPHONEOS_DEPLOYMENT_TARGET = 10.0;
				LD_RUNPATH_SEARCH_PATHS = (
					"$(inherited)",
					"@executable_path/Frameworks",
					"@loader_path/Frameworks",
				);
				PRODUCT_BUNDLE_IDENTIFIER = "com.optimizely.abcExtended.OptimizelyTests-Legacy-iOS";
				PRODUCT_NAME = "$(TARGET_NAME)";
				SWIFT_VERSION = 5.0;
				TARGETED_DEVICE_FAMILY = "1,2";
			};
			name = Release;
		};
		6EA425112218E41600B074B5 /* Debug */ = {
			isa = XCBuildConfiguration;
			buildSettings = {
				CODE_SIGN_STYLE = Automatic;
				INFOPLIST_FILE = Tests/Info.plist;
				IPHONEOS_DEPLOYMENT_TARGET = 10.0;
				LD_RUNPATH_SEARCH_PATHS = (
					"$(inherited)",
					"@executable_path/Frameworks",
					"@loader_path/Frameworks",
				);
				PRODUCT_BUNDLE_IDENTIFIER = "com.optimizely.abcExtended.OptimizelySwiftSDKTests-Common-tvOS";
				PRODUCT_NAME = "$(TARGET_NAME)";
				SDKROOT = appletvos;
				SWIFT_VERSION = 5.0;
				TARGETED_DEVICE_FAMILY = 3;
				TVOS_DEPLOYMENT_TARGET = 10.0;
			};
			name = Debug;
		};
		6EA425122218E41600B074B5 /* Release */ = {
			isa = XCBuildConfiguration;
			buildSettings = {
				CODE_SIGN_STYLE = Automatic;
				INFOPLIST_FILE = Tests/Info.plist;
				IPHONEOS_DEPLOYMENT_TARGET = 10.0;
				LD_RUNPATH_SEARCH_PATHS = (
					"$(inherited)",
					"@executable_path/Frameworks",
					"@loader_path/Frameworks",
				);
				PRODUCT_BUNDLE_IDENTIFIER = "com.optimizely.abcExtended.OptimizelySwiftSDKTests-Common-tvOS";
				PRODUCT_NAME = "$(TARGET_NAME)";
				SDKROOT = appletvos;
				SWIFT_VERSION = 5.0;
				TARGETED_DEVICE_FAMILY = 3;
				TVOS_DEPLOYMENT_TARGET = 10.0;
			};
			name = Release;
		};
		6EA425642218E58400B074B5 /* Debug */ = {
			isa = XCBuildConfiguration;
			buildSettings = {
				CODE_SIGN_STYLE = Automatic;
				INFOPLIST_FILE = Tests/Info.plist;
				IPHONEOS_DEPLOYMENT_TARGET = 10.0;
				LD_RUNPATH_SEARCH_PATHS = (
					"$(inherited)",
					"@executable_path/Frameworks",
					"@loader_path/Frameworks",
				);
				PRODUCT_BUNDLE_IDENTIFIER = "com.optimizely.abcExtended.OptimizelyTests-DataModel-tvOS";
				PRODUCT_NAME = "$(TARGET_NAME)";
				SDKROOT = appletvos;
				SWIFT_VERSION = 5.0;
				TARGETED_DEVICE_FAMILY = 3;
				TVOS_DEPLOYMENT_TARGET = 10.0;
			};
			name = Debug;
		};
		6EA425652218E58400B074B5 /* Release */ = {
			isa = XCBuildConfiguration;
			buildSettings = {
				CODE_SIGN_STYLE = Automatic;
				INFOPLIST_FILE = Tests/Info.plist;
				IPHONEOS_DEPLOYMENT_TARGET = 10.0;
				LD_RUNPATH_SEARCH_PATHS = (
					"$(inherited)",
					"@executable_path/Frameworks",
					"@loader_path/Frameworks",
				);
				PRODUCT_BUNDLE_IDENTIFIER = "com.optimizely.abcExtended.OptimizelyTests-DataModel-tvOS";
				PRODUCT_NAME = "$(TARGET_NAME)";
				SDKROOT = appletvos;
				SWIFT_VERSION = 5.0;
				TARGETED_DEVICE_FAMILY = 3;
				TVOS_DEPLOYMENT_TARGET = 10.0;
			};
			name = Release;
		};
		6EA425732218E60A00B074B5 /* Debug */ = {
			isa = XCBuildConfiguration;
			buildSettings = {
				CODE_SIGN_STYLE = Automatic;
				INFOPLIST_FILE = Tests/Info.plist;
				IPHONEOS_DEPLOYMENT_TARGET = 10.0;
				LD_RUNPATH_SEARCH_PATHS = (
					"$(inherited)",
					"@executable_path/Frameworks",
					"@loader_path/Frameworks",
				);
				PRODUCT_BUNDLE_IDENTIFIER = "com.optimizely.abcExtended.OptimizelyTests-Commons-iOS";
				PRODUCT_NAME = "$(TARGET_NAME)";
				SWIFT_VERSION = 5.0;
				TARGETED_DEVICE_FAMILY = "1,2";
			};
			name = Debug;
		};
		6EA425742218E60A00B074B5 /* Release */ = {
			isa = XCBuildConfiguration;
			buildSettings = {
				CODE_SIGN_STYLE = Automatic;
				INFOPLIST_FILE = Tests/Info.plist;
				IPHONEOS_DEPLOYMENT_TARGET = 10.0;
				LD_RUNPATH_SEARCH_PATHS = (
					"$(inherited)",
					"@executable_path/Frameworks",
					"@loader_path/Frameworks",
				);
				PRODUCT_BUNDLE_IDENTIFIER = "com.optimizely.abcExtended.OptimizelyTests-Commons-iOS";
				PRODUCT_NAME = "$(TARGET_NAME)";
				SWIFT_VERSION = 5.0;
				TARGETED_DEVICE_FAMILY = "1,2";
			};
			name = Release;
		};
		6EA425822218E61F00B074B5 /* Debug */ = {
			isa = XCBuildConfiguration;
			buildSettings = {
				CODE_SIGN_STYLE = Automatic;
				INFOPLIST_FILE = Tests/Info.plist;
				IPHONEOS_DEPLOYMENT_TARGET = 10.0;
				LD_RUNPATH_SEARCH_PATHS = (
					"$(inherited)",
					"@executable_path/Frameworks",
					"@loader_path/Frameworks",
				);
				PRODUCT_BUNDLE_IDENTIFIER = "com.optimizely.abcExtended.OptimizelyTests-DataModels-iOS";
				PRODUCT_NAME = "$(TARGET_NAME)";
				SWIFT_VERSION = 5.0;
				TARGETED_DEVICE_FAMILY = "1,2";
			};
			name = Debug;
		};
		6EA425832218E61F00B074B5 /* Release */ = {
			isa = XCBuildConfiguration;
			buildSettings = {
				CODE_SIGN_STYLE = Automatic;
				INFOPLIST_FILE = Tests/Info.plist;
				IPHONEOS_DEPLOYMENT_TARGET = 10.0;
				LD_RUNPATH_SEARCH_PATHS = (
					"$(inherited)",
					"@executable_path/Frameworks",
					"@loader_path/Frameworks",
				);
				PRODUCT_BUNDLE_IDENTIFIER = "com.optimizely.abcExtended.OptimizelyTests-DataModels-iOS";
				PRODUCT_NAME = "$(TARGET_NAME)";
				SWIFT_VERSION = 5.0;
				TARGETED_DEVICE_FAMILY = "1,2";
			};
			name = Release;
		};
		6EA426642219242100B074B5 /* Debug */ = {
			isa = XCBuildConfiguration;
			buildSettings = {
				CODE_SIGN_STYLE = Automatic;
				INFOPLIST_FILE = Tests/Info.plist;
				IPHONEOS_DEPLOYMENT_TARGET = 10.0;
				LD_RUNPATH_SEARCH_PATHS = (
					"$(inherited)",
					"@executable_path/Frameworks",
					"@loader_path/Frameworks",
				);
				PRODUCT_BUNDLE_IDENTIFIER = "com.optimizely.abcExtended.OptimizelyTests-Others-iOS";
				PRODUCT_NAME = "$(TARGET_NAME)";
				SWIFT_VERSION = 5.0;
				TARGETED_DEVICE_FAMILY = "1,2";
			};
			name = Debug;
		};
		6EA426652219242100B074B5 /* Release */ = {
			isa = XCBuildConfiguration;
			buildSettings = {
				CODE_SIGN_STYLE = Automatic;
				INFOPLIST_FILE = Tests/Info.plist;
				IPHONEOS_DEPLOYMENT_TARGET = 10.0;
				LD_RUNPATH_SEARCH_PATHS = (
					"$(inherited)",
					"@executable_path/Frameworks",
					"@loader_path/Frameworks",
				);
				PRODUCT_BUNDLE_IDENTIFIER = "com.optimizely.abcExtended.OptimizelyTests-Others-iOS";
				PRODUCT_NAME = "$(TARGET_NAME)";
				SWIFT_VERSION = 5.0;
				TARGETED_DEVICE_FAMILY = "1,2";
			};
			name = Release;
		};
		6EA426732219243D00B074B5 /* Debug */ = {
			isa = XCBuildConfiguration;
			buildSettings = {
				CODE_SIGN_STYLE = Automatic;
				INFOPLIST_FILE = Tests/Info.plist;
				IPHONEOS_DEPLOYMENT_TARGET = 10.0;
				LD_RUNPATH_SEARCH_PATHS = (
					"$(inherited)",
					"@executable_path/Frameworks",
					"@loader_path/Frameworks",
				);
				PRODUCT_BUNDLE_IDENTIFIER = "com.optimizely.abcExtended.OptimizelyTests-Others-tvOS";
				PRODUCT_NAME = "$(TARGET_NAME)";
				SDKROOT = appletvos;
				SWIFT_VERSION = 5.0;
				TARGETED_DEVICE_FAMILY = 3;
				TVOS_DEPLOYMENT_TARGET = 10.0;
			};
			name = Debug;
		};
		6EA426742219243D00B074B5 /* Release */ = {
			isa = XCBuildConfiguration;
			buildSettings = {
				CODE_SIGN_STYLE = Automatic;
				INFOPLIST_FILE = Tests/Info.plist;
				IPHONEOS_DEPLOYMENT_TARGET = 10.0;
				LD_RUNPATH_SEARCH_PATHS = (
					"$(inherited)",
					"@executable_path/Frameworks",
					"@loader_path/Frameworks",
				);
				PRODUCT_BUNDLE_IDENTIFIER = "com.optimizely.abcExtended.OptimizelyTests-Others-tvOS";
				PRODUCT_NAME = "$(TARGET_NAME)";
				SDKROOT = appletvos;
				SWIFT_VERSION = 5.0;
				TARGETED_DEVICE_FAMILY = 3;
				TVOS_DEPLOYMENT_TARGET = 10.0;
			};
			name = Release;
		};
		6EBAEB7D21E3FEF900D13AA9 /* Debug */ = {
			isa = XCBuildConfiguration;
			buildSettings = {
				APPLICATION_EXTENSION_API_ONLY = YES;
				CODE_SIGN_IDENTITY = "";
				CODE_SIGN_STYLE = Automatic;
				DEFINES_MODULE = YES;
				DYLIB_COMPATIBILITY_VERSION = 1;
				DYLIB_CURRENT_VERSION = 1;
				DYLIB_INSTALL_NAME_BASE = "@rpath";
				INFOPLIST_FILE = "Sources/Supporting Files/Info.plist";
				INSTALL_PATH = "$(LOCAL_LIBRARY_DIR)/Frameworks";
				IPHONEOS_DEPLOYMENT_TARGET = 10.0;
				LD_RUNPATH_SEARCH_PATHS = (
					"$(inherited)",
					"@executable_path/Frameworks",
					"@loader_path/Frameworks",
				);
				PRODUCT_BUNDLE_IDENTIFIER = com.optimizely.OptimizelySwiftSDK;
				PRODUCT_NAME = Optimizely;
				SKIP_INSTALL = YES;
				SUPPORTS_MACCATALYST = NO;
				SWIFT_VERSION = 5.0;
				TARGETED_DEVICE_FAMILY = "1,2";
			};
			name = Debug;
		};
		6EBAEB7E21E3FEF900D13AA9 /* Release */ = {
			isa = XCBuildConfiguration;
			buildSettings = {
				APPLICATION_EXTENSION_API_ONLY = YES;
				CODE_SIGN_IDENTITY = "";
				CODE_SIGN_STYLE = Automatic;
				DEFINES_MODULE = YES;
				DYLIB_COMPATIBILITY_VERSION = 1;
				DYLIB_CURRENT_VERSION = 1;
				DYLIB_INSTALL_NAME_BASE = "@rpath";
				INFOPLIST_FILE = "Sources/Supporting Files/Info.plist";
				INSTALL_PATH = "$(LOCAL_LIBRARY_DIR)/Frameworks";
				IPHONEOS_DEPLOYMENT_TARGET = 10.0;
				LD_RUNPATH_SEARCH_PATHS = (
					"$(inherited)",
					"@executable_path/Frameworks",
					"@loader_path/Frameworks",
				);
				PRODUCT_BUNDLE_IDENTIFIER = com.optimizely.OptimizelySwiftSDK;
				PRODUCT_NAME = Optimizely;
				SKIP_INSTALL = YES;
				SUPPORTS_MACCATALYST = NO;
				SWIFT_VERSION = 5.0;
				TARGETED_DEVICE_FAMILY = "1,2";
			};
			name = Release;
		};
		6EBAEB7F21E3FEF900D13AA9 /* Debug */ = {
			isa = XCBuildConfiguration;
			buildSettings = {
				ALWAYS_EMBED_SWIFT_STANDARD_LIBRARIES = YES;
				CODE_SIGN_STYLE = Automatic;
				INFOPLIST_FILE = Tests/Info.plist;
				IPHONEOS_DEPLOYMENT_TARGET = 10.0;
				LD_RUNPATH_SEARCH_PATHS = (
					"$(inherited)",
					"@executable_path/Frameworks",
					"@loader_path/Frameworks",
				);
				PRODUCT_BUNDLE_IDENTIFIER = com.optimizely.OptimizelySwiftSDKiOSTests;
				PRODUCT_NAME = "$(TARGET_NAME)";
				SWIFT_VERSION = 5.0;
				TARGETED_DEVICE_FAMILY = "1,2";
			};
			name = Debug;
		};
		6EBAEB8021E3FEF900D13AA9 /* Release */ = {
			isa = XCBuildConfiguration;
			buildSettings = {
				ALWAYS_EMBED_SWIFT_STANDARD_LIBRARIES = YES;
				CODE_SIGN_STYLE = Automatic;
				INFOPLIST_FILE = Tests/Info.plist;
				IPHONEOS_DEPLOYMENT_TARGET = 10.0;
				LD_RUNPATH_SEARCH_PATHS = (
					"$(inherited)",
					"@executable_path/Frameworks",
					"@loader_path/Frameworks",
				);
				PRODUCT_BUNDLE_IDENTIFIER = com.optimizely.OptimizelySwiftSDKiOSTests;
				PRODUCT_NAME = "$(TARGET_NAME)";
				SWIFT_VERSION = 5.0;
				TARGETED_DEVICE_FAMILY = "1,2";
			};
			name = Release;
		};
		BD64857F2491474500F30986 /* Debug */ = {
			isa = XCBuildConfiguration;
			buildSettings = {
				APPLICATION_EXTENSION_API_ONLY = YES;
				CODE_SIGN_IDENTITY = "";
				CODE_SIGN_STYLE = Automatic;
				DEAD_CODE_STRIPPING = NO;
				DEFINES_MODULE = YES;
				DYLIB_COMPATIBILITY_VERSION = 1;
				DYLIB_CURRENT_VERSION = 1;
				DYLIB_INSTALL_NAME_BASE = "@rpath";
				INFOPLIST_FILE = "Sources/Supporting Files/Info.plist";
				INFOPLIST_OUTPUT_FORMAT = "same-as-input";
				INSTALL_PATH = "$(LOCAL_LIBRARY_DIR)/Frameworks";
				IPHONEOS_DEPLOYMENT_TARGET = 10.0;
				LD_RUNPATH_SEARCH_PATHS = (
					"$(inherited)",
					"@executable_path/Frameworks",
					"@loader_path/Frameworks",
				);
				MACOSX_DEPLOYMENT_TARGET = 10.14;
				PRODUCT_BUNDLE_IDENTIFIER = com.optimizely.OptimizelySwiftSDK;
				PRODUCT_NAME = Optimizely;
				SDKROOT = macosx;
				SKIP_INSTALL = YES;
				SUPPORTS_MACCATALYST = NO;
				SWIFT_VERSION = 5.0;
				TARGETED_DEVICE_FAMILY = "1,2";
			};
			name = Debug;
		};
		BD6485802491474500F30986 /* Release */ = {
			isa = XCBuildConfiguration;
			buildSettings = {
				APPLICATION_EXTENSION_API_ONLY = YES;
				CODE_SIGN_IDENTITY = "";
				CODE_SIGN_STYLE = Automatic;
				DEAD_CODE_STRIPPING = NO;
				DEFINES_MODULE = YES;
				DYLIB_COMPATIBILITY_VERSION = 1;
				DYLIB_CURRENT_VERSION = 1;
				DYLIB_INSTALL_NAME_BASE = "@rpath";
				INFOPLIST_FILE = "Sources/Supporting Files/Info.plist";
				INFOPLIST_OUTPUT_FORMAT = "same-as-input";
				INSTALL_PATH = "$(LOCAL_LIBRARY_DIR)/Frameworks";
				IPHONEOS_DEPLOYMENT_TARGET = 10.0;
				LD_RUNPATH_SEARCH_PATHS = (
					"$(inherited)",
					"@executable_path/Frameworks",
					"@loader_path/Frameworks",
				);
				MACOSX_DEPLOYMENT_TARGET = 10.14;
				PRODUCT_BUNDLE_IDENTIFIER = com.optimizely.OptimizelySwiftSDK;
				PRODUCT_NAME = Optimizely;
				SDKROOT = macosx;
				SKIP_INSTALL = YES;
				SUPPORTS_MACCATALYST = NO;
				SWIFT_VERSION = 5.0;
				TARGETED_DEVICE_FAMILY = "1,2";
			};
			name = Release;
		};
/* End XCBuildConfiguration section */

/* Begin XCConfigurationList section */
		0B7CB0BC21AC5FE2007B77E5 /* Build configuration list for PBXProject "OptimizelySwiftSDK" */ = {
			isa = XCConfigurationList;
			buildConfigurations = (
				0B7CB0D421AC5FE2007B77E5 /* Debug */,
				0B7CB0D521AC5FE2007B77E5 /* Release */,
			);
			defaultConfigurationIsVisible = 0;
			defaultConfigurationName = Release;
		};
		6E14CD6D2423F80B00010234 /* Build configuration list for PBXNativeTarget "OptimizelyTests-Batch-iOS" */ = {
			isa = XCConfigurationList;
			buildConfigurations = (
				6E14CD6B2423F80B00010234 /* Debug */,
				6E14CD6C2423F80B00010234 /* Release */,
			);
			defaultConfigurationIsVisible = 0;
			defaultConfigurationName = Release;
		};
		6E614DE221E3F38A005982A1 /* Build configuration list for PBXNativeTarget "OptimizelySwiftSDK-tvOS" */ = {
			isa = XCConfigurationList;
			buildConfigurations = (
				6E614DDE21E3F38A005982A1 /* Debug */,
				6E614DDF21E3F38A005982A1 /* Release */,
			);
			defaultConfigurationIsVisible = 0;
			defaultConfigurationName = Release;
		};
		6E614DE321E3F38A005982A1 /* Build configuration list for PBXNativeTarget "OptimizelyTests-tvOS" */ = {
			isa = XCConfigurationList;
			buildConfigurations = (
				6E614DE021E3F38A005982A1 /* Debug */,
				6E614DE121E3F38A005982A1 /* Release */,
			);
			defaultConfigurationIsVisible = 0;
			defaultConfigurationName = Release;
		};
		6E636B942236C91F00AF3CEF /* Build configuration list for PBXNativeTarget "OptimizelyTests-APIs-iOS" */ = {
			isa = XCConfigurationList;
			buildConfigurations = (
				6E636B952236C91F00AF3CEF /* Debug */,
				6E636B962236C91F00AF3CEF /* Release */,
			);
			defaultConfigurationIsVisible = 0;
			defaultConfigurationName = Release;
		};
		6E636BA32236C96700AF3CEF /* Build configuration list for PBXNativeTarget "OptimizelyTests-Legacy-iOS" */ = {
			isa = XCConfigurationList;
			buildConfigurations = (
				6E636BA42236C96700AF3CEF /* Debug */,
				6E636BA52236C96700AF3CEF /* Release */,
			);
			defaultConfigurationIsVisible = 0;
			defaultConfigurationName = Release;
		};
		6EA425102218E41600B074B5 /* Build configuration list for PBXNativeTarget "OptimizelyTests-Common-tvOS" */ = {
			isa = XCConfigurationList;
			buildConfigurations = (
				6EA425112218E41600B074B5 /* Debug */,
				6EA425122218E41600B074B5 /* Release */,
			);
			defaultConfigurationIsVisible = 0;
			defaultConfigurationName = Release;
		};
		6EA425632218E58400B074B5 /* Build configuration list for PBXNativeTarget "OptimizelyTests-DataModel-tvOS" */ = {
			isa = XCConfigurationList;
			buildConfigurations = (
				6EA425642218E58400B074B5 /* Debug */,
				6EA425652218E58400B074B5 /* Release */,
			);
			defaultConfigurationIsVisible = 0;
			defaultConfigurationName = Release;
		};
		6EA425722218E60A00B074B5 /* Build configuration list for PBXNativeTarget "OptimizelyTests-Common-iOS" */ = {
			isa = XCConfigurationList;
			buildConfigurations = (
				6EA425732218E60A00B074B5 /* Debug */,
				6EA425742218E60A00B074B5 /* Release */,
			);
			defaultConfigurationIsVisible = 0;
			defaultConfigurationName = Release;
		};
		6EA425812218E61F00B074B5 /* Build configuration list for PBXNativeTarget "OptimizelyTests-DataModel-iOS" */ = {
			isa = XCConfigurationList;
			buildConfigurations = (
				6EA425822218E61F00B074B5 /* Debug */,
				6EA425832218E61F00B074B5 /* Release */,
			);
			defaultConfigurationIsVisible = 0;
			defaultConfigurationName = Release;
		};
		6EA426632219242100B074B5 /* Build configuration list for PBXNativeTarget "OptimizelyTests-Others-iOS" */ = {
			isa = XCConfigurationList;
			buildConfigurations = (
				6EA426642219242100B074B5 /* Debug */,
				6EA426652219242100B074B5 /* Release */,
			);
			defaultConfigurationIsVisible = 0;
			defaultConfigurationName = Release;
		};
		6EA426722219243D00B074B5 /* Build configuration list for PBXNativeTarget "OptimizelyTests-Others-tvOS" */ = {
			isa = XCConfigurationList;
			buildConfigurations = (
				6EA426732219243D00B074B5 /* Debug */,
				6EA426742219243D00B074B5 /* Release */,
			);
			defaultConfigurationIsVisible = 0;
			defaultConfigurationName = Release;
		};
		6EBAEB8121E3FEF900D13AA9 /* Build configuration list for PBXNativeTarget "OptimizelySwiftSDK-iOS" */ = {
			isa = XCConfigurationList;
			buildConfigurations = (
				6EBAEB7D21E3FEF900D13AA9 /* Debug */,
				6EBAEB7E21E3FEF900D13AA9 /* Release */,
			);
			defaultConfigurationIsVisible = 0;
			defaultConfigurationName = Release;
		};
		6EBAEB8221E3FEF900D13AA9 /* Build configuration list for PBXNativeTarget "OptimizelyTests-iOS" */ = {
			isa = XCConfigurationList;
			buildConfigurations = (
				6EBAEB7F21E3FEF900D13AA9 /* Debug */,
				6EBAEB8021E3FEF900D13AA9 /* Release */,
			);
			defaultConfigurationIsVisible = 0;
			defaultConfigurationName = Release;
		};
		BD64857E2491474500F30986 /* Build configuration list for PBXNativeTarget "OptimizelySwiftSDK-macOS" */ = {
			isa = XCConfigurationList;
			buildConfigurations = (
				BD64857F2491474500F30986 /* Debug */,
				BD6485802491474500F30986 /* Release */,
			);
			defaultConfigurationIsVisible = 0;
			defaultConfigurationName = Release;
		};
/* End XCConfigurationList section */
	};
	rootObject = 0B7CB0B921AC5FE2007B77E5 /* Project object */;
}<|MERGE_RESOLUTION|>--- conflicted
+++ resolved
@@ -8,10 +8,8 @@
 
 /* Begin PBXBuildFile section */
 		0B11272E2242D817002A9C20 /* Optimizely.framework in Frameworks */ = {isa = PBXBuildFile; fileRef = 6EBAEB6C21E3FEF800D13AA9 /* Optimizely.framework */; };
-<<<<<<< HEAD
 		0BAB9B0122567E34000DC388 /* BuildFile in Sources */ = {isa = PBXBuildFile; };
 		257ACA6C973938707988C97D /* libPods-OptimizelyTests-APIs-iOS.a in Frameworks */ = {isa = PBXBuildFile; fileRef = 17C0FB297504376273A75B8F /* libPods-OptimizelyTests-APIs-iOS.a */; };
-=======
 		0B97DD94249D327F003DE606 /* SemanticVersion.swift in Sources */ = {isa = PBXBuildFile; fileRef = 0B97DD93249D327F003DE606 /* SemanticVersion.swift */; };
 		0B97DD95249D327F003DE606 /* SemanticVersion.swift in Sources */ = {isa = PBXBuildFile; fileRef = 0B97DD93249D327F003DE606 /* SemanticVersion.swift */; };
 		0B97DD99249D332C003DE606 /* SemanticVersionTests.swift in Sources */ = {isa = PBXBuildFile; fileRef = 0B97DD96249D332C003DE606 /* SemanticVersionTests.swift */; };
@@ -28,7 +26,6 @@
 		0B97DDA4249D4A27003DE606 /* SemanticVersion.swift in Sources */ = {isa = PBXBuildFile; fileRef = 0B97DD93249D327F003DE606 /* SemanticVersion.swift */; };
 		0B97DDA5249D4A28003DE606 /* SemanticVersion.swift in Sources */ = {isa = PBXBuildFile; fileRef = 0B97DD93249D327F003DE606 /* SemanticVersion.swift */; };
 		0BAB9B0122567E34000DC388 /* (null) in Sources */ = {isa = PBXBuildFile; };
->>>>>>> 10f91522
 		6E12B1CA22C55A250005E9E6 /* optimizely_6372300739_v4.json in Resources */ = {isa = PBXBuildFile; fileRef = 6E75196222C5211100B2B157 /* optimizely_6372300739_v4.json */; };
 		6E12B1CB22C55A250005E9E6 /* feature_rollout_toggle_on.json in Resources */ = {isa = PBXBuildFile; fileRef = 6E75196722C5211100B2B157 /* feature_rollout_toggle_on.json */; };
 		6E12B1CC22C55A250005E9E6 /* feature_rollout_toggle_off.json in Resources */ = {isa = PBXBuildFile; fileRef = 6E75196822C5211100B2B157 /* feature_rollout_toggle_off.json */; };
@@ -1577,12 +1574,9 @@
 /* End PBXContainerItemProxy section */
 
 /* Begin PBXFileReference section */
-<<<<<<< HEAD
 		17C0FB297504376273A75B8F /* libPods-OptimizelyTests-APIs-iOS.a */ = {isa = PBXFileReference; explicitFileType = archive.ar; includeInIndex = 0; path = "libPods-OptimizelyTests-APIs-iOS.a"; sourceTree = BUILT_PRODUCTS_DIR; };
-=======
 		0B97DD93249D327F003DE606 /* SemanticVersion.swift */ = {isa = PBXFileReference; fileEncoding = 4; lastKnownFileType = sourcecode.swift; path = SemanticVersion.swift; sourceTree = "<group>"; };
 		0B97DD96249D332C003DE606 /* SemanticVersionTests.swift */ = {isa = PBXFileReference; lastKnownFileType = sourcecode.swift; path = SemanticVersionTests.swift; sourceTree = "<group>"; };
->>>>>>> 10f91522
 		6E14CD632423F80B00010234 /* OptimizelyTests-Batch-iOS.xctest */ = {isa = PBXFileReference; explicitFileType = wrapper.cfbundle; includeInIndex = 0; path = "OptimizelyTests-Batch-iOS.xctest"; sourceTree = BUILT_PRODUCTS_DIR; };
 		6E2D34B8250AD14000A0CDFE /* OptimizelyClientTests_Decide.swift */ = {isa = PBXFileReference; fileEncoding = 4; lastKnownFileType = sourcecode.swift; path = OptimizelyClientTests_Decide.swift; sourceTree = "<group>"; };
 		6E34A6162319EBB700BAE302 /* Notifications.swift */ = {isa = PBXFileReference; fileEncoding = 4; lastKnownFileType = sourcecode.swift; path = Notifications.swift; sourceTree = "<group>"; };
