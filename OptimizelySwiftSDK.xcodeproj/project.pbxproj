--- conflicted
+++ resolved
@@ -2247,8 +2247,6 @@
 			path = "Optimizely+Decide";
 			sourceTree = "<group>";
 		};
-<<<<<<< HEAD
-=======
 		6EF8DE0924B8DA5D008B9488 /* decide */ = {
 			isa = PBXGroup;
 			children = (
@@ -2257,7 +2255,6 @@
 			path = decide;
 			sourceTree = "<group>";
 		};
->>>>>>> d07d3845
 /* End PBXGroup section */
 
 /* Begin PBXHeadersBuildPhase section */
