//
//  OptimizelyManager.swift
//  OptimizelySDK
//
//  Created by Jae Kim on 12/19/18.
//  Copyright © 2018 Optimizely. All rights reserved.
//

import Foundation


open class OptimizelyManager: NSObject {
    
    // MARK: - Properties
    
    var sdkKey: String
    var config:OPTProjectConfig!
    
    // MARK: - Customizable Services

    let logger: OPTLogger
    let eventDispatcher: OPTEventDispatcher
    let userProfileService: OPTUserProfileService
    let periodicDownloadInterval: Int

    // MARK: - Default Services

    let bucketer: OPTBucketer
    let decisionService: OPTDecisionService
    let datafileHandler: OPTDatafileHandler
    let notificationCenter: OPTNotificationCenter
    
    // MARK: - Public interfaces
    
    /// Optimizely Manager
    ///
    /// - Parameters:
    ///   - sdkKey: sdk key
    ///   - logger: custom Logger
    ///   - eventDispatcher: custom EventDispatcher
    ///   - ...
    public init(sdkKey: String,
                logger:OPTLogger? = nil,
                eventDispatcher:OPTEventDispatcher? = nil,
                userProfileService:OPTUserProfileService? = nil,
                periodicDownloadInterval:Int? = nil) {
        
        self.sdkKey = sdkKey
        
<<<<<<< HEAD
        // default services (can be customized by clients
        self.logger = logger ?? DefaultLogger()
=======
        self.logger = logger ?? DefaultLogger(level: .error)
>>>>>>> e2c2d51f
        self.eventDispatcher = eventDispatcher ?? DefaultEventDispatcher()
        self.userProfileService = userProfileService ?? DefaultUserProfileService()
        self.periodicDownloadInterval = periodicDownloadInterval ?? (5 * 60)
<<<<<<< HEAD
        
        super.init()
        
        self.registerServices(sdkKey:sdkKey)
=======

        self.datafileHandler = DefaultDatafileHandler()
        self.notificationCenter = DefaultNotificationCenter()
        self.bucketer = DefaultBucketer()
        self.decisionService = DefaultDecisionService()
>>>>>>> e2c2d51f
    }
    
    /// Initialize Optimizely Manager (Asynchronous)
    ///
    /// - Parameters:
    ///   - completion: callback when initialization is completed
    public func initializeSDK(completion: ((OptimizelyResult<Data>) -> Void)?=nil) {
        fetchDatafileBackground { result in
            switch result {
            case .failure:
                completion?(result)
            case .success(let datafile):
                do {
                    try self.configSDK(datafile: datafile)
                    
                    completion?(result)
                } catch let error as OptimizelyError {
                    completion?(.failure(error))
                } catch {
                    print("Invalid error types: \(error)")
                    completion?(.failure(OptimizelyError.datafileDownloadFailed("Unknown")))
                }
            }
        }
    }
    
    /// Initialize Optimizely Manager (Synchronous)
    ///
    /// - Parameters:
    ///   - datafile: when given, this datafile will be used when cached copy is not available (fresh start)
    ///                       a cached copy from previous download is used if it's available
    ///                       the datafile will be updated from the server in the background thread
    public func initializeSDK(datafile: String) throws {
        guard let datafileData = datafile.data(using: .utf8) else {
            throw OptimizelyError.dataFileInvalid
        }
        
        try initializeSDK(datafile: datafileData)
    }
    
    public func initializeSDK(datafile: Data) throws {
        let cachedDatafile = self.datafileHandler.loadSavedDatafile(sdkKey: self.sdkKey)

        let selectedDatafile = cachedDatafile ?? datafile
        
        try configSDK(datafile: selectedDatafile)
        
        // continue to fetch updated datafile from the server in background and cache it for next sessions
        fetchDatafileBackground()
    }
    
    func configSDK(datafile: Data) throws {
        do {
            self.config = try JSONDecoder().decode(OPTProjectConfig.self, from: datafile)
            
            // TODO: fix these to throw errors
            bucketer.initialize(config: self.config)
            decisionService.initialize(config: self.config,
                                       bucketer: self.bucketer,
                                       userProfileService: self.userProfileService)
        } catch let error as OptimizelyError {
            // .datafileInvalid
            // .datafaileVersionInvalid
            // .datafaileLoadingFailed
            throw error
        } catch {  // DecodingError, etc.
            throw OptimizelyError.dataFileInvalid
        }
     }
    
    func fetchDatafileBackground(completion: ((OptimizelyResult<Data>) -> Void)?=nil) {
        
        // TODO: fix downloadDatafile to throw OptimizelyError
        //       those errors propagated instead of handling here
        
        datafileHandler.downloadDatafile(sdkKey: self.sdkKey){ result in
            var fetchResult: OptimizelyResult<Data>

            switch result {
            case .failure:
                fetchResult = .failure(.generic)
            case .success(let datafile):
                fetchResult = .success(datafile)
            }
            
            completion?(fetchResult)
        }
    }

        
    /**
     * Use the activate method to start an experiment.
     *
     * The activate call will conditionally activate an experiment for a user based on the provided experiment key and a randomized hash of the provided user ID.
     * If the user satisfies audience conditions for the experiment and the experiment is valid and running, the function returns the variation the user is bucketed into.
     * Otherwise, activate returns nil. Make sure that your code adequately deals with the case when the experiment is not activated (e.g. execute the default variation).
     */
    
    /// Try to activate an experiment based on the experiment key and user ID with user attributes.
    ///
    /// - Parameters:
    ///   - experimentKey: The key for the experiment.
    ///   - userId: The user ID to be used for bucketing.
    ///   - attributes: A map of attribute names to current user attribute values.
    /// - Returns: The variation key the user was bucketed into
    /// - Throws: `OptimizelyError` if error is detected
    public func activate(experimentKey:String,
                         userId:String,
                         attributes:Dictionary<String, Any>?=nil) throws -> String {
        
        // TODO: fix config to throw common errors (.experimentUnknown, .experimentKeyInvalid, ...)
        guard let experiment = config.experiments.filter({$0.key == experimentKey}).first else {
            throw OptimizelyError.experimentUnknown
        }
        
        let variation = try getVariation(experimentKey: experimentKey, userId: userId, attributes: attributes)
        
        // TODO: fix to throw errors
        guard let body = BatchEventBuilder.createImpressionEvent(config: config,
                                                                 decisionService: decisionService,
                                                                 experiment: experiment,
                                                                 varionation: variation,
                                                                 userId: userId,
                                                                 attributes: attributes) else
        {
            throw OptimizelyError.eventUnknown    // TODO: pass errors
        }
        
        let event = EventForDispatch(body: body)
        eventDispatcher.dispatchEvent(event: event) { result in
            switch result {
            case .failure:
                break
            case .success( _):
                self.notificationCenter.sendNotifications(type: NotificationType.Activate.rawValue, args: [experiment, userId, attributes, variation, ["url":event.url as Any, "body":event.body as Any]])
            }
        }
        
        return variation.key
    }
    
    /// Get variation for experiment and user ID with user attributes.
    ///
    /// - Parameters:
    ///   - experimentKey: The key for the experiment.
    ///   - userId: The user ID to be used for bucketing.
    ///   - attributes: A map of attribute names to current user attribute values.
    /// - Returns: The variation key the user was bucketed into
    /// - Throws: `OptimizelyError` if error is detected
    public func getVariationKey(experimentKey:String,
                                userId:String,
                                attributes:Dictionary<String, Any>?=nil) throws -> String {
        
        let variation = try getVariation(experimentKey: experimentKey, userId: userId, attributes: attributes)
        return variation.key
    }
    
    func getVariation(experimentKey:String,
                      userId:String,
                      attributes:Dictionary<String, Any>?=nil) throws -> OPTVariation {
        
        guard let experiment = config.experiments.filter({$0.key == experimentKey}).first else {
            throw OptimizelyError.experimentUnknown
        }

        // fix DecisionService to throw error
        guard let variation = decisionService.getVariation(userId: userId, experiment: experiment, attributes: attributes ?? [:]) else {
            throw OptimizelyError.variationUnknown
        }
        
        return variation
    }

    
    /**
     * Use the setForcedVariation method to force an experimentKey-userId
     * pair into a specific variation for QA purposes.
     * The forced bucketing feature allows customers to force users into
     * variations in real time for QA purposes without requiring datafile
     * downloads from the network. Methods activate and track are called
     * as usual after the variation is set, but the user will be bucketed
     * into the forced variation overriding any variation which would be
     * computed via the network datafile.
     */
    
    /// Get forced variation for experiment and user ID.
    ///
    /// - Parameters:
    ///   - experimentKey: The key for the experiment.
    ///   - userId: The user ID to be used for bucketing.
    /// - Returns: forced variation key if it exists, otherwise return nil.
    /// - Throws: `OptimizelyError` if error is detected
    public func getForcedVariation(experimentKey:String, userId:String) throws -> String? {
        guard let experiment = config.experiments.filter({$0.key == experimentKey}).first else {
            throw OptimizelyError.experimentUnknown
        }
        
        guard let dict = config.whitelistUsers[userId],
            let variationKey = dict[experimentKey] else
        {
            return nil
        }
        
        guard let variation = experiment.variations.filter({$0.key == variationKey}).first else {
            throw OptimizelyError.variationUnknown
        }
        
        return variation.key
    }
        

    /// Set forced variation for experiment and user ID to variationKey.
    ///
    /// - Parameters:
    ///   - experimentKey The key for the experiment.
    ///   - userId The user ID to be used for bucketing.
    ///   - variationKey The variation the user should be forced into.
    ///                  This value can be nil, in which case, the forced variation is cleared.
    /// - Throws: `OptimizelyError` if feature parameter is not valid
    public func setForcedVariation(experimentKey:String,
                                   userId:String,
                                   variationKey:String?) throws {
        
        guard let _ = config.experiments.filter({$0.key == experimentKey}).first else {
            throw OptimizelyError.experimentUnknown
        }
        
        guard var variationKey = variationKey else {
            config.whitelistUsers[userId]?.removeValue(forKey: experimentKey)
            return
        }
        
        // TODO: common function to trim all keys
        variationKey = variationKey.trimmingCharacters(in: NSCharacterSet.whitespaces)
        
        guard !variationKey.isEmpty else {
            throw OptimizelyError.variationKeyInvalid(variationKey)
        }

        var whitelist = config.whitelistUsers[userId] ?? [:]
        whitelist[experimentKey] = variationKey
        config.whitelistUsers[userId] = whitelist
    }
    
    /// Determine whether a feature is enabled.
    ///
    /// - Parameters:
    ///   - featureKey The key for the feature flag.
    ///   - userId The user ID to be used for bucketing.
    ///   - attributes The user's attributes.
    /// - Returns: true if feature is enabled, false otherwise.
    /// - Throws: `OptimizelyError` if feature parameter is not valid
    public func isFeatureEnabled(featureKey: String,
                                 userId: String,
                                 attributes: Dictionary<String,Any>?=nil) throws -> Bool {
        guard let featureFlag = config.featureFlags?.filter({$0.key == featureKey}).first  else {
            return false
        }
        
        // fix DecisionService to throw error
        guard let pair = decisionService.getVariationForFeature(featureFlag: featureFlag, userId: userId, attributes: attributes ?? [:]),
            let experiment = pair.experiment,
            let variation = pair.variation else
        {
            throw OptimizelyError.variationUnknown
        }
        
        guard let featureEnabled = variation.featureEnabled else {
            // TODO: do we need to handle this error?
            throw OptimizelyError.featureUnknown
        }
    
        // TODO: fix to throw errors
        guard let body = BatchEventBuilder.createImpressionEvent(config: config,
                                                                 decisionService: decisionService,
                                                                 experiment: experiment,
                                                                 varionation: variation,
                                                                 userId: userId,
                                                                 attributes: attributes) else
        {
            // TODO: pass error
            throw OptimizelyError.eventUnknown
        }

        let event = EventForDispatch(body: body)
        
        eventDispatcher.dispatchEvent(event: event) { result in
            switch result {
            case .failure:
                break
            case .success(_):
                self.notificationCenter.sendNotifications(type: NotificationType.Activate.rawValue, args: [experiment, userId, attributes, variation, ["url":event.url as Any, "body":event.body as Any]])
            }
        }
        
        return featureEnabled
    }
    
    /// Gets boolean feature variable value.
    ///
    /// - Parameters:
    ///   - featureKey The key for the feature flag.
    ///   - variableKey The key for the variable.
    ///   - userId The user ID to be used for bucketing.
    ///   - attributes The user's attributes.
    /// - Returns: feature variable value of type boolean.
    /// - Throws: `OptimizelyError` if feature parameter is not valid
    public func getFeatureVariableBoolean(featureKey:String,
                                          variableKey:String,
                                          userId:String,
                                          attributes:Dictionary<String, Any>?=nil) throws -> Bool {
        
        return try getFeatureVariable(featureKey: featureKey,
                                      variableKey: variableKey,
                                      userId: userId,
                                      attributes: attributes)
    }
    
    /// Gets double feature variable value.
    ///
    /// - Parameters:
    ///   - featureKey The key for the feature flag.
    ///   - variableKey The key for the variable.
    ///   - userId The user ID to be used for bucketing.
    ///   - attributes The user's attributes.
    /// - Returns: feature variable value of type double.
    /// - Throws: `OptimizelyError` if feature parameter is not valid
    public func getFeatureVariableDouble(featureKey:String,
                                         variableKey:String,
                                         userId:String,
                                         attributes:Dictionary<String, Any>?=nil) throws -> Double {
        
        return try getFeatureVariable(featureKey: featureKey,
                                      variableKey: variableKey,
                                      userId: userId,
                                      attributes: attributes)
    }
    
    /// Gets integer feature variable value.
    ///
    /// - Parameters:
    ///   - featureKey The key for the feature flag.
    ///   - variableKey The key for the variable.
    ///   - userId The user ID to be used for bucketing.
    ///   - attributes The user's attributes.
    /// - Returns: feature variable value of type integer.
    /// - Throws: `OptimizelyError` if feature parameter is not valid
    public func getFeatureVariableInteger(featureKey:String,
                                          variableKey:String,
                                          userId:String,
                                          attributes:Dictionary<String, Any>?=nil) throws -> Int {
        
        return try getFeatureVariable(featureKey: featureKey,
                                      variableKey: variableKey,
                                      userId: userId,
                                      attributes: attributes)
    }
    
    /// Gets string feature variable value.
    ///
    /// - Parameters:
    ///   - featureKey The key for the feature flag.
    ///   - variableKey The key for the variable.
    ///   - userId The user ID to be used for bucketing.
    ///   - attributes The user's attributes.
    /// - Returns: feature variable value of type string.
    /// - Throws: `OptimizelyError` if feature parameter is not valid
    public func getFeatureVariableString(featureKey: String,
                                         variableKey: String,
                                         userId: String,
                                         attributes: Dictionary<String, Any>?=nil) throws -> String {
        
        return try getFeatureVariable(featureKey: featureKey,
                                      variableKey: variableKey,
                                      userId: userId,
                                      attributes: attributes)
    }
    
    func getFeatureVariable<T>(featureKey: String,
                               variableKey: String,
                               userId: String,
                               attributes: Dictionary<String, Any>?=nil) throws -> T {
        
        // fix config to throw errors
        guard let featureFlag = config.featureFlags?.filter({$0.key == featureKey}).first else {
            throw OptimizelyError.featureUnknown
        }
        
        guard let variable = featureFlag.variables?.filter({$0.key == variableKey}).first else {
            throw OptimizelyError.variableUnknown
        }
        
        guard let defaultValueString = variable.defaultValue else {
            throw OptimizelyError.variableValueInvalid(variableKey)
        }
        
        var typeName: String?
        var valueParsed: T?
        
        switch T.self {
        case is String.Type:
            typeName = "string"
            valueParsed = defaultValueString as? T
        case is Int.Type:
            typeName = "integer"
            valueParsed = Int(defaultValueString) as? T
        case is Double.Type:
            typeName = "double"
            valueParsed = Double(defaultValueString) as? T
        case is Bool.Type:
            typeName = "boolean"
            valueParsed = Bool(defaultValueString) as? T
        default:
            break
        }
        
        guard let value = valueParsed,
            variable.type == typeName else
        {
            throw OptimizelyError.variableValueInvalid(variableKey)
        }
        
        return value
    }
    
    
    /// Get array of features that are enabled for the user.
    ///
    /// - Parameters:
    ///   - userId: The user ID to be used for bucketing.
    ///   - attributes: The user's attributes.
    /// - Returns: Array of feature keys that are enabled for the user.
    /// - Throws: `OptimizelyError` if feature parameter is not valid
    public func getEnabledFeatures(userId:String,
                                   attributes:Dictionary<String,Any>?=nil) throws -> Array<String> {
        
        let enabledFeatures = config.featureFlags?.filter{
            do {
                return try isFeatureEnabled(featureKey: $0.key, userId: userId, attributes: attributes)
            } catch {
                return false
            }
        }
        
        return enabledFeatures?.map{$0.key} ?? []
    }
    
    /// Track an event
    ///
    /// - Parameters:
    ///   - eventKey: The event name
    ///   - userId: The user ID associated with the event to track
    ///   - eventTags: A map of event tag names to event tag values (NSString or NSNumber containing float, double, integer, or boolean)
    /// - Throws: `OptimizelyError` if event parameter is not valid
    public func track(eventKey:String,
                      userId:String,
                      // right now we are still passing in attributes.  But, there is a jira ticket open to use easy event tracking in which case passing in attributes to track will be removed.
        attributes:Dictionary<String,Any>?=nil,
        eventTags:Dictionary<String,Any>?=nil) throws {
        
        // TODO: fix to throw errors
        guard let body = BatchEventBuilder.createConversionEvent(config: config,
                                                                 decisionService: decisionService,
                                                                 eventKey:eventKey,
                                                                 userId:userId,
                                                                 attributes:attributes,
                                                                 eventTags:eventTags) else
        {
            throw OptimizelyError.eventUnknown    // TODO: pass errors
        }
        
        let event = EventForDispatch(body: body)
        eventDispatcher.dispatchEvent(event: event) { result in
            switch result {
            case .failure:
                break
            case .success( _):
                
                // TODO: clean up notification
                print("fix notification")
                // self.notificationCenter?.sendNotifications(type: NotificationType.Track.rawValue, args: [eventKey, userId, attributes, eventTags, ["url":eventForDispatch.url as Any, "body":eventForDispatch.body as Any]])
            }
        }
        
    }
    
}

<<<<<<< HEAD
extension HandlerRegistryService {
    func injectNotificationCenter() -> OPTNotificationCenter? {
        return injectComponent(service: OPTNotificationCenter.self) as! OPTNotificationCenter?
    }
    func injectDecisionService() -> OPTDecisionService? {
        return injectComponent(service: OPTDecisionService.self) as! OPTDecisionService?
    }
    func injectBucketer() -> OPTBucketer? {
        return injectComponent(service: OPTBucketer.self) as! OPTBucketer?
    }

    func injectLogger() -> OPTLogger? {
        return injectComponent(service: OPTLogger.self) as! OPTLogger?
    }
    
    func injectEventDispatcher() -> OPTEventDispatcher? {
        return injectComponent(service: OPTEventDispatcher.self) as! OPTEventDispatcher?
    }
    
    func injectDatafileHandler() -> OPTDatafileHandler? {
        return injectComponent(service: OPTDatafileHandler.self) as! OPTDatafileHandler?
    }
    
    func injectUserProfileService() -> OPTUserProfileService? {
        return injectComponent(service: OPTUserProfileService.self) as! OPTUserProfileService?
    }

}
extension OptimizelyManager {
    func registerServices(sdkKey:String) {
        // bind it as a non-singleton.  so, we will create an instance anytime injected.
        let binder:Binder = Binder<OPTLogger>(service: OPTLogger.self).to(factory: type(of:self.logger).init)
        //Register my logger service.
        HandlerRegistryService.shared.registerBinding(binder: binder)

        // this is bound a reusable singleton. so, if we re-initalize, we will keep this.
        HandlerRegistryService.shared.registerBinding(binder:Binder<OPTNotificationCenter>(service: OPTNotificationCenter.self).singetlon().reInitializeStategy(strategy: .reUse).using(instance:self.notificationCenter))

        // this is a singleton but it has a reIntializeStrategy of reCreate.  So, we create a new
        // instance on re-initialize.
        HandlerRegistryService.shared.registerBinding(binder:Binder<OPTBucketer>(service: OPTBucketer.self).singetlon().using(instance:self.bucketer))

        // the decision service is also a singleton that will reCreate on re-initalize
        HandlerRegistryService.shared.registerBinding(binder:Binder<OPTDecisionService>(service: OPTDecisionService.self).singetlon().using(instance:self.decisionService))
        
        // An event dispatcher.  We rely on the factory to create and mantain. Again, recreate on re-initalize.
        HandlerRegistryService.shared.registerBinding(binder:Binder<OPTEventDispatcher>(service: OPTEventDispatcher.self).singetlon().to(factory: type(of:self.eventDispatcher).init))
        
        // This is a singleton and might be a good candidate for reuse.  The handler supports mulitple
        // sdk keys without having to be created for every key.
        HandlerRegistryService.shared.registerBinding(binder:Binder<OPTDatafileHandler>(service: OPTDatafileHandler.self).singetlon().to(factory: type(of:self.datafileHandler).init))

        // the user profile service is also a singleton using eh passed in version.
        HandlerRegistryService.shared.registerBinding(binder:Binder<OPTUserProfileService>(service: OPTUserProfileService.self).singetlon().reInitializeStategy(strategy:.reUse).using(instance:self.userProfileService).to(factory: type(of:self.userProfileService).init))

    }
}
// MARK: Objective-C Wrappers
=======
// MARK: - Objective-C Wrappers (WIP)
>>>>>>> e2c2d51f

extension OptimizelyManager {
    
    @objc public convenience init(sdkKey: String) {
        self.init(sdkKey: sdkKey,
                  logger: nil,
                  eventDispatcher: nil,
                  userProfileService: nil,
                  periodicDownloadInterval: nil)
    }
    
    // TODO: review this for Objective-C clients support (@objc)
    
    //    @objc public convenience init(sdkKey: String,
    //                                  logger:OPTLogger?,
    //                                  eventDispatcher:OPTEventDispatcher?,
    //                                  userProfileService:OPTUserProfileService?,
    //                                  periodicDownloadInterval:Int? = nil) {
    
    
    @objc public func initializeSDK(completion: ((NSError?, Data?) -> Void)?) {
        initializeSDK { result in
            switch result {
            case .failure(let error):
                
                completion?(self.convertErrorForObjc(error), nil)
            case .success(let data):
                completion?(nil, data)
            }
            
        }
    }
    
    func convertErrorForObjc(_ error: Error) -> NSError {
        var errorInObjc: NSError
        
        switch error {
            
        default:
            errorInObjc = NSError(domain: "com.optimizely.OptimizelySwiftSDK", code: 1000, userInfo: nil)
        }
        
        return errorInObjc
    }
}<|MERGE_RESOLUTION|>--- conflicted
+++ resolved
@@ -47,27 +47,21 @@
         
         self.sdkKey = sdkKey
         
-<<<<<<< HEAD
-        // default services (can be customized by clients
         self.logger = logger ?? DefaultLogger()
-=======
-        self.logger = logger ?? DefaultLogger(level: .error)
->>>>>>> e2c2d51f
+
         self.eventDispatcher = eventDispatcher ?? DefaultEventDispatcher()
         self.userProfileService = userProfileService ?? DefaultUserProfileService()
         self.periodicDownloadInterval = periodicDownloadInterval ?? (5 * 60)
-<<<<<<< HEAD
-        
-        super.init()
-        
-        self.registerServices(sdkKey:sdkKey)
-=======
-
+
+        
         self.datafileHandler = DefaultDatafileHandler()
         self.notificationCenter = DefaultNotificationCenter()
         self.bucketer = DefaultBucketer()
         self.decisionService = DefaultDecisionService()
->>>>>>> e2c2d51f
+
+        super.init()
+        
+        self.registerServices(sdkKey:sdkKey)
     }
     
     /// Initialize Optimizely Manager (Asynchronous)
@@ -556,7 +550,6 @@
     
 }
 
-<<<<<<< HEAD
 extension HandlerRegistryService {
     func injectNotificationCenter() -> OPTNotificationCenter? {
         return injectComponent(service: OPTNotificationCenter.self) as! OPTNotificationCenter?
@@ -614,11 +607,9 @@
 
     }
 }
-// MARK: Objective-C Wrappers
-=======
+
+
 // MARK: - Objective-C Wrappers (WIP)
->>>>>>> e2c2d51f
-
 extension OptimizelyManager {
     
     @objc public convenience init(sdkKey: String) {
