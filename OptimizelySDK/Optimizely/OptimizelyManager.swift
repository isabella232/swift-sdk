//
//  OptimizelyManager.swift
//  OptimizelySDK
//
//  Created by Jae Kim on 12/19/18.
//  Copyright © 2018 Optimizely. All rights reserved.
//

import Foundation


open class OptimizelyManager: NSObject {
    
    // MARK: - Properties
    
    var sdkKey: String
    var config:OPTProjectConfig!
    
    // MARK: - Customizable Services

    let logger: OPTLogger
    let eventDispatcher: OPTEventDispatcher
    let userProfileService: OPTUserProfileService
    let periodicDownloadInterval: Int

    // MARK: - Default Services

    let bucketer: OPTBucketer
    let decisionService: OPTDecisionService
    let datafileHandler: OPTDatafileHandler
    let notificationCenter: OPTNotificationCenter
    
    // MARK: - Public interfaces
    
    /// Optimizely Manager
    ///
    /// - Parameters:
    ///   - sdkKey: sdk key
    ///   - logger: custom Logger
    ///   - eventDispatcher: custom EventDispatcher
    ///   - ...
    public init(sdkKey: String,
                logger:OPTLogger? = nil,
                eventDispatcher:OPTEventDispatcher? = nil,
                userProfileService:OPTUserProfileService? = nil,
                periodicDownloadInterval:Int? = nil) {
        
        self.sdkKey = sdkKey
        
        self.logger = logger ?? DefaultLogger(level: .error)
        self.eventDispatcher = eventDispatcher ?? DefaultEventDispatcher()
        self.userProfileService = userProfileService ?? DefaultUserProfileService()
        self.periodicDownloadInterval = periodicDownloadInterval ?? (5 * 60)
<<<<<<< HEAD
        
=======

>>>>>>> e2c2d51f
        self.datafileHandler = DefaultDatafileHandler()
        self.notificationCenter = DefaultNotificationCenter()
        self.bucketer = DefaultBucketer()
        self.decisionService = DefaultDecisionService()
    }
    
    /// Initialize Optimizely Manager (Asynchronous)
    ///
    /// - Parameters:
    ///   - completion: callback when initialization is completed
    public func initializeSDK(completion: ((OptimizelyResult<Data>) -> Void)?=nil) {
        fetchDatafileBackground { result in
            switch result {
            case .failure:
                completion?(result)
            case .success(let datafile):
                do {
                    try self.configSDK(datafile: datafile)
                    
                    completion?(result)
                } catch let error as OptimizelyError {
                    completion?(.failure(error))
                } catch {
                    print("Invalid error types: \(error)")
                    completion?(.failure(OptimizelyError.datafileDownloadFailed("Unknown")))
                }
            }
        }
    }
    
    /// Initialize Optimizely Manager (Synchronous)
    ///
    /// - Parameters:
    ///   - datafile: when given, this datafile will be used when cached copy is not available (fresh start)
    ///                       a cached copy from previous download is used if it's available
    ///                       the datafile will be updated from the server in the background thread
    public func initializeSDK(datafile: String) throws {
        guard let datafileData = datafile.data(using: .utf8) else {
            throw OptimizelyError.dataFileInvalid
        }
        
        try initializeSDK(datafile: datafileData)
    }
    
    public func initializeSDK(datafile: Data) throws {
        let cachedDatafile = self.datafileHandler.loadSavedDatafile(sdkKey: self.sdkKey)

        let selectedDatafile = cachedDatafile ?? datafile
        
        try configSDK(datafile: selectedDatafile)
        
        // continue to fetch updated datafile from the server in background and cache it for next sessions
        fetchDatafileBackground()
    }
    
    func configSDK(datafile: Data) throws {
        do {
            self.config = try JSONDecoder().decode(OPTProjectConfig.self, from: datafile)
            
            // TODO: fix these to throw errors
            bucketer.initialize(config: self.config)
            decisionService.initialize(config: self.config,
                                       bucketer: self.bucketer,
                                       userProfileService: self.userProfileService)
        } catch let error as OptimizelyError {
            // .datafileInvalid
            // .datafaileVersionInvalid
            // .datafaileLoadingFailed
            throw error
        } catch {  // DecodingError, etc.
            throw OptimizelyError.dataFileInvalid
        }
     }
    
    func fetchDatafileBackground(completion: ((OptimizelyResult<Data>) -> Void)?=nil) {
        
        // TODO: fix downloadDatafile to throw OptimizelyError
        //       those errors propagated instead of handling here
        
        datafileHandler.downloadDatafile(sdkKey: self.sdkKey){ result in
            var fetchResult: OptimizelyResult<Data>

            switch result {
            case .failure:
                fetchResult = .failure(.generic)
            case .success(let datafile):
                fetchResult = .success(datafile)
            }
            
            completion?(fetchResult)
        }
    }

        
    /**
     * Use the activate method to start an experiment.
     *
     * The activate call will conditionally activate an experiment for a user based on the provided experiment key and a randomized hash of the provided user ID.
     * If the user satisfies audience conditions for the experiment and the experiment is valid and running, the function returns the variation the user is bucketed into.
     * Otherwise, activate returns nil. Make sure that your code adequately deals with the case when the experiment is not activated (e.g. execute the default variation).
     */
    
    /// Try to activate an experiment based on the experiment key and user ID with user attributes.
    ///
    /// - Parameters:
    ///   - experimentKey: The key for the experiment.
    ///   - userId: The user ID to be used for bucketing.
    ///   - attributes: A map of attribute names to current user attribute values.
    /// - Returns: The variation key the user was bucketed into
    /// - Throws: `OptimizelyError` if error is detected
    public func activate(experimentKey:String,
                         userId:String,
                         attributes:Dictionary<String, Any>?=nil) throws -> String {
        
        // TODO: fix config to throw common errors (.experimentUnknown, .experimentKeyInvalid, ...)
        guard let experiment = config.experiments.filter({$0.key == experimentKey}).first else {
            throw OptimizelyError.experimentUnknown
        }
        
        let variation = try getVariation(experimentKey: experimentKey, userId: userId, attributes: attributes)
        
        // TODO: fix to throw errors
        guard let body = BatchEventBuilder.createImpressionEvent(config: config,
                                                                 decisionService: decisionService,
                                                                 experiment: experiment,
                                                                 varionation: variation,
                                                                 userId: userId,
                                                                 attributes: attributes) else
        {
            throw OptimizelyError.eventUnknown    // TODO: pass errors
        }
        
        let event = EventForDispatch(body: body)
        eventDispatcher.dispatchEvent(event: event) { result in
            switch result {
            case .failure:
                break
            case .success( _):
                self.notificationCenter.sendNotifications(type: NotificationType.Activate.rawValue, args: [experiment, userId, attributes, variation, ["url":event.url as Any, "body":event.body as Any]])
            }
        }
        
        return variation.key
    }
    
    /// Get variation for experiment and user ID with user attributes.
    ///
    /// - Parameters:
    ///   - experimentKey: The key for the experiment.
    ///   - userId: The user ID to be used for bucketing.
    ///   - attributes: A map of attribute names to current user attribute values.
    /// - Returns: The variation key the user was bucketed into
    /// - Throws: `OptimizelyError` if error is detected
    public func getVariationKey(experimentKey:String,
                                userId:String,
                                attributes:Dictionary<String, Any>?=nil) throws -> String {
        
        let variation = try getVariation(experimentKey: experimentKey, userId: userId, attributes: attributes)
        return variation.key
    }
    
    func getVariation(experimentKey:String,
                      userId:String,
                      attributes:Dictionary<String, Any>?=nil) throws -> OPTVariation {
        
        guard let experiment = config.experiments.filter({$0.key == experimentKey}).first else {
            throw OptimizelyError.experimentUnknown
        }

        // fix DecisionService to throw error
        guard let variation = decisionService.getVariation(userId: userId, experiment: experiment, attributes: attributes ?? [:]) else {
            throw OptimizelyError.variationUnknown
        }
        
        return variation
    }

    
    /**
     * Use the setForcedVariation method to force an experimentKey-userId
     * pair into a specific variation for QA purposes.
     * The forced bucketing feature allows customers to force users into
     * variations in real time for QA purposes without requiring datafile
     * downloads from the network. Methods activate and track are called
     * as usual after the variation is set, but the user will be bucketed
     * into the forced variation overriding any variation which would be
     * computed via the network datafile.
     */
    
    /// Get forced variation for experiment and user ID.
    ///
    /// - Parameters:
    ///   - experimentKey: The key for the experiment.
    ///   - userId: The user ID to be used for bucketing.
    /// - Returns: forced variation key if it exists, otherwise return nil.
    /// - Throws: `OptimizelyError` if error is detected
    public func getForcedVariation(experimentKey:String, userId:String) throws -> String? {
        guard let experiment = config.experiments.filter({$0.key == experimentKey}).first else {
            throw OptimizelyError.experimentUnknown
        }
        
        guard let dict = config.whitelistUsers[userId],
            let variationKey = dict[experimentKey] else
        {
            return nil
        }
        
        guard let variation = experiment.variations.filter({$0.key == variationKey}).first else {
            throw OptimizelyError.variationUnknown
        }
        
        return variation.key
    }
        

    /// Set forced variation for experiment and user ID to variationKey.
    ///
    /// - Parameters:
    ///   - experimentKey The key for the experiment.
    ///   - userId The user ID to be used for bucketing.
    ///   - variationKey The variation the user should be forced into.
    ///                  This value can be nil, in which case, the forced variation is cleared.
    /// - Throws: `OptimizelyError` if feature parameter is not valid
    public func setForcedVariation(experimentKey:String,
                                   userId:String,
                                   variationKey:String?) throws {
        
        guard let _ = config.experiments.filter({$0.key == experimentKey}).first else {
            throw OptimizelyError.experimentUnknown
        }
        
        guard var variationKey = variationKey else {
            config.whitelistUsers[userId]?.removeValue(forKey: experimentKey)
            return
        }
        
        // TODO: common function to trim all keys
        variationKey = variationKey.trimmingCharacters(in: NSCharacterSet.whitespaces)
        
        guard !variationKey.isEmpty else {
            throw OptimizelyError.variationKeyInvalid(variationKey)
        }

        var whitelist = config.whitelistUsers[userId] ?? [:]
        whitelist[experimentKey] = variationKey
        config.whitelistUsers[userId] = whitelist
    }
    
    /// Determine whether a feature is enabled.
    ///
    /// - Parameters:
    ///   - featureKey The key for the feature flag.
    ///   - userId The user ID to be used for bucketing.
    ///   - attributes The user's attributes.
    /// - Returns: true if feature is enabled, false otherwise.
    /// - Throws: `OptimizelyError` if feature parameter is not valid
    public func isFeatureEnabled(featureKey: String,
                                 userId: String,
                                 attributes: Dictionary<String,Any>?=nil) throws -> Bool {
        guard let featureFlag = config.featureFlags?.filter({$0.key == featureKey}).first  else {
            return false
        }
        
        // fix DecisionService to throw error
        guard let pair = decisionService.getVariationForFeature(featureFlag: featureFlag, userId: userId, attributes: attributes ?? [:]),
            let experiment = pair.experiment,
            let variation = pair.variation else
        {
            throw OptimizelyError.variationUnknown
        }
        
        guard let featureEnabled = variation.featureEnabled else {
            // TODO: do we need to handle this error?
            throw OptimizelyError.featureUnknown
        }
    
        // TODO: fix to throw errors
        guard let body = BatchEventBuilder.createImpressionEvent(config: config,
                                                                 decisionService: decisionService,
                                                                 experiment: experiment,
                                                                 varionation: variation,
                                                                 userId: userId,
                                                                 attributes: attributes) else
        {
            // TODO: pass error
            throw OptimizelyError.eventUnknown
        }

        let event = EventForDispatch(body: body)
        
        eventDispatcher.dispatchEvent(event: event) { result in
            switch result {
            case .failure:
                break
            case .success(_):
                self.notificationCenter.sendNotifications(type: NotificationType.Activate.rawValue, args: [experiment, userId, attributes, variation, ["url":event.url as Any, "body":event.body as Any]])
            }
        }
        
        return featureEnabled
    }
    
    /// Gets boolean feature variable value.
    ///
    /// - Parameters:
    ///   - featureKey The key for the feature flag.
    ///   - variableKey The key for the variable.
    ///   - userId The user ID to be used for bucketing.
    ///   - attributes The user's attributes.
    /// - Returns: feature variable value of type boolean.
    /// - Throws: `OptimizelyError` if feature parameter is not valid
    public func getFeatureVariableBoolean(featureKey:String,
                                          variableKey:String,
                                          userId:String,
                                          attributes:Dictionary<String, Any>?=nil) throws -> Bool {
        
        return try getFeatureVariable(featureKey: featureKey,
                                      variableKey: variableKey,
                                      userId: userId,
                                      attributes: attributes)
    }
    
    /// Gets double feature variable value.
    ///
    /// - Parameters:
    ///   - featureKey The key for the feature flag.
    ///   - variableKey The key for the variable.
    ///   - userId The user ID to be used for bucketing.
    ///   - attributes The user's attributes.
    /// - Returns: feature variable value of type double.
    /// - Throws: `OptimizelyError` if feature parameter is not valid
    public func getFeatureVariableDouble(featureKey:String,
                                         variableKey:String,
                                         userId:String,
                                         attributes:Dictionary<String, Any>?=nil) throws -> Double {
        
        return try getFeatureVariable(featureKey: featureKey,
                                      variableKey: variableKey,
                                      userId: userId,
                                      attributes: attributes)
    }
    
    /// Gets integer feature variable value.
    ///
    /// - Parameters:
    ///   - featureKey The key for the feature flag.
    ///   - variableKey The key for the variable.
    ///   - userId The user ID to be used for bucketing.
    ///   - attributes The user's attributes.
    /// - Returns: feature variable value of type integer.
    /// - Throws: `OptimizelyError` if feature parameter is not valid
    public func getFeatureVariableInteger(featureKey:String,
                                          variableKey:String,
                                          userId:String,
                                          attributes:Dictionary<String, Any>?=nil) throws -> Int {
        
        return try getFeatureVariable(featureKey: featureKey,
                                      variableKey: variableKey,
                                      userId: userId,
                                      attributes: attributes)
    }
    
    /// Gets string feature variable value.
    ///
    /// - Parameters:
    ///   - featureKey The key for the feature flag.
    ///   - variableKey The key for the variable.
    ///   - userId The user ID to be used for bucketing.
    ///   - attributes The user's attributes.
    /// - Returns: feature variable value of type string.
    /// - Throws: `OptimizelyError` if feature parameter is not valid
    public func getFeatureVariableString(featureKey: String,
                                         variableKey: String,
                                         userId: String,
                                         attributes: Dictionary<String, Any>?=nil) throws -> String {
        
        return try getFeatureVariable(featureKey: featureKey,
                                      variableKey: variableKey,
                                      userId: userId,
                                      attributes: attributes)
    }
    
    func getFeatureVariable<T>(featureKey: String,
                               variableKey: String,
                               userId: String,
                               attributes: Dictionary<String, Any>?=nil) throws -> T {
        
        // fix config to throw errors
        guard let featureFlag = config.featureFlags?.filter({$0.key == featureKey}).first else {
            throw OptimizelyError.featureUnknown
        }
        
        guard let variable = featureFlag.variables?.filter({$0.key == variableKey}).first else {
            throw OptimizelyError.variableUnknown
        }
        
<<<<<<< HEAD
        // TODO: check if non-optional is OK
        let defaultValueString = variable.defaultValue

        var typeName: String
        var value: T
=======
        guard let defaultValueString = variable.defaultValue else {
            throw OptimizelyError.variableValueInvalid(variableKey)
        }
        
        var typeName: String?
        var valueParsed: T?
>>>>>>> e2c2d51f
        
        switch T.self {
        case is String.Type:
            typeName = "string"
            valueParsed = defaultValueString as? T
        case is Int.Type:
            typeName = "integer"
            valueParsed = Int(defaultValueString) as? T
        case is Double.Type:
            typeName = "double"
            valueParsed = Double(defaultValueString) as? T
        case is Bool.Type:
            typeName = "boolean"
            valueParsed = Bool(defaultValueString) as? T
        default:
            break
        }
        
        guard let value = valueParsed,
            variable.type == typeName else
        {
            throw OptimizelyError.variableValueInvalid(variableKey)
        }
        
        return value
    }
    
    
    /// Get array of features that are enabled for the user.
    ///
    /// - Parameters:
    ///   - userId: The user ID to be used for bucketing.
    ///   - attributes: The user's attributes.
    /// - Returns: Array of feature keys that are enabled for the user.
    /// - Throws: `OptimizelyError` if feature parameter is not valid
    public func getEnabledFeatures(userId:String,
                                   attributes:Dictionary<String,Any>?=nil) throws -> Array<String> {
        
        let enabledFeatures = config.featureFlags?.filter{
            do {
                return try isFeatureEnabled(featureKey: $0.key, userId: userId, attributes: attributes)
            } catch {
                return false
            }
        }
        
        return enabledFeatures?.map{$0.key} ?? []
    }
    
    /// Track an event
    ///
    /// - Parameters:
    ///   - eventKey: The event name
    ///   - userId: The user ID associated with the event to track
    ///   - eventTags: A map of event tag names to event tag values (NSString or NSNumber containing float, double, integer, or boolean)
    /// - Throws: `OptimizelyError` if event parameter is not valid
    public func track(eventKey:String,
                      userId:String,
                      // right now we are still passing in attributes.  But, there is a jira ticket open to use easy event tracking in which case passing in attributes to track will be removed.
        attributes:Dictionary<String,Any>?=nil,
        eventTags:Dictionary<String,Any>?=nil) throws {
        
        // TODO: fix to throw errors
        guard let body = BatchEventBuilder.createConversionEvent(config: config,
                                                                 decisionService: decisionService,
                                                                 eventKey:eventKey,
                                                                 userId:userId,
                                                                 attributes:attributes,
                                                                 eventTags:eventTags) else
        {
            throw OptimizelyError.eventUnknown    // TODO: pass errors
        }
        
        let event = EventForDispatch(body: body)
        eventDispatcher.dispatchEvent(event: event) { result in
            switch result {
            case .failure:
                break
            case .success( _):
                
                // TODO: clean up notification
                print("fix notification")
                // self.notificationCenter?.sendNotifications(type: NotificationType.Track.rawValue, args: [eventKey, userId, attributes, eventTags, ["url":eventForDispatch.url as Any, "body":eventForDispatch.body as Any]])
            }
        }
        
    }
    
}

// MARK: - Objective-C Wrappers (WIP)

extension OptimizelyManager {
    
    @objc public convenience init(sdkKey: String) {
        self.init(sdkKey: sdkKey,
                  logger: nil,
                  eventDispatcher: nil,
                  userProfileService: nil,
                  periodicDownloadInterval: nil)
    }
    
    // TODO: review this for Objective-C clients support (@objc)
    
    //    @objc public convenience init(sdkKey: String,
    //                                  logger:OPTLogger?,
    //                                  eventDispatcher:OPTEventDispatcher?,
    //                                  userProfileService:OPTUserProfileService?,
    //                                  periodicDownloadInterval:Int? = nil) {
    
    
    @objc public func initializeSDK(completion: ((NSError?, Data?) -> Void)?) {
        initializeSDK { result in
            switch result {
            case .failure(let error):
                
                completion?(self.convertErrorForObjc(error), nil)
            case .success(let data):
                completion?(nil, data)
            }
            
        }
    }
    
    func convertErrorForObjc(_ error: Error) -> NSError {
        var errorInObjc: NSError
        
        switch error {
            
        default:
            errorInObjc = NSError(domain: "com.optimizely.OptimizelySwiftSDK", code: 1000, userInfo: nil)
        }
        
        return errorInObjc
    }
}<|MERGE_RESOLUTION|>--- conflicted
+++ resolved
@@ -51,11 +51,7 @@
         self.eventDispatcher = eventDispatcher ?? DefaultEventDispatcher()
         self.userProfileService = userProfileService ?? DefaultUserProfileService()
         self.periodicDownloadInterval = periodicDownloadInterval ?? (5 * 60)
-<<<<<<< HEAD
-        
-=======
-
->>>>>>> e2c2d51f
+
         self.datafileHandler = DefaultDatafileHandler()
         self.notificationCenter = DefaultNotificationCenter()
         self.bucketer = DefaultBucketer()
@@ -452,20 +448,11 @@
             throw OptimizelyError.variableUnknown
         }
         
-<<<<<<< HEAD
         // TODO: check if non-optional is OK
         let defaultValueString = variable.defaultValue
 
         var typeName: String
         var value: T
-=======
-        guard let defaultValueString = variable.defaultValue else {
-            throw OptimizelyError.variableValueInvalid(variableKey)
-        }
-        
-        var typeName: String?
-        var valueParsed: T?
->>>>>>> e2c2d51f
         
         switch T.self {
         case is String.Type:
