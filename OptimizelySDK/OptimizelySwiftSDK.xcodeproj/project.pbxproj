// !$*UTF8*$!
{
	archiveVersion = 1;
	classes = {
	};
	objectVersion = 50;
	objects = {

/* Begin PBXBuildFile section */
		0B0590142209D8780007F4A2 /* ArrayEventForDispatch+extension.swift in Sources */ = {isa = PBXBuildFile; fileRef = 0BC48EA422038491003AFD71 /* ArrayEventForDispatch+extension.swift */; };
		0B0590152209D8790007F4A2 /* ArrayEventForDispatch+extension.swift in Sources */ = {isa = PBXBuildFile; fileRef = 0BC48EA422038491003AFD71 /* ArrayEventForDispatch+extension.swift */; };
		0B0590162209D87A0007F4A2 /* ArrayEventForDispatch+extension.swift in Sources */ = {isa = PBXBuildFile; fileRef = 0BC48EA422038491003AFD71 /* ArrayEventForDispatch+extension.swift */; };
		0B4E11F921EE8FF400D5B370 /* OPTDataStore.swift in Sources */ = {isa = PBXBuildFile; fileRef = 0B4E11F821EE8FF400D5B370 /* OPTDataStore.swift */; };
		0B4E11FA21EE8FF400D5B370 /* OPTDataStore.swift in Sources */ = {isa = PBXBuildFile; fileRef = 0B4E11F821EE8FF400D5B370 /* OPTDataStore.swift */; };
		0B4E11FC21EE90F600D5B370 /* DataStoreUserDefaults.swift in Sources */ = {isa = PBXBuildFile; fileRef = 0B4E11FB21EE90F600D5B370 /* DataStoreUserDefaults.swift */; };
		0B4E11FD21EE90F600D5B370 /* DataStoreUserDefaults.swift in Sources */ = {isa = PBXBuildFile; fileRef = 0B4E11FB21EE90F600D5B370 /* DataStoreUserDefaults.swift */; };
		0B7B9EA521F2821A00056589 /* DataStoreUserDefaults.swift in Sources */ = {isa = PBXBuildFile; fileRef = 0B4E11FB21EE90F600D5B370 /* DataStoreUserDefaults.swift */; };
		0B7B9EA621F2821C00056589 /* DataStoreUserDefaults.swift in Sources */ = {isa = PBXBuildFile; fileRef = 0B4E11FB21EE90F600D5B370 /* DataStoreUserDefaults.swift */; };
		0B7B9EA721F2823500056589 /* OPTDataStore.swift in Sources */ = {isa = PBXBuildFile; fileRef = 0B4E11F821EE8FF400D5B370 /* OPTDataStore.swift */; };
		0B7B9EA821F2823600056589 /* OPTDataStore.swift in Sources */ = {isa = PBXBuildFile; fileRef = 0B4E11F821EE8FF400D5B370 /* OPTDataStore.swift */; };
		0B7B9EBA21F29E3400056589 /* DataStoreQueueStackImpl.swift in Sources */ = {isa = PBXBuildFile; fileRef = 0B7B9EB921F29E3400056589 /* DataStoreQueueStackImpl.swift */; };
		0B7B9EBC21F2A65800056589 /* DataStoreQueueStackImpl.swift in Sources */ = {isa = PBXBuildFile; fileRef = 0B7B9EB921F29E3400056589 /* DataStoreQueueStackImpl.swift */; };
		0B7B9EBD21F2A65800056589 /* DataStoreQueueStackImpl.swift in Sources */ = {isa = PBXBuildFile; fileRef = 0B7B9EB921F29E3400056589 /* DataStoreQueueStackImpl.swift */; };
		0B7B9EBE21F2A65800056589 /* DataStoreQueueStackImpl.swift in Sources */ = {isa = PBXBuildFile; fileRef = 0B7B9EB921F29E3400056589 /* DataStoreQueueStackImpl.swift */; };
		0B7B9EC321F2ACB100056589 /* DataStoreFile.swift in Sources */ = {isa = PBXBuildFile; fileRef = 0B7B9EC221F2ACB100056589 /* DataStoreFile.swift */; };
		0B7B9EC421F2ACB100056589 /* DataStoreFile.swift in Sources */ = {isa = PBXBuildFile; fileRef = 0B7B9EC221F2ACB100056589 /* DataStoreFile.swift */; };
		0B7B9EC521F51AF600056589 /* DataStoreFile.swift in Sources */ = {isa = PBXBuildFile; fileRef = 0B7B9EC221F2ACB100056589 /* DataStoreFile.swift */; };
		0B7B9EC621F51AF700056589 /* DataStoreFile.swift in Sources */ = {isa = PBXBuildFile; fileRef = 0B7B9EC221F2ACB100056589 /* DataStoreFile.swift */; };
		0BC48EA32203764E003AFD71 /* DataStoreQueueStackImpl+extension.swift in Sources */ = {isa = PBXBuildFile; fileRef = 0BC48EA22203764E003AFD71 /* DataStoreQueueStackImpl+extension.swift */; };
		0BC48EA522038491003AFD71 /* ArrayEventForDispatch+extension.swift in Sources */ = {isa = PBXBuildFile; fileRef = 0BC48EA422038491003AFD71 /* ArrayEventForDispatch+extension.swift */; };
		6E4DD83121E524E300B0C2C7 /* EventForDispatch+extension.swift in Sources */ = {isa = PBXBuildFile; fileRef = 0B5ADA2A21CC739E0049BC2C /* EventForDispatch+extension.swift */; };
		6E4DD83221E524E400B0C2C7 /* EventForDispatch+extension.swift in Sources */ = {isa = PBXBuildFile; fileRef = 0B5ADA2A21CC739E0049BC2C /* EventForDispatch+extension.swift */; };
		6E4DD83321E524E900B0C2C7 /* BatchEventBuilder.swift in Sources */ = {isa = PBXBuildFile; fileRef = 0B807B1021C2DD4E0090DDC8 /* BatchEventBuilder.swift */; };
		6E4DD83421E524E900B0C2C7 /* BatchEventBuilder.swift in Sources */ = {isa = PBXBuildFile; fileRef = 0B807B1021C2DD4E0090DDC8 /* BatchEventBuilder.swift */; };
		6E4DD83521E524EF00B0C2C7 /* DefaultBucketer.swift in Sources */ = {isa = PBXBuildFile; fileRef = 0B61624721B70D0F000D7A28 /* DefaultBucketer.swift */; };
		6E4DD83621E524EF00B0C2C7 /* DefaultNotificationCenter.swift in Sources */ = {isa = PBXBuildFile; fileRef = 0B54908A21C9602900BE04C5 /* DefaultNotificationCenter.swift */; };
		6E4DD83721E524EF00B0C2C7 /* DefaultDecisionService.swift in Sources */ = {isa = PBXBuildFile; fileRef = 0B61624F21B72DCB000D7A28 /* DefaultDecisionService.swift */; };
		6E4DD83821E524EF00B0C2C7 /* DefaultUserProfileService.swift in Sources */ = {isa = PBXBuildFile; fileRef = 0B61625921B870C6000D7A28 /* DefaultUserProfileService.swift */; };
		6E4DD83921E524EF00B0C2C7 /* DefaultLogger.swift in Sources */ = {isa = PBXBuildFile; fileRef = 0B61625E21B8C3A9000D7A28 /* DefaultLogger.swift */; };
		6E4DD83B21E524EF00B0C2C7 /* DefaultEventDispatcher.swift in Sources */ = {isa = PBXBuildFile; fileRef = 0B807B1521C312390090DDC8 /* DefaultEventDispatcher.swift */; };
		6E4DD83C21E524EF00B0C2C7 /* DefaultDatafileHandler.swift in Sources */ = {isa = PBXBuildFile; fileRef = 0B807B1B21C44E000090DDC8 /* DefaultDatafileHandler.swift */; };
		6E4DD83E21E524F000B0C2C7 /* DefaultBucketer.swift in Sources */ = {isa = PBXBuildFile; fileRef = 0B61624721B70D0F000D7A28 /* DefaultBucketer.swift */; };
		6E4DD83F21E524F000B0C2C7 /* DefaultNotificationCenter.swift in Sources */ = {isa = PBXBuildFile; fileRef = 0B54908A21C9602900BE04C5 /* DefaultNotificationCenter.swift */; };
		6E4DD84021E524F000B0C2C7 /* DefaultDecisionService.swift in Sources */ = {isa = PBXBuildFile; fileRef = 0B61624F21B72DCB000D7A28 /* DefaultDecisionService.swift */; };
		6E4DD84121E524F000B0C2C7 /* DefaultUserProfileService.swift in Sources */ = {isa = PBXBuildFile; fileRef = 0B61625921B870C6000D7A28 /* DefaultUserProfileService.swift */; };
		6E4DD84221E524F000B0C2C7 /* DefaultLogger.swift in Sources */ = {isa = PBXBuildFile; fileRef = 0B61625E21B8C3A9000D7A28 /* DefaultLogger.swift */; };
		6E4DD84421E524F000B0C2C7 /* DefaultEventDispatcher.swift in Sources */ = {isa = PBXBuildFile; fileRef = 0B807B1521C312390090DDC8 /* DefaultEventDispatcher.swift */; };
		6E4DD84521E524F000B0C2C7 /* DefaultDatafileHandler.swift in Sources */ = {isa = PBXBuildFile; fileRef = 0B807B1B21C44E000090DDC8 /* DefaultDatafileHandler.swift */; };
		6E4DD84721E524FB00B0C2C7 /* MurmurHash3.swift in Sources */ = {isa = PBXBuildFile; fileRef = 0B124BBE21B5C024001BE0FA /* MurmurHash3.swift */; };
		6E4DD84821E524FB00B0C2C7 /* Result.swift in Sources */ = {isa = PBXBuildFile; fileRef = 0B124BCA21B5DF39001BE0FA /* Result.swift */; };
		6E4DD84921E524FB00B0C2C7 /* Constants.swift in Sources */ = {isa = PBXBuildFile; fileRef = 0B61625121B731E8000D7A28 /* Constants.swift */; };
		6E4DD84A21E524FC00B0C2C7 /* MurmurHash3.swift in Sources */ = {isa = PBXBuildFile; fileRef = 0B124BBE21B5C024001BE0FA /* MurmurHash3.swift */; };
		6E4DD84B21E524FC00B0C2C7 /* Result.swift in Sources */ = {isa = PBXBuildFile; fileRef = 0B124BCA21B5DF39001BE0FA /* Result.swift */; };
		6E4DD84C21E524FC00B0C2C7 /* Constants.swift in Sources */ = {isa = PBXBuildFile; fileRef = 0B61625121B731E8000D7A28 /* Constants.swift */; };
		6E4DD84E21E5250200B0C2C7 /* OPTBucketer.swift in Sources */ = {isa = PBXBuildFile; fileRef = 0B124BBB21B5BC45001BE0FA /* OPTBucketer.swift */; };
		6E4DD84F21E5250200B0C2C7 /* OPTDecisionService.swift in Sources */ = {isa = PBXBuildFile; fileRef = 0B124BC021B5D60B001BE0FA /* OPTDecisionService.swift */; };
		6E4DD85021E5250200B0C2C7 /* OPTErrorHandler.swift in Sources */ = {isa = PBXBuildFile; fileRef = 0B124BC221B5D88D001BE0FA /* OPTErrorHandler.swift */; };
		6E4DD85121E5250200B0C2C7 /* OPTEventDispatcher.swift in Sources */ = {isa = PBXBuildFile; fileRef = 0B124BC821B5DE16001BE0FA /* OPTEventDispatcher.swift */; };
		6E4DD85221E5250200B0C2C7 /* OPTDatafileHandler.swift in Sources */ = {isa = PBXBuildFile; fileRef = 0B61623E21B6055F000D7A28 /* OPTDatafileHandler.swift */; };
		6E4DD85321E5250200B0C2C7 /* OPTUserProfileService.swift in Sources */ = {isa = PBXBuildFile; fileRef = 0B61624021B6EC3F000D7A28 /* OPTUserProfileService.swift */; };
		6E4DD85421E5250200B0C2C7 /* OPTNotificationCenter.swift in Sources */ = {isa = PBXBuildFile; fileRef = 0B61624221B6EDCC000D7A28 /* OPTNotificationCenter.swift */; };
		6E4DD85521E5250200B0C2C7 /* OPTLogger.swift in Sources */ = {isa = PBXBuildFile; fileRef = 0B61624421B6F1B6000D7A28 /* OPTLogger.swift */; };
		6E4DD85621E5250200B0C2C7 /* JSONParse.swift in Sources */ = {isa = PBXBuildFile; fileRef = 0B61625C21B8B82A000D7A28 /* JSONParse.swift */; };
		6E4DD85721E5250200B0C2C7 /* DataStoreQueueStack.swift in Sources */ = {isa = PBXBuildFile; fileRef = 0B5ADA2521CC62CD0049BC2C /* DataStoreQueueStack.swift */; };
		6E4DD85921E5250200B0C2C7 /* OPTBucketer.swift in Sources */ = {isa = PBXBuildFile; fileRef = 0B124BBB21B5BC45001BE0FA /* OPTBucketer.swift */; };
		6E4DD85A21E5250200B0C2C7 /* OPTDecisionService.swift in Sources */ = {isa = PBXBuildFile; fileRef = 0B124BC021B5D60B001BE0FA /* OPTDecisionService.swift */; };
		6E4DD85B21E5250200B0C2C7 /* OPTErrorHandler.swift in Sources */ = {isa = PBXBuildFile; fileRef = 0B124BC221B5D88D001BE0FA /* OPTErrorHandler.swift */; };
		6E4DD85C21E5250200B0C2C7 /* OPTEventDispatcher.swift in Sources */ = {isa = PBXBuildFile; fileRef = 0B124BC821B5DE16001BE0FA /* OPTEventDispatcher.swift */; };
		6E4DD85D21E5250200B0C2C7 /* OPTDatafileHandler.swift in Sources */ = {isa = PBXBuildFile; fileRef = 0B61623E21B6055F000D7A28 /* OPTDatafileHandler.swift */; };
		6E4DD85E21E5250200B0C2C7 /* OPTUserProfileService.swift in Sources */ = {isa = PBXBuildFile; fileRef = 0B61624021B6EC3F000D7A28 /* OPTUserProfileService.swift */; };
		6E4DD85F21E5250200B0C2C7 /* OPTNotificationCenter.swift in Sources */ = {isa = PBXBuildFile; fileRef = 0B61624221B6EDCC000D7A28 /* OPTNotificationCenter.swift */; };
		6E4DD86021E5250200B0C2C7 /* OPTLogger.swift in Sources */ = {isa = PBXBuildFile; fileRef = 0B61624421B6F1B6000D7A28 /* OPTLogger.swift */; };
		6E4DD86121E5250200B0C2C7 /* JSONParse.swift in Sources */ = {isa = PBXBuildFile; fileRef = 0B61625C21B8B82A000D7A28 /* JSONParse.swift */; };
		6E4DD86221E5250200B0C2C7 /* DataStoreQueueStack.swift in Sources */ = {isa = PBXBuildFile; fileRef = 0B5ADA2521CC62CD0049BC2C /* DataStoreQueueStack.swift */; };
		6E4DD86321E5250B00B0C2C7 /* EventForDispatch.swift in Sources */ = {isa = PBXBuildFile; fileRef = 0B124BC621B5DD44001BE0FA /* EventForDispatch.swift */; };
		6E4DD86421E5250B00B0C2C7 /* BatchEvent.swift in Sources */ = {isa = PBXBuildFile; fileRef = 0B61623A21B60167000D7A28 /* BatchEvent.swift */; };
		6E4DD86521E5250B00B0C2C7 /* EventForDispatch.swift in Sources */ = {isa = PBXBuildFile; fileRef = 0B124BC621B5DD44001BE0FA /* EventForDispatch.swift */; };
		6E4DD86621E5250B00B0C2C7 /* BatchEvent.swift in Sources */ = {isa = PBXBuildFile; fileRef = 0B61623A21B60167000D7A28 /* BatchEvent.swift */; };
		6E4DD86721E5251200B0C2C7 /* OPTAudience.swift in Sources */ = {isa = PBXBuildFile; fileRef = 0B7CB10321AE053A007B77E5 /* OPTAudience.swift */; };
		6E4DD86821E5251200B0C2C7 /* UserAttribute.swift in Sources */ = {isa = PBXBuildFile; fileRef = 0B7CB11821AF753D007B77E5 /* UserAttribute.swift */; };
		6E4DD86921E5251200B0C2C7 /* ConditionHolder.swift in Sources */ = {isa = PBXBuildFile; fileRef = 0B7CB11C21B0BBE1007B77E5 /* ConditionHolder.swift */; };
		6E4DD86A21E5251200B0C2C7 /* OPTAudience.swift in Sources */ = {isa = PBXBuildFile; fileRef = 0B7CB10321AE053A007B77E5 /* OPTAudience.swift */; };
		6E4DD86B21E5251200B0C2C7 /* UserAttribute.swift in Sources */ = {isa = PBXBuildFile; fileRef = 0B7CB11821AF753D007B77E5 /* UserAttribute.swift */; };
		6E4DD86C21E5251200B0C2C7 /* ConditionHolder.swift in Sources */ = {isa = PBXBuildFile; fileRef = 0B7CB11C21B0BBE1007B77E5 /* ConditionHolder.swift */; };
		6E4DD86D21E5251700B0C2C7 /* OPTTrafficAllocation.swift in Sources */ = {isa = PBXBuildFile; fileRef = 0B7CB0EA21ADF4E6007B77E5 /* OPTTrafficAllocation.swift */; };
		6E4DD86E21E5251700B0C2C7 /* OPTVariable.swift in Sources */ = {isa = PBXBuildFile; fileRef = 0B7CB0EC21ADF6A2007B77E5 /* OPTVariable.swift */; };
		6E4DD86F21E5251700B0C2C7 /* OPTVariation.swift in Sources */ = {isa = PBXBuildFile; fileRef = 0B7CB0EE21ADF6C1007B77E5 /* OPTVariation.swift */; };
		6E4DD87021E5251700B0C2C7 /* OPTExperiment.swift in Sources */ = {isa = PBXBuildFile; fileRef = 0B7CB0F221ADF784007B77E5 /* OPTExperiment.swift */; };
		6E4DD87121E5251700B0C2C7 /* OPTRollout.swift in Sources */ = {isa = PBXBuildFile; fileRef = 0B7CB0F421ADFE27007B77E5 /* OPTRollout.swift */; };
		6E4DD87221E5251700B0C2C7 /* OPTFeatureVariable.swift in Sources */ = {isa = PBXBuildFile; fileRef = 0B7CB0F621ADFEBD007B77E5 /* OPTFeatureVariable.swift */; };
		6E4DD87321E5251700B0C2C7 /* OPTFeatureFlag.swift in Sources */ = {isa = PBXBuildFile; fileRef = 0B7CB0F821ADFF0F007B77E5 /* OPTFeatureFlag.swift */; };
		6E4DD87421E5251700B0C2C7 /* OPTEvent.swift in Sources */ = {isa = PBXBuildFile; fileRef = 0B7CB0FA21ADFFFB007B77E5 /* OPTEvent.swift */; };
		6E4DD87521E5251700B0C2C7 /* OPTProjectConfig.swift in Sources */ = {isa = PBXBuildFile; fileRef = 0B7CB0FC21AE0058007B77E5 /* OPTProjectConfig.swift */; };
		6E4DD87621E5251700B0C2C7 /* OPTGroup.swift in Sources */ = {isa = PBXBuildFile; fileRef = 0B7CB0FE21AE03A0007B77E5 /* OPTGroup.swift */; };
		6E4DD87721E5251700B0C2C7 /* OPTAttribute.swift in Sources */ = {isa = PBXBuildFile; fileRef = 0B7CB10021AE042E007B77E5 /* OPTAttribute.swift */; };
		6E4DD87821E5251800B0C2C7 /* OPTTrafficAllocation.swift in Sources */ = {isa = PBXBuildFile; fileRef = 0B7CB0EA21ADF4E6007B77E5 /* OPTTrafficAllocation.swift */; };
		6E4DD87921E5251800B0C2C7 /* OPTVariable.swift in Sources */ = {isa = PBXBuildFile; fileRef = 0B7CB0EC21ADF6A2007B77E5 /* OPTVariable.swift */; };
		6E4DD87A21E5251800B0C2C7 /* OPTVariation.swift in Sources */ = {isa = PBXBuildFile; fileRef = 0B7CB0EE21ADF6C1007B77E5 /* OPTVariation.swift */; };
		6E4DD87B21E5251800B0C2C7 /* OPTExperiment.swift in Sources */ = {isa = PBXBuildFile; fileRef = 0B7CB0F221ADF784007B77E5 /* OPTExperiment.swift */; };
		6E4DD87C21E5251800B0C2C7 /* OPTRollout.swift in Sources */ = {isa = PBXBuildFile; fileRef = 0B7CB0F421ADFE27007B77E5 /* OPTRollout.swift */; };
		6E4DD87D21E5251800B0C2C7 /* OPTFeatureVariable.swift in Sources */ = {isa = PBXBuildFile; fileRef = 0B7CB0F621ADFEBD007B77E5 /* OPTFeatureVariable.swift */; };
		6E4DD87E21E5251800B0C2C7 /* OPTFeatureFlag.swift in Sources */ = {isa = PBXBuildFile; fileRef = 0B7CB0F821ADFF0F007B77E5 /* OPTFeatureFlag.swift */; };
		6E4DD87F21E5251800B0C2C7 /* OPTEvent.swift in Sources */ = {isa = PBXBuildFile; fileRef = 0B7CB0FA21ADFFFB007B77E5 /* OPTEvent.swift */; };
		6E4DD88021E5251800B0C2C7 /* OPTProjectConfig.swift in Sources */ = {isa = PBXBuildFile; fileRef = 0B7CB0FC21AE0058007B77E5 /* OPTProjectConfig.swift */; };
		6E4DD88121E5251800B0C2C7 /* OPTGroup.swift in Sources */ = {isa = PBXBuildFile; fileRef = 0B7CB0FE21AE03A0007B77E5 /* OPTGroup.swift */; };
		6E4DD88221E5251800B0C2C7 /* OPTAttribute.swift in Sources */ = {isa = PBXBuildFile; fileRef = 0B7CB10021AE042E007B77E5 /* OPTAttribute.swift */; };
		6E4DD88521E525F000B0C2C7 /* EventForDispatch+extension.swift in Sources */ = {isa = PBXBuildFile; fileRef = 0B5ADA2A21CC739E0049BC2C /* EventForDispatch+extension.swift */; };
		6E4DD88621E525F100B0C2C7 /* EventForDispatch+extension.swift in Sources */ = {isa = PBXBuildFile; fileRef = 0B5ADA2A21CC739E0049BC2C /* EventForDispatch+extension.swift */; };
		6E4DD88721E525F500B0C2C7 /* BatchEventBuilder.swift in Sources */ = {isa = PBXBuildFile; fileRef = 0B807B1021C2DD4E0090DDC8 /* BatchEventBuilder.swift */; };
		6E4DD88821E525F600B0C2C7 /* BatchEventBuilder.swift in Sources */ = {isa = PBXBuildFile; fileRef = 0B807B1021C2DD4E0090DDC8 /* BatchEventBuilder.swift */; };
		6E4DD88921E525FC00B0C2C7 /* DefaultBucketer.swift in Sources */ = {isa = PBXBuildFile; fileRef = 0B61624721B70D0F000D7A28 /* DefaultBucketer.swift */; };
		6E4DD88A21E525FC00B0C2C7 /* DefaultNotificationCenter.swift in Sources */ = {isa = PBXBuildFile; fileRef = 0B54908A21C9602900BE04C5 /* DefaultNotificationCenter.swift */; };
		6E4DD88B21E525FC00B0C2C7 /* DefaultDecisionService.swift in Sources */ = {isa = PBXBuildFile; fileRef = 0B61624F21B72DCB000D7A28 /* DefaultDecisionService.swift */; };
		6E4DD88C21E525FC00B0C2C7 /* DefaultUserProfileService.swift in Sources */ = {isa = PBXBuildFile; fileRef = 0B61625921B870C6000D7A28 /* DefaultUserProfileService.swift */; };
		6E4DD88D21E525FC00B0C2C7 /* DefaultLogger.swift in Sources */ = {isa = PBXBuildFile; fileRef = 0B61625E21B8C3A9000D7A28 /* DefaultLogger.swift */; };
		6E4DD88F21E525FC00B0C2C7 /* DefaultEventDispatcher.swift in Sources */ = {isa = PBXBuildFile; fileRef = 0B807B1521C312390090DDC8 /* DefaultEventDispatcher.swift */; };
		6E4DD89021E525FC00B0C2C7 /* DefaultDatafileHandler.swift in Sources */ = {isa = PBXBuildFile; fileRef = 0B807B1B21C44E000090DDC8 /* DefaultDatafileHandler.swift */; };
		6E4DD89221E525FD00B0C2C7 /* DefaultBucketer.swift in Sources */ = {isa = PBXBuildFile; fileRef = 0B61624721B70D0F000D7A28 /* DefaultBucketer.swift */; };
		6E4DD89321E525FD00B0C2C7 /* DefaultNotificationCenter.swift in Sources */ = {isa = PBXBuildFile; fileRef = 0B54908A21C9602900BE04C5 /* DefaultNotificationCenter.swift */; };
		6E4DD89421E525FD00B0C2C7 /* DefaultDecisionService.swift in Sources */ = {isa = PBXBuildFile; fileRef = 0B61624F21B72DCB000D7A28 /* DefaultDecisionService.swift */; };
		6E4DD89521E525FD00B0C2C7 /* DefaultUserProfileService.swift in Sources */ = {isa = PBXBuildFile; fileRef = 0B61625921B870C6000D7A28 /* DefaultUserProfileService.swift */; };
		6E4DD89621E525FD00B0C2C7 /* DefaultLogger.swift in Sources */ = {isa = PBXBuildFile; fileRef = 0B61625E21B8C3A9000D7A28 /* DefaultLogger.swift */; };
		6E4DD89821E525FD00B0C2C7 /* DefaultEventDispatcher.swift in Sources */ = {isa = PBXBuildFile; fileRef = 0B807B1521C312390090DDC8 /* DefaultEventDispatcher.swift */; };
		6E4DD89921E525FD00B0C2C7 /* DefaultDatafileHandler.swift in Sources */ = {isa = PBXBuildFile; fileRef = 0B807B1B21C44E000090DDC8 /* DefaultDatafileHandler.swift */; };
		6E4DD89B21E5260100B0C2C7 /* MurmurHash3.swift in Sources */ = {isa = PBXBuildFile; fileRef = 0B124BBE21B5C024001BE0FA /* MurmurHash3.swift */; };
		6E4DD89C21E5260100B0C2C7 /* Result.swift in Sources */ = {isa = PBXBuildFile; fileRef = 0B124BCA21B5DF39001BE0FA /* Result.swift */; };
		6E4DD89D21E5260100B0C2C7 /* Constants.swift in Sources */ = {isa = PBXBuildFile; fileRef = 0B61625121B731E8000D7A28 /* Constants.swift */; };
		6E4DD89E21E5260200B0C2C7 /* MurmurHash3.swift in Sources */ = {isa = PBXBuildFile; fileRef = 0B124BBE21B5C024001BE0FA /* MurmurHash3.swift */; };
		6E4DD89F21E5260200B0C2C7 /* Result.swift in Sources */ = {isa = PBXBuildFile; fileRef = 0B124BCA21B5DF39001BE0FA /* Result.swift */; };
		6E4DD8A021E5260200B0C2C7 /* Constants.swift in Sources */ = {isa = PBXBuildFile; fileRef = 0B61625121B731E8000D7A28 /* Constants.swift */; };
		6E4DD8A221E5260600B0C2C7 /* OPTBucketer.swift in Sources */ = {isa = PBXBuildFile; fileRef = 0B124BBB21B5BC45001BE0FA /* OPTBucketer.swift */; };
		6E4DD8A321E5260600B0C2C7 /* OPTDecisionService.swift in Sources */ = {isa = PBXBuildFile; fileRef = 0B124BC021B5D60B001BE0FA /* OPTDecisionService.swift */; };
		6E4DD8A421E5260600B0C2C7 /* OPTErrorHandler.swift in Sources */ = {isa = PBXBuildFile; fileRef = 0B124BC221B5D88D001BE0FA /* OPTErrorHandler.swift */; };
		6E4DD8A521E5260600B0C2C7 /* OPTEventDispatcher.swift in Sources */ = {isa = PBXBuildFile; fileRef = 0B124BC821B5DE16001BE0FA /* OPTEventDispatcher.swift */; };
		6E4DD8A621E5260600B0C2C7 /* OPTDatafileHandler.swift in Sources */ = {isa = PBXBuildFile; fileRef = 0B61623E21B6055F000D7A28 /* OPTDatafileHandler.swift */; };
		6E4DD8A721E5260600B0C2C7 /* OPTUserProfileService.swift in Sources */ = {isa = PBXBuildFile; fileRef = 0B61624021B6EC3F000D7A28 /* OPTUserProfileService.swift */; };
		6E4DD8A821E5260600B0C2C7 /* OPTNotificationCenter.swift in Sources */ = {isa = PBXBuildFile; fileRef = 0B61624221B6EDCC000D7A28 /* OPTNotificationCenter.swift */; };
		6E4DD8A921E5260600B0C2C7 /* OPTLogger.swift in Sources */ = {isa = PBXBuildFile; fileRef = 0B61624421B6F1B6000D7A28 /* OPTLogger.swift */; };
		6E4DD8AA21E5260600B0C2C7 /* JSONParse.swift in Sources */ = {isa = PBXBuildFile; fileRef = 0B61625C21B8B82A000D7A28 /* JSONParse.swift */; };
		6E4DD8AB21E5260600B0C2C7 /* DataStoreQueueStack.swift in Sources */ = {isa = PBXBuildFile; fileRef = 0B5ADA2521CC62CD0049BC2C /* DataStoreQueueStack.swift */; };
		6E4DD8AD21E5260700B0C2C7 /* OPTBucketer.swift in Sources */ = {isa = PBXBuildFile; fileRef = 0B124BBB21B5BC45001BE0FA /* OPTBucketer.swift */; };
		6E4DD8AE21E5260700B0C2C7 /* OPTDecisionService.swift in Sources */ = {isa = PBXBuildFile; fileRef = 0B124BC021B5D60B001BE0FA /* OPTDecisionService.swift */; };
		6E4DD8AF21E5260700B0C2C7 /* OPTErrorHandler.swift in Sources */ = {isa = PBXBuildFile; fileRef = 0B124BC221B5D88D001BE0FA /* OPTErrorHandler.swift */; };
		6E4DD8B021E5260700B0C2C7 /* OPTEventDispatcher.swift in Sources */ = {isa = PBXBuildFile; fileRef = 0B124BC821B5DE16001BE0FA /* OPTEventDispatcher.swift */; };
		6E4DD8B121E5260700B0C2C7 /* OPTDatafileHandler.swift in Sources */ = {isa = PBXBuildFile; fileRef = 0B61623E21B6055F000D7A28 /* OPTDatafileHandler.swift */; };
		6E4DD8B221E5260700B0C2C7 /* OPTUserProfileService.swift in Sources */ = {isa = PBXBuildFile; fileRef = 0B61624021B6EC3F000D7A28 /* OPTUserProfileService.swift */; };
		6E4DD8B321E5260700B0C2C7 /* OPTNotificationCenter.swift in Sources */ = {isa = PBXBuildFile; fileRef = 0B61624221B6EDCC000D7A28 /* OPTNotificationCenter.swift */; };
		6E4DD8B421E5260700B0C2C7 /* OPTLogger.swift in Sources */ = {isa = PBXBuildFile; fileRef = 0B61624421B6F1B6000D7A28 /* OPTLogger.swift */; };
		6E4DD8B521E5260700B0C2C7 /* JSONParse.swift in Sources */ = {isa = PBXBuildFile; fileRef = 0B61625C21B8B82A000D7A28 /* JSONParse.swift */; };
		6E4DD8B621E5260700B0C2C7 /* DataStoreQueueStack.swift in Sources */ = {isa = PBXBuildFile; fileRef = 0B5ADA2521CC62CD0049BC2C /* DataStoreQueueStack.swift */; };
		6E4DD8B721E5260A00B0C2C7 /* EventForDispatch.swift in Sources */ = {isa = PBXBuildFile; fileRef = 0B124BC621B5DD44001BE0FA /* EventForDispatch.swift */; };
		6E4DD8B821E5260A00B0C2C7 /* BatchEvent.swift in Sources */ = {isa = PBXBuildFile; fileRef = 0B61623A21B60167000D7A28 /* BatchEvent.swift */; };
		6E4DD8B921E5260B00B0C2C7 /* EventForDispatch.swift in Sources */ = {isa = PBXBuildFile; fileRef = 0B124BC621B5DD44001BE0FA /* EventForDispatch.swift */; };
		6E4DD8BA21E5260B00B0C2C7 /* BatchEvent.swift in Sources */ = {isa = PBXBuildFile; fileRef = 0B61623A21B60167000D7A28 /* BatchEvent.swift */; };
		6E4DD8BB21E5261100B0C2C7 /* OPTAudience.swift in Sources */ = {isa = PBXBuildFile; fileRef = 0B7CB10321AE053A007B77E5 /* OPTAudience.swift */; };
		6E4DD8BC21E5261100B0C2C7 /* OPTAudience.swift in Sources */ = {isa = PBXBuildFile; fileRef = 0B7CB10321AE053A007B77E5 /* OPTAudience.swift */; };
		6E4DD8BD21E5261500B0C2C7 /* OPTTrafficAllocation.swift in Sources */ = {isa = PBXBuildFile; fileRef = 0B7CB0EA21ADF4E6007B77E5 /* OPTTrafficAllocation.swift */; };
		6E4DD8BE21E5261500B0C2C7 /* OPTVariable.swift in Sources */ = {isa = PBXBuildFile; fileRef = 0B7CB0EC21ADF6A2007B77E5 /* OPTVariable.swift */; };
		6E4DD8BF21E5261500B0C2C7 /* OPTVariation.swift in Sources */ = {isa = PBXBuildFile; fileRef = 0B7CB0EE21ADF6C1007B77E5 /* OPTVariation.swift */; };
		6E4DD8C021E5261500B0C2C7 /* OPTExperiment.swift in Sources */ = {isa = PBXBuildFile; fileRef = 0B7CB0F221ADF784007B77E5 /* OPTExperiment.swift */; };
		6E4DD8C121E5261500B0C2C7 /* OPTRollout.swift in Sources */ = {isa = PBXBuildFile; fileRef = 0B7CB0F421ADFE27007B77E5 /* OPTRollout.swift */; };
		6E4DD8C221E5261500B0C2C7 /* OPTFeatureVariable.swift in Sources */ = {isa = PBXBuildFile; fileRef = 0B7CB0F621ADFEBD007B77E5 /* OPTFeatureVariable.swift */; };
		6E4DD8C321E5261500B0C2C7 /* OPTFeatureFlag.swift in Sources */ = {isa = PBXBuildFile; fileRef = 0B7CB0F821ADFF0F007B77E5 /* OPTFeatureFlag.swift */; };
		6E4DD8C421E5261500B0C2C7 /* OPTEvent.swift in Sources */ = {isa = PBXBuildFile; fileRef = 0B7CB0FA21ADFFFB007B77E5 /* OPTEvent.swift */; };
		6E4DD8C521E5261500B0C2C7 /* OPTProjectConfig.swift in Sources */ = {isa = PBXBuildFile; fileRef = 0B7CB0FC21AE0058007B77E5 /* OPTProjectConfig.swift */; };
		6E4DD8C621E5261500B0C2C7 /* OPTGroup.swift in Sources */ = {isa = PBXBuildFile; fileRef = 0B7CB0FE21AE03A0007B77E5 /* OPTGroup.swift */; };
		6E4DD8C721E5261500B0C2C7 /* OPTAttribute.swift in Sources */ = {isa = PBXBuildFile; fileRef = 0B7CB10021AE042E007B77E5 /* OPTAttribute.swift */; };
		6E4DD8C821E5261600B0C2C7 /* OPTTrafficAllocation.swift in Sources */ = {isa = PBXBuildFile; fileRef = 0B7CB0EA21ADF4E6007B77E5 /* OPTTrafficAllocation.swift */; };
		6E4DD8C921E5261600B0C2C7 /* OPTVariable.swift in Sources */ = {isa = PBXBuildFile; fileRef = 0B7CB0EC21ADF6A2007B77E5 /* OPTVariable.swift */; };
		6E4DD8CA21E5261600B0C2C7 /* OPTVariation.swift in Sources */ = {isa = PBXBuildFile; fileRef = 0B7CB0EE21ADF6C1007B77E5 /* OPTVariation.swift */; };
		6E4DD8CB21E5261600B0C2C7 /* OPTExperiment.swift in Sources */ = {isa = PBXBuildFile; fileRef = 0B7CB0F221ADF784007B77E5 /* OPTExperiment.swift */; };
		6E4DD8CC21E5261600B0C2C7 /* OPTRollout.swift in Sources */ = {isa = PBXBuildFile; fileRef = 0B7CB0F421ADFE27007B77E5 /* OPTRollout.swift */; };
		6E4DD8CD21E5261600B0C2C7 /* OPTFeatureVariable.swift in Sources */ = {isa = PBXBuildFile; fileRef = 0B7CB0F621ADFEBD007B77E5 /* OPTFeatureVariable.swift */; };
		6E4DD8CE21E5261600B0C2C7 /* OPTFeatureFlag.swift in Sources */ = {isa = PBXBuildFile; fileRef = 0B7CB0F821ADFF0F007B77E5 /* OPTFeatureFlag.swift */; };
		6E4DD8CF21E5261600B0C2C7 /* OPTEvent.swift in Sources */ = {isa = PBXBuildFile; fileRef = 0B7CB0FA21ADFFFB007B77E5 /* OPTEvent.swift */; };
		6E4DD8D021E5261600B0C2C7 /* OPTProjectConfig.swift in Sources */ = {isa = PBXBuildFile; fileRef = 0B7CB0FC21AE0058007B77E5 /* OPTProjectConfig.swift */; };
		6E4DD8D121E5261600B0C2C7 /* OPTGroup.swift in Sources */ = {isa = PBXBuildFile; fileRef = 0B7CB0FE21AE03A0007B77E5 /* OPTGroup.swift */; };
		6E4DD8D221E5261600B0C2C7 /* OPTAttribute.swift in Sources */ = {isa = PBXBuildFile; fileRef = 0B7CB10021AE042E007B77E5 /* OPTAttribute.swift */; };
		6E4DD8D421E5273F00B0C2C7 /* UserAttribute.swift in Sources */ = {isa = PBXBuildFile; fileRef = 0B7CB11821AF753D007B77E5 /* UserAttribute.swift */; };
		6E4DD8D621E5274300B0C2C7 /* UserAttribute.swift in Sources */ = {isa = PBXBuildFile; fileRef = 0B7CB11821AF753D007B77E5 /* UserAttribute.swift */; };
		6E4DD8D721E5274600B0C2C7 /* ConditionHolder.swift in Sources */ = {isa = PBXBuildFile; fileRef = 0B7CB11C21B0BBE1007B77E5 /* ConditionHolder.swift */; };
		6E4DD8D821E5274600B0C2C7 /* ConditionHolder.swift in Sources */ = {isa = PBXBuildFile; fileRef = 0B7CB11C21B0BBE1007B77E5 /* ConditionHolder.swift */; };
		6E4DD8F121E530A900B0C2C7 /* OptimizelyResult.swift in Sources */ = {isa = PBXBuildFile; fileRef = 6E4DD8EE21E530A900B0C2C7 /* OptimizelyResult.swift */; };
		6E4DD8F221E530A900B0C2C7 /* OptimizelyResult.swift in Sources */ = {isa = PBXBuildFile; fileRef = 6E4DD8EE21E530A900B0C2C7 /* OptimizelyResult.swift */; };
		6E4DD8F321E530A900B0C2C7 /* OptimizelyResult.swift in Sources */ = {isa = PBXBuildFile; fileRef = 6E4DD8EE21E530A900B0C2C7 /* OptimizelyResult.swift */; };
		6E4DD8F421E530A900B0C2C7 /* OptimizelyResult.swift in Sources */ = {isa = PBXBuildFile; fileRef = 6E4DD8EE21E530A900B0C2C7 /* OptimizelyResult.swift */; };
		6E4DD8F521E530A900B0C2C7 /* OptimizelyError.swift in Sources */ = {isa = PBXBuildFile; fileRef = 6E4DD8EF21E530A900B0C2C7 /* OptimizelyError.swift */; };
		6E4DD8F621E530A900B0C2C7 /* OptimizelyError.swift in Sources */ = {isa = PBXBuildFile; fileRef = 6E4DD8EF21E530A900B0C2C7 /* OptimizelyError.swift */; };
		6E4DD8F721E530A900B0C2C7 /* OptimizelyError.swift in Sources */ = {isa = PBXBuildFile; fileRef = 6E4DD8EF21E530A900B0C2C7 /* OptimizelyError.swift */; };
		6E4DD8F821E530A900B0C2C7 /* OptimizelyError.swift in Sources */ = {isa = PBXBuildFile; fileRef = 6E4DD8EF21E530A900B0C2C7 /* OptimizelyError.swift */; };
		6E4DD8F921E530A900B0C2C7 /* OptimizelyManager.swift in Sources */ = {isa = PBXBuildFile; fileRef = 6E4DD8F021E530A900B0C2C7 /* OptimizelyManager.swift */; };
		6E4DD8FA21E530A900B0C2C7 /* OptimizelyManager.swift in Sources */ = {isa = PBXBuildFile; fileRef = 6E4DD8F021E530A900B0C2C7 /* OptimizelyManager.swift */; };
		6E4DD8FB21E530A900B0C2C7 /* OptimizelyManager.swift in Sources */ = {isa = PBXBuildFile; fileRef = 6E4DD8F021E530A900B0C2C7 /* OptimizelyManager.swift */; };
		6E4DD8FC21E530A900B0C2C7 /* OptimizelyManager.swift in Sources */ = {isa = PBXBuildFile; fileRef = 6E4DD8F021E530A900B0C2C7 /* OptimizelyManager.swift */; };
		6E4DD99621E6BAA700B0C2C7 /* OptimizelySwiftSDKiOSTests.swift in Sources */ = {isa = PBXBuildFile; fileRef = 6E4DD99121E6BAA700B0C2C7 /* OptimizelySwiftSDKiOSTests.swift */; };
		6E4DD99721E6BAA700B0C2C7 /* DecisionServiceTest.swift in Sources */ = {isa = PBXBuildFile; fileRef = 6E4DD99221E6BAA700B0C2C7 /* DecisionServiceTest.swift */; };
		6E4DD99821E6BAA700B0C2C7 /* OptimizelyManagerTests.swift in Sources */ = {isa = PBXBuildFile; fileRef = 6E4DD99321E6BAA700B0C2C7 /* OptimizelyManagerTests.swift */; };
		6E4DD99921E6BAA700B0C2C7 /* BucketTests.swift in Sources */ = {isa = PBXBuildFile; fileRef = 6E4DD99421E6BAA700B0C2C7 /* BucketTests.swift */; };
		6E53A6692203872600EA3A61 /* Optimizely.h in Headers */ = {isa = PBXBuildFile; fileRef = 6EBAEB6E21E3FEF800D13AA9 /* Optimizely.h */; settings = {ATTRIBUTES = (Public, ); }; };
		6E614DD621E3F38A005982A1 /* Optimizely.framework in Frameworks */ = {isa = PBXBuildFile; fileRef = 6E614DCD21E3F389005982A1 /* Optimizely.framework */; };
		6E614DDB21E3F38A005982A1 /* OptimizelySwiftSDKtvOSTests.swift in Sources */ = {isa = PBXBuildFile; fileRef = 6E614DDA21E3F38A005982A1 /* OptimizelySwiftSDKtvOSTests.swift */; };
		6E65E55B220B8B0C0048081D /* DataModelAttributeTests.swift in Sources */ = {isa = PBXBuildFile; fileRef = 6E65E55A220B8B0C0048081D /* DataModelAttributeTests.swift */; };
		6E7C0B7421F1372100ECFF34 /* OptimizelyLogLevel.swift in Sources */ = {isa = PBXBuildFile; fileRef = 6E7C0B7321F1372100ECFF34 /* OptimizelyLogLevel.swift */; };
		6E7C0B7521F1372500ECFF34 /* OptimizelyLogLevel.swift in Sources */ = {isa = PBXBuildFile; fileRef = 6E7C0B7321F1372100ECFF34 /* OptimizelyLogLevel.swift */; };
		6E7C0B7621F1372600ECFF34 /* OptimizelyLogLevel.swift in Sources */ = {isa = PBXBuildFile; fileRef = 6E7C0B7321F1372100ECFF34 /* OptimizelyLogLevel.swift */; };
		6E7C0B7721F1372600ECFF34 /* OptimizelyLogLevel.swift in Sources */ = {isa = PBXBuildFile; fileRef = 6E7C0B7321F1372100ECFF34 /* OptimizelyLogLevel.swift */; };
		6E7D3EE7220BA39000410FDE /* DataModelVariableTests.swift in Sources */ = {isa = PBXBuildFile; fileRef = 6E7D3EE6220BA39000410FDE /* DataModelVariableTests.swift */; };
		6E7D3EE9220BAB0800410FDE /* DataModelFeatureVariableTests.swift in Sources */ = {isa = PBXBuildFile; fileRef = 6E7D3EE8220BAB0800410FDE /* DataModelFeatureVariableTests.swift */; };
		6E7D3EEB220CC50A00410FDE /* DataModelTrafficAllocation.swift in Sources */ = {isa = PBXBuildFile; fileRef = 6E7D3EEA220CC50A00410FDE /* DataModelTrafficAllocation.swift */; };
		6EBAEB7521E3FEF900D13AA9 /* Optimizely.framework in Frameworks */ = {isa = PBXBuildFile; fileRef = 6EBAEB6C21E3FEF800D13AA9 /* Optimizely.framework */; };
		6EBAEB7C21E3FEF900D13AA9 /* Optimizely.h in Headers */ = {isa = PBXBuildFile; fileRef = 6EBAEB6E21E3FEF800D13AA9 /* Optimizely.h */; settings = {ATTRIBUTES = (Public, ); }; };
/* End PBXBuildFile section */

/* Begin PBXContainerItemProxy section */
		6E614DD721E3F38A005982A1 /* PBXContainerItemProxy */ = {
			isa = PBXContainerItemProxy;
			containerPortal = 0B7CB0B921AC5FE2007B77E5 /* Project object */;
			proxyType = 1;
			remoteGlobalIDString = 6E614DCC21E3F389005982A1;
			remoteInfo = OptimizelySwiftSDKtvOS;
		};
		6EBAEB7621E3FEF900D13AA9 /* PBXContainerItemProxy */ = {
			isa = PBXContainerItemProxy;
			containerPortal = 0B7CB0B921AC5FE2007B77E5 /* Project object */;
			proxyType = 1;
			remoteGlobalIDString = 6EBAEB6B21E3FEF800D13AA9;
			remoteInfo = OptimizelySwiftSDKiOS;
		};
/* End PBXContainerItemProxy section */

/* Begin PBXFileReference section */
		0B124BBB21B5BC45001BE0FA /* OPTBucketer.swift */ = {isa = PBXFileReference; lastKnownFileType = sourcecode.swift; path = OPTBucketer.swift; sourceTree = "<group>"; };
		0B124BBE21B5C024001BE0FA /* MurmurHash3.swift */ = {isa = PBXFileReference; lastKnownFileType = sourcecode.swift; path = MurmurHash3.swift; sourceTree = "<group>"; };
		0B124BC021B5D60B001BE0FA /* OPTDecisionService.swift */ = {isa = PBXFileReference; lastKnownFileType = sourcecode.swift; path = OPTDecisionService.swift; sourceTree = "<group>"; };
		0B124BC221B5D88D001BE0FA /* OPTErrorHandler.swift */ = {isa = PBXFileReference; lastKnownFileType = sourcecode.swift; path = OPTErrorHandler.swift; sourceTree = "<group>"; };
		0B124BC621B5DD44001BE0FA /* EventForDispatch.swift */ = {isa = PBXFileReference; lastKnownFileType = sourcecode.swift; path = EventForDispatch.swift; sourceTree = "<group>"; };
		0B124BC821B5DE16001BE0FA /* OPTEventDispatcher.swift */ = {isa = PBXFileReference; lastKnownFileType = sourcecode.swift; path = OPTEventDispatcher.swift; sourceTree = "<group>"; };
		0B124BCA21B5DF39001BE0FA /* Result.swift */ = {isa = PBXFileReference; lastKnownFileType = sourcecode.swift; path = Result.swift; sourceTree = "<group>"; };
		0B4E11F821EE8FF400D5B370 /* OPTDataStore.swift */ = {isa = PBXFileReference; lastKnownFileType = sourcecode.swift; path = OPTDataStore.swift; sourceTree = "<group>"; };
		0B4E11FB21EE90F600D5B370 /* DataStoreUserDefaults.swift */ = {isa = PBXFileReference; lastKnownFileType = sourcecode.swift; path = DataStoreUserDefaults.swift; sourceTree = "<group>"; };
		0B54908A21C9602900BE04C5 /* DefaultNotificationCenter.swift */ = {isa = PBXFileReference; fileEncoding = 4; lastKnownFileType = sourcecode.swift; path = DefaultNotificationCenter.swift; sourceTree = "<group>"; };
		0B5ADA2521CC62CD0049BC2C /* DataStoreQueueStack.swift */ = {isa = PBXFileReference; lastKnownFileType = sourcecode.swift; path = DataStoreQueueStack.swift; sourceTree = "<group>"; };
		0B5ADA2A21CC739E0049BC2C /* EventForDispatch+extension.swift */ = {isa = PBXFileReference; lastKnownFileType = sourcecode.swift; path = "EventForDispatch+extension.swift"; sourceTree = "<group>"; };
		0B61623A21B60167000D7A28 /* BatchEvent.swift */ = {isa = PBXFileReference; lastKnownFileType = sourcecode.swift; path = BatchEvent.swift; sourceTree = "<group>"; };
		0B61623E21B6055F000D7A28 /* OPTDatafileHandler.swift */ = {isa = PBXFileReference; lastKnownFileType = sourcecode.swift; path = OPTDatafileHandler.swift; sourceTree = "<group>"; };
		0B61624021B6EC3F000D7A28 /* OPTUserProfileService.swift */ = {isa = PBXFileReference; lastKnownFileType = sourcecode.swift; path = OPTUserProfileService.swift; sourceTree = "<group>"; };
		0B61624221B6EDCC000D7A28 /* OPTNotificationCenter.swift */ = {isa = PBXFileReference; lastKnownFileType = sourcecode.swift; path = OPTNotificationCenter.swift; sourceTree = "<group>"; };
		0B61624421B6F1B6000D7A28 /* OPTLogger.swift */ = {isa = PBXFileReference; lastKnownFileType = sourcecode.swift; path = OPTLogger.swift; sourceTree = "<group>"; };
		0B61624721B70D0F000D7A28 /* DefaultBucketer.swift */ = {isa = PBXFileReference; lastKnownFileType = sourcecode.swift; path = DefaultBucketer.swift; sourceTree = "<group>"; };
		0B61624F21B72DCB000D7A28 /* DefaultDecisionService.swift */ = {isa = PBXFileReference; lastKnownFileType = sourcecode.swift; path = DefaultDecisionService.swift; sourceTree = "<group>"; };
		0B61625121B731E8000D7A28 /* Constants.swift */ = {isa = PBXFileReference; lastKnownFileType = sourcecode.swift; path = Constants.swift; sourceTree = "<group>"; };
		0B61625921B870C6000D7A28 /* DefaultUserProfileService.swift */ = {isa = PBXFileReference; lastKnownFileType = sourcecode.swift; path = DefaultUserProfileService.swift; sourceTree = "<group>"; };
		0B61625C21B8B82A000D7A28 /* JSONParse.swift */ = {isa = PBXFileReference; lastKnownFileType = sourcecode.swift; path = JSONParse.swift; sourceTree = "<group>"; };
		0B61625E21B8C3A9000D7A28 /* DefaultLogger.swift */ = {isa = PBXFileReference; lastKnownFileType = sourcecode.swift; path = DefaultLogger.swift; sourceTree = "<group>"; };
		0B7B9EB921F29E3400056589 /* DataStoreQueueStackImpl.swift */ = {isa = PBXFileReference; lastKnownFileType = sourcecode.swift; path = DataStoreQueueStackImpl.swift; sourceTree = "<group>"; };
		0B7B9EC221F2ACB100056589 /* DataStoreFile.swift */ = {isa = PBXFileReference; lastKnownFileType = sourcecode.swift; path = DataStoreFile.swift; sourceTree = "<group>"; };
		0B7CB0EA21ADF4E6007B77E5 /* OPTTrafficAllocation.swift */ = {isa = PBXFileReference; lastKnownFileType = sourcecode.swift; path = OPTTrafficAllocation.swift; sourceTree = "<group>"; };
		0B7CB0EC21ADF6A2007B77E5 /* OPTVariable.swift */ = {isa = PBXFileReference; lastKnownFileType = sourcecode.swift; path = OPTVariable.swift; sourceTree = "<group>"; };
		0B7CB0EE21ADF6C1007B77E5 /* OPTVariation.swift */ = {isa = PBXFileReference; lastKnownFileType = sourcecode.swift; path = OPTVariation.swift; sourceTree = "<group>"; };
		0B7CB0F221ADF784007B77E5 /* OPTExperiment.swift */ = {isa = PBXFileReference; lastKnownFileType = sourcecode.swift; path = OPTExperiment.swift; sourceTree = "<group>"; };
		0B7CB0F421ADFE27007B77E5 /* OPTRollout.swift */ = {isa = PBXFileReference; lastKnownFileType = sourcecode.swift; path = OPTRollout.swift; sourceTree = "<group>"; };
		0B7CB0F621ADFEBD007B77E5 /* OPTFeatureVariable.swift */ = {isa = PBXFileReference; lastKnownFileType = sourcecode.swift; path = OPTFeatureVariable.swift; sourceTree = "<group>"; };
		0B7CB0F821ADFF0F007B77E5 /* OPTFeatureFlag.swift */ = {isa = PBXFileReference; lastKnownFileType = sourcecode.swift; path = OPTFeatureFlag.swift; sourceTree = "<group>"; };
		0B7CB0FA21ADFFFB007B77E5 /* OPTEvent.swift */ = {isa = PBXFileReference; lastKnownFileType = sourcecode.swift; path = OPTEvent.swift; sourceTree = "<group>"; };
		0B7CB0FC21AE0058007B77E5 /* OPTProjectConfig.swift */ = {isa = PBXFileReference; lastKnownFileType = sourcecode.swift; path = OPTProjectConfig.swift; sourceTree = "<group>"; };
		0B7CB0FE21AE03A0007B77E5 /* OPTGroup.swift */ = {isa = PBXFileReference; lastKnownFileType = sourcecode.swift; path = OPTGroup.swift; sourceTree = "<group>"; };
		0B7CB10021AE042E007B77E5 /* OPTAttribute.swift */ = {isa = PBXFileReference; lastKnownFileType = sourcecode.swift; path = OPTAttribute.swift; sourceTree = "<group>"; };
		0B7CB10321AE053A007B77E5 /* OPTAudience.swift */ = {isa = PBXFileReference; lastKnownFileType = sourcecode.swift; path = OPTAudience.swift; sourceTree = "<group>"; };
		0B7CB11821AF753D007B77E5 /* UserAttribute.swift */ = {isa = PBXFileReference; lastKnownFileType = sourcecode.swift; path = UserAttribute.swift; sourceTree = "<group>"; };
		0B7CB11C21B0BBE1007B77E5 /* ConditionHolder.swift */ = {isa = PBXFileReference; lastKnownFileType = sourcecode.swift; path = ConditionHolder.swift; sourceTree = "<group>"; };
		0B807B1021C2DD4E0090DDC8 /* BatchEventBuilder.swift */ = {isa = PBXFileReference; lastKnownFileType = sourcecode.swift; path = BatchEventBuilder.swift; sourceTree = "<group>"; };
		0B807B1521C312390090DDC8 /* DefaultEventDispatcher.swift */ = {isa = PBXFileReference; lastKnownFileType = sourcecode.swift; path = DefaultEventDispatcher.swift; sourceTree = "<group>"; };
		0B807B1B21C44E000090DDC8 /* DefaultDatafileHandler.swift */ = {isa = PBXFileReference; lastKnownFileType = sourcecode.swift; path = DefaultDatafileHandler.swift; sourceTree = "<group>"; };
		0BC48EA22203764E003AFD71 /* DataStoreQueueStackImpl+extension.swift */ = {isa = PBXFileReference; lastKnownFileType = sourcecode.swift; path = "DataStoreQueueStackImpl+extension.swift"; sourceTree = "<group>"; };
		0BC48EA422038491003AFD71 /* ArrayEventForDispatch+extension.swift */ = {isa = PBXFileReference; lastKnownFileType = sourcecode.swift; path = "ArrayEventForDispatch+extension.swift"; sourceTree = "<group>"; };
		6E4DD8EE21E530A900B0C2C7 /* OptimizelyResult.swift */ = {isa = PBXFileReference; fileEncoding = 4; lastKnownFileType = sourcecode.swift; path = OptimizelyResult.swift; sourceTree = "<group>"; };
		6E4DD8EF21E530A900B0C2C7 /* OptimizelyError.swift */ = {isa = PBXFileReference; fileEncoding = 4; lastKnownFileType = sourcecode.swift; path = OptimizelyError.swift; sourceTree = "<group>"; };
		6E4DD8F021E530A900B0C2C7 /* OptimizelyManager.swift */ = {isa = PBXFileReference; fileEncoding = 4; lastKnownFileType = sourcecode.swift; path = OptimizelyManager.swift; sourceTree = "<group>"; };
		6E4DD99121E6BAA700B0C2C7 /* OptimizelySwiftSDKiOSTests.swift */ = {isa = PBXFileReference; fileEncoding = 4; lastKnownFileType = sourcecode.swift; path = OptimizelySwiftSDKiOSTests.swift; sourceTree = "<group>"; };
		6E4DD99221E6BAA700B0C2C7 /* DecisionServiceTest.swift */ = {isa = PBXFileReference; fileEncoding = 4; lastKnownFileType = sourcecode.swift; path = DecisionServiceTest.swift; sourceTree = "<group>"; };
		6E4DD99321E6BAA700B0C2C7 /* OptimizelyManagerTests.swift */ = {isa = PBXFileReference; fileEncoding = 4; lastKnownFileType = sourcecode.swift; path = OptimizelyManagerTests.swift; sourceTree = "<group>"; };
		6E4DD99421E6BAA700B0C2C7 /* BucketTests.swift */ = {isa = PBXFileReference; fileEncoding = 4; lastKnownFileType = sourcecode.swift; path = BucketTests.swift; sourceTree = "<group>"; };
		6E4DD99521E6BAA700B0C2C7 /* Info.plist */ = {isa = PBXFileReference; fileEncoding = 4; lastKnownFileType = text.plist.xml; path = Info.plist; sourceTree = "<group>"; };
		6E614DCD21E3F389005982A1 /* Optimizely.framework */ = {isa = PBXFileReference; explicitFileType = wrapper.framework; includeInIndex = 0; path = Optimizely.framework; sourceTree = BUILT_PRODUCTS_DIR; };
		6E614DD521E3F38A005982A1 /* OptimizelySwiftSDK-tvOSTests.xctest */ = {isa = PBXFileReference; explicitFileType = wrapper.cfbundle; includeInIndex = 0; path = "OptimizelySwiftSDK-tvOSTests.xctest"; sourceTree = BUILT_PRODUCTS_DIR; };
		6E614DDA21E3F38A005982A1 /* OptimizelySwiftSDKtvOSTests.swift */ = {isa = PBXFileReference; lastKnownFileType = sourcecode.swift; path = OptimizelySwiftSDKtvOSTests.swift; sourceTree = "<group>"; };
		6E614DDC21E3F38A005982A1 /* Info.plist */ = {isa = PBXFileReference; lastKnownFileType = text.plist.xml; path = Info.plist; sourceTree = "<group>"; };
		6E65E55A220B8B0C0048081D /* DataModelAttributeTests.swift */ = {isa = PBXFileReference; lastKnownFileType = sourcecode.swift; path = DataModelAttributeTests.swift; sourceTree = "<group>"; };
		6E7C0B7321F1372100ECFF34 /* OptimizelyLogLevel.swift */ = {isa = PBXFileReference; fileEncoding = 4; lastKnownFileType = sourcecode.swift; path = OptimizelyLogLevel.swift; sourceTree = "<group>"; };
		6E7D3EE6220BA39000410FDE /* DataModelVariableTests.swift */ = {isa = PBXFileReference; lastKnownFileType = sourcecode.swift; path = DataModelVariableTests.swift; sourceTree = "<group>"; };
		6E7D3EE8220BAB0800410FDE /* DataModelFeatureVariableTests.swift */ = {isa = PBXFileReference; lastKnownFileType = sourcecode.swift; path = DataModelFeatureVariableTests.swift; sourceTree = "<group>"; };
		6E7D3EEA220CC50A00410FDE /* DataModelTrafficAllocation.swift */ = {isa = PBXFileReference; lastKnownFileType = sourcecode.swift; path = DataModelTrafficAllocation.swift; sourceTree = "<group>"; };
		6EBAEB6C21E3FEF800D13AA9 /* Optimizely.framework */ = {isa = PBXFileReference; explicitFileType = wrapper.framework; includeInIndex = 0; path = Optimizely.framework; sourceTree = BUILT_PRODUCTS_DIR; };
		6EBAEB6E21E3FEF800D13AA9 /* Optimizely.h */ = {isa = PBXFileReference; lastKnownFileType = sourcecode.c.h; path = Optimizely.h; sourceTree = "<group>"; };
		6EBAEB6F21E3FEF800D13AA9 /* Info.plist */ = {isa = PBXFileReference; lastKnownFileType = text.plist.xml; path = Info.plist; sourceTree = "<group>"; };
		6EBAEB7421E3FEF900D13AA9 /* OptimizelySwiftSDK-iOSTests.xctest */ = {isa = PBXFileReference; explicitFileType = wrapper.cfbundle; includeInIndex = 0; path = "OptimizelySwiftSDK-iOSTests.xctest"; sourceTree = BUILT_PRODUCTS_DIR; };
/* End PBXFileReference section */

/* Begin PBXFrameworksBuildPhase section */
		6E614DCA21E3F389005982A1 /* Frameworks */ = {
			isa = PBXFrameworksBuildPhase;
			buildActionMask = 2147483647;
			files = (
			);
			runOnlyForDeploymentPostprocessing = 0;
		};
		6E614DD221E3F38A005982A1 /* Frameworks */ = {
			isa = PBXFrameworksBuildPhase;
			buildActionMask = 2147483647;
			files = (
				6E614DD621E3F38A005982A1 /* Optimizely.framework in Frameworks */,
			);
			runOnlyForDeploymentPostprocessing = 0;
		};
		6EBAEB6921E3FEF800D13AA9 /* Frameworks */ = {
			isa = PBXFrameworksBuildPhase;
			buildActionMask = 2147483647;
			files = (
			);
			runOnlyForDeploymentPostprocessing = 0;
		};
		6EBAEB7121E3FEF900D13AA9 /* Frameworks */ = {
			isa = PBXFrameworksBuildPhase;
			buildActionMask = 2147483647;
			files = (
				6EBAEB7521E3FEF900D13AA9 /* Optimizely.framework in Frameworks */,
			);
			runOnlyForDeploymentPostprocessing = 0;
		};
/* End PBXFrameworksBuildPhase section */

/* Begin PBXGroup section */
		0B124BB821B32973001BE0FA /* Protocols */ = {
			isa = PBXGroup;
			children = (
				0B124BBB21B5BC45001BE0FA /* OPTBucketer.swift */,
				0B124BC021B5D60B001BE0FA /* OPTDecisionService.swift */,
				0B124BC221B5D88D001BE0FA /* OPTErrorHandler.swift */,
				0B61623E21B6055F000D7A28 /* OPTDatafileHandler.swift */,
				0B61624221B6EDCC000D7A28 /* OPTNotificationCenter.swift */,
				0B61625C21B8B82A000D7A28 /* JSONParse.swift */,
				0B5ADA2521CC62CD0049BC2C /* DataStoreQueueStack.swift */,
				0B4E11F821EE8FF400D5B370 /* OPTDataStore.swift */,
			);
			path = Protocols;
			sourceTree = "<group>";
		};
		0B124BBD21B5C00A001BE0FA /* Utils */ = {
			isa = PBXGroup;
			children = (
				0B124BBE21B5C024001BE0FA /* MurmurHash3.swift */,
				0B124BCA21B5DF39001BE0FA /* Result.swift */,
				0B61625121B731E8000D7A28 /* Constants.swift */,
			);
			path = Utils;
			sourceTree = "<group>";
		};
		0B124BC521B5DCD4001BE0FA /* DispatchEvents */ = {
			isa = PBXGroup;
			children = (
				0B124BC621B5DD44001BE0FA /* EventForDispatch.swift */,
				0B61623A21B60167000D7A28 /* BatchEvent.swift */,
			);
			path = DispatchEvents;
			sourceTree = "<group>";
		};
		0B5ADA2921CC73730049BC2C /* Extensions */ = {
			isa = PBXGroup;
			children = (
				0B5ADA2A21CC739E0049BC2C /* EventForDispatch+extension.swift */,
				0BC48EA22203764E003AFD71 /* DataStoreQueueStackImpl+extension.swift */,
				0BC48EA422038491003AFD71 /* ArrayEventForDispatch+extension.swift */,
			);
			path = Extensions;
			sourceTree = "<group>";
		};
		0B61624621B70CE7000D7A28 /* Implementation */ = {
			isa = PBXGroup;
			children = (
				0B7B9EBB21F2A64800056589 /* Datastore */,
				0B807B1321C2FB770090DDC8 /* Events */,
				0B61624721B70D0F000D7A28 /* DefaultBucketer.swift */,
				0B54908A21C9602900BE04C5 /* DefaultNotificationCenter.swift */,
				0B61624F21B72DCB000D7A28 /* DefaultDecisionService.swift */,
				0B807B1B21C44E000090DDC8 /* DefaultDatafileHandler.swift */,
			);
			path = Implementation;
			sourceTree = "<group>";
		};
		0B7B9EBB21F2A64800056589 /* Datastore */ = {
			isa = PBXGroup;
			children = (
				0B4E11FB21EE90F600D5B370 /* DataStoreUserDefaults.swift */,
				0B7B9EB921F29E3400056589 /* DataStoreQueueStackImpl.swift */,
				0B7B9EC221F2ACB100056589 /* DataStoreFile.swift */,
			);
			path = Datastore;
			sourceTree = "<group>";
		};
		0B7CB0B821AC5FE2007B77E5 = {
			isa = PBXGroup;
			children = (
				6E4DD8ED21E530A900B0C2C7 /* Optimizely */,
				6E53A67C2204CC6C00EA3A61 /* Customization */,
				0B61624621B70CE7000D7A28 /* Implementation */,
				0B124BB821B32973001BE0FA /* Protocols */,
				0B7CB0E921ADF261007B77E5 /* Data Model */,
				0B5ADA2921CC73730049BC2C /* Extensions */,
				0B124BBD21B5C00A001BE0FA /* Utils */,
				6E53A668220386BB00EA3A61 /* Supporting Files */,
				6E4DD99021E6BAA700B0C2C7 /* OptimizelySwiftSDKiOSTests */,
				6E614DD921E3F38A005982A1 /* OptimizelySwiftSDKtvOSTests */,
				0B7CB0C321AC5FE2007B77E5 /* Products */,
			);
			sourceTree = "<group>";
		};
		0B7CB0C321AC5FE2007B77E5 /* Products */ = {
			isa = PBXGroup;
			children = (
				6E614DCD21E3F389005982A1 /* Optimizely.framework */,
				6E614DD521E3F38A005982A1 /* OptimizelySwiftSDK-tvOSTests.xctest */,
				6EBAEB6C21E3FEF800D13AA9 /* Optimizely.framework */,
				6EBAEB7421E3FEF900D13AA9 /* OptimizelySwiftSDK-iOSTests.xctest */,
			);
			name = Products;
			sourceTree = "<group>";
		};
		0B7CB0E921ADF261007B77E5 /* Data Model */ = {
			isa = PBXGroup;
			children = (
<<<<<<< HEAD
				0B124BC521B5DCD4001BE0FA /* dispatchEvents */,
				0B7CB10221AE04C1007B77E5 /* audience */,
				0B7CB0FC21AE0058007B77E5 /* OPTProjectConfig.swift */,
				0B7CB10021AE042E007B77E5 /* OPTAttribute.swift */,
=======
				0B124BC521B5DCD4001BE0FA /* DispatchEvents */,
				0B7CB10221AE04C1007B77E5 /* Audience */,
				0B7CB0EA21ADF4E6007B77E5 /* OPTTrafficAllocation.swift */,
>>>>>>> e2c2d51f
				0B7CB0EC21ADF6A2007B77E5 /* OPTVariable.swift */,
				0B7CB0F621ADFEBD007B77E5 /* OPTFeatureVariable.swift */,
				0B7CB0EA21ADF4E6007B77E5 /* OPTTrafficAllocation.swift */,
				0B7CB0FA21ADFFFB007B77E5 /* OPTEvent.swift */,
				0B7CB0EE21ADF6C1007B77E5 /* OPTVariation.swift */,
				0B7CB0F221ADF784007B77E5 /* OPTExperiment.swift */,
				0B7CB0F421ADFE27007B77E5 /* OPTRollout.swift */,
				0B7CB0F821ADFF0F007B77E5 /* OPTFeatureFlag.swift */,
				0B7CB0FE21AE03A0007B77E5 /* OPTGroup.swift */,
			);
			path = "Data Model";
			sourceTree = "<group>";
		};
		0B7CB10221AE04C1007B77E5 /* Audience */ = {
			isa = PBXGroup;
			children = (
				0B7CB10321AE053A007B77E5 /* OPTAudience.swift */,
				0B7CB11821AF753D007B77E5 /* UserAttribute.swift */,
				0B7CB11C21B0BBE1007B77E5 /* ConditionHolder.swift */,
			);
			path = Audience;
			sourceTree = "<group>";
		};
		0B807B1321C2FB770090DDC8 /* Events */ = {
			isa = PBXGroup;
			children = (
				0B807B1021C2DD4E0090DDC8 /* BatchEventBuilder.swift */,
			);
			path = Events;
			sourceTree = "<group>";
		};
		6E4DD8ED21E530A900B0C2C7 /* Optimizely */ = {
			isa = PBXGroup;
			children = (
				6E4DD8F021E530A900B0C2C7 /* OptimizelyManager.swift */,
				6E4DD8EE21E530A900B0C2C7 /* OptimizelyResult.swift */,
				6E4DD8EF21E530A900B0C2C7 /* OptimizelyError.swift */,
				6E7C0B7321F1372100ECFF34 /* OptimizelyLogLevel.swift */,
			);
			path = Optimizely;
			sourceTree = "<group>";
		};
		6E4DD99021E6BAA700B0C2C7 /* OptimizelySwiftSDKiOSTests */ = {
			isa = PBXGroup;
			children = (
				6E7D3EEA220CC50A00410FDE /* DataModelTrafficAllocation.swift */,
				6E7D3EE8220BAB0800410FDE /* DataModelFeatureVariableTests.swift */,
				6E7D3EE6220BA39000410FDE /* DataModelVariableTests.swift */,
				6E65E55A220B8B0C0048081D /* DataModelAttributeTests.swift */,
				6E4DD99121E6BAA700B0C2C7 /* OptimizelySwiftSDKiOSTests.swift */,
				6E4DD99221E6BAA700B0C2C7 /* DecisionServiceTest.swift */,
				6E4DD99321E6BAA700B0C2C7 /* OptimizelyManagerTests.swift */,
				6E4DD99421E6BAA700B0C2C7 /* BucketTests.swift */,
				6E4DD99521E6BAA700B0C2C7 /* Info.plist */,
			);
			path = OptimizelySwiftSDKiOSTests;
			sourceTree = "<group>";
		};
		6E53A668220386BB00EA3A61 /* Supporting Files */ = {
			isa = PBXGroup;
			children = (
				6EBAEB6E21E3FEF800D13AA9 /* Optimizely.h */,
				6EBAEB6F21E3FEF800D13AA9 /* Info.plist */,
			);
			path = "Supporting Files";
			sourceTree = "<group>";
		};
		6E53A67C2204CC6C00EA3A61 /* Customization */ = {
			isa = PBXGroup;
			children = (
				0B61625E21B8C3A9000D7A28 /* DefaultLogger.swift */,
				0B807B1521C312390090DDC8 /* DefaultEventDispatcher.swift */,
				0B61625921B870C6000D7A28 /* DefaultUserProfileService.swift */,
				6E53A67D2204CC9900EA3A61 /* Protocols */,
			);
			path = Customization;
			sourceTree = "<group>";
		};
		6E53A67D2204CC9900EA3A61 /* Protocols */ = {
			isa = PBXGroup;
			children = (
				0B61624421B6F1B6000D7A28 /* OPTLogger.swift */,
				0B124BC821B5DE16001BE0FA /* OPTEventDispatcher.swift */,
				0B61624021B6EC3F000D7A28 /* OPTUserProfileService.swift */,
			);
			path = Protocols;
			sourceTree = "<group>";
		};
		6E614DD921E3F38A005982A1 /* OptimizelySwiftSDKtvOSTests */ = {
			isa = PBXGroup;
			children = (
				6E614DDA21E3F38A005982A1 /* OptimizelySwiftSDKtvOSTests.swift */,
				6E614DDC21E3F38A005982A1 /* Info.plist */,
			);
			path = OptimizelySwiftSDKtvOSTests;
			sourceTree = "<group>";
		};
/* End PBXGroup section */

/* Begin PBXHeadersBuildPhase section */
		6E614DC821E3F389005982A1 /* Headers */ = {
			isa = PBXHeadersBuildPhase;
			buildActionMask = 2147483647;
			files = (
				6E53A6692203872600EA3A61 /* Optimizely.h in Headers */,
			);
			runOnlyForDeploymentPostprocessing = 0;
		};
		6EBAEB6721E3FEF800D13AA9 /* Headers */ = {
			isa = PBXHeadersBuildPhase;
			buildActionMask = 2147483647;
			files = (
				6EBAEB7C21E3FEF900D13AA9 /* Optimizely.h in Headers */,
			);
			runOnlyForDeploymentPostprocessing = 0;
		};
/* End PBXHeadersBuildPhase section */

/* Begin PBXNativeTarget section */
		6E614DCC21E3F389005982A1 /* OptimizelySwiftSDK-tvOS */ = {
			isa = PBXNativeTarget;
			buildConfigurationList = 6E614DE221E3F38A005982A1 /* Build configuration list for PBXNativeTarget "OptimizelySwiftSDK-tvOS" */;
			buildPhases = (
				6E614DC821E3F389005982A1 /* Headers */,
				6E614DC921E3F389005982A1 /* Sources */,
				6E614DCA21E3F389005982A1 /* Frameworks */,
				6E614DCB21E3F389005982A1 /* Resources */,
			);
			buildRules = (
			);
			dependencies = (
			);
			name = "OptimizelySwiftSDK-tvOS";
			productName = OptimizelySwiftSDKtvOS;
			productReference = 6E614DCD21E3F389005982A1 /* Optimizely.framework */;
			productType = "com.apple.product-type.framework";
		};
		6E614DD421E3F38A005982A1 /* OptimizelySwiftSDK-tvOSTests */ = {
			isa = PBXNativeTarget;
			buildConfigurationList = 6E614DE321E3F38A005982A1 /* Build configuration list for PBXNativeTarget "OptimizelySwiftSDK-tvOSTests" */;
			buildPhases = (
				6E614DD121E3F38A005982A1 /* Sources */,
				6E614DD221E3F38A005982A1 /* Frameworks */,
				6E614DD321E3F38A005982A1 /* Resources */,
			);
			buildRules = (
			);
			dependencies = (
				6E614DD821E3F38A005982A1 /* PBXTargetDependency */,
			);
			name = "OptimizelySwiftSDK-tvOSTests";
			productName = OptimizelySwiftSDKtvOSTests;
			productReference = 6E614DD521E3F38A005982A1 /* OptimizelySwiftSDK-tvOSTests.xctest */;
			productType = "com.apple.product-type.bundle.unit-test";
		};
		6EBAEB6B21E3FEF800D13AA9 /* OptimizelySwiftSDK-iOS */ = {
			isa = PBXNativeTarget;
			buildConfigurationList = 6EBAEB8121E3FEF900D13AA9 /* Build configuration list for PBXNativeTarget "OptimizelySwiftSDK-iOS" */;
			buildPhases = (
				6EBAEB6721E3FEF800D13AA9 /* Headers */,
				6EBAEB6821E3FEF800D13AA9 /* Sources */,
				6EBAEB6921E3FEF800D13AA9 /* Frameworks */,
				6EBAEB6A21E3FEF800D13AA9 /* Resources */,
			);
			buildRules = (
			);
			dependencies = (
			);
			name = "OptimizelySwiftSDK-iOS";
			productName = OptimizelySwiftSDKiOS;
			productReference = 6EBAEB6C21E3FEF800D13AA9 /* Optimizely.framework */;
			productType = "com.apple.product-type.framework";
		};
		6EBAEB7321E3FEF900D13AA9 /* OptimizelySwiftSDK-iOSTests */ = {
			isa = PBXNativeTarget;
			buildConfigurationList = 6EBAEB8221E3FEF900D13AA9 /* Build configuration list for PBXNativeTarget "OptimizelySwiftSDK-iOSTests" */;
			buildPhases = (
				6EBAEB7021E3FEF900D13AA9 /* Sources */,
				6EBAEB7121E3FEF900D13AA9 /* Frameworks */,
				6EBAEB7221E3FEF900D13AA9 /* Resources */,
			);
			buildRules = (
			);
			dependencies = (
				6EBAEB7721E3FEF900D13AA9 /* PBXTargetDependency */,
			);
			name = "OptimizelySwiftSDK-iOSTests";
			productName = OptimizelySwiftSDKiOSTests;
			productReference = 6EBAEB7421E3FEF900D13AA9 /* OptimizelySwiftSDK-iOSTests.xctest */;
			productType = "com.apple.product-type.bundle.unit-test";
		};
/* End PBXNativeTarget section */

/* Begin PBXProject section */
		0B7CB0B921AC5FE2007B77E5 /* Project object */ = {
			isa = PBXProject;
			attributes = {
				LastSwiftUpdateCheck = 1010;
				LastUpgradeCheck = 1000;
				ORGANIZATIONNAME = Optimizely;
				TargetAttributes = {
					6E614DCC21E3F389005982A1 = {
						CreatedOnToolsVersion = 10.1;
					};
					6E614DD421E3F38A005982A1 = {
						CreatedOnToolsVersion = 10.1;
					};
					6EBAEB6B21E3FEF800D13AA9 = {
						CreatedOnToolsVersion = 10.1;
					};
					6EBAEB7321E3FEF900D13AA9 = {
						CreatedOnToolsVersion = 10.1;
					};
				};
			};
			buildConfigurationList = 0B7CB0BC21AC5FE2007B77E5 /* Build configuration list for PBXProject "OptimizelySwiftSDK" */;
			compatibilityVersion = "Xcode 9.3";
			developmentRegion = en;
			hasScannedForEncodings = 0;
			knownRegions = (
				en,
			);
			mainGroup = 0B7CB0B821AC5FE2007B77E5;
			productRefGroup = 0B7CB0C321AC5FE2007B77E5 /* Products */;
			projectDirPath = "";
			projectRoot = "";
			targets = (
				6EBAEB6B21E3FEF800D13AA9 /* OptimizelySwiftSDK-iOS */,
				6E614DCC21E3F389005982A1 /* OptimizelySwiftSDK-tvOS */,
				6EBAEB7321E3FEF900D13AA9 /* OptimizelySwiftSDK-iOSTests */,
				6E614DD421E3F38A005982A1 /* OptimizelySwiftSDK-tvOSTests */,
			);
		};
/* End PBXProject section */

/* Begin PBXResourcesBuildPhase section */
		6E614DCB21E3F389005982A1 /* Resources */ = {
			isa = PBXResourcesBuildPhase;
			buildActionMask = 2147483647;
			files = (
			);
			runOnlyForDeploymentPostprocessing = 0;
		};
		6E614DD321E3F38A005982A1 /* Resources */ = {
			isa = PBXResourcesBuildPhase;
			buildActionMask = 2147483647;
			files = (
			);
			runOnlyForDeploymentPostprocessing = 0;
		};
		6EBAEB6A21E3FEF800D13AA9 /* Resources */ = {
			isa = PBXResourcesBuildPhase;
			buildActionMask = 2147483647;
			files = (
			);
			runOnlyForDeploymentPostprocessing = 0;
		};
		6EBAEB7221E3FEF900D13AA9 /* Resources */ = {
			isa = PBXResourcesBuildPhase;
			buildActionMask = 2147483647;
			files = (
			);
			runOnlyForDeploymentPostprocessing = 0;
		};
/* End PBXResourcesBuildPhase section */

/* Begin PBXSourcesBuildPhase section */
		6E614DC921E3F389005982A1 /* Sources */ = {
			isa = PBXSourcesBuildPhase;
			buildActionMask = 2147483647;
			files = (
				0B0590142209D8780007F4A2 /* ArrayEventForDispatch+extension.swift in Sources */,
				6E4DD84121E524F000B0C2C7 /* DefaultUserProfileService.swift in Sources */,
				6E4DD87E21E5251800B0C2C7 /* OPTFeatureFlag.swift in Sources */,
				6E4DD85C21E5250200B0C2C7 /* OPTEventDispatcher.swift in Sources */,
				6E4DD88121E5251800B0C2C7 /* OPTGroup.swift in Sources */,
				0B4E11FD21EE90F600D5B370 /* DataStoreUserDefaults.swift in Sources */,
				0B7B9EC421F2ACB100056589 /* DataStoreFile.swift in Sources */,
				6E4DD84B21E524FC00B0C2C7 /* Result.swift in Sources */,
				6E4DD83221E524E400B0C2C7 /* EventForDispatch+extension.swift in Sources */,
				0B4E11FA21EE8FF400D5B370 /* OPTDataStore.swift in Sources */,
				6E4DD8F221E530A900B0C2C7 /* OptimizelyResult.swift in Sources */,
				6E4DD88221E5251800B0C2C7 /* OPTAttribute.swift in Sources */,
				6E4DD8F621E530A900B0C2C7 /* OptimizelyError.swift in Sources */,
				6E4DD83E21E524F000B0C2C7 /* DefaultBucketer.swift in Sources */,
				6E4DD87F21E5251800B0C2C7 /* OPTEvent.swift in Sources */,
				6E4DD84521E524F000B0C2C7 /* DefaultDatafileHandler.swift in Sources */,
				6E4DD86B21E5251200B0C2C7 /* UserAttribute.swift in Sources */,
				6E4DD84221E524F000B0C2C7 /* DefaultLogger.swift in Sources */,
				6E4DD83421E524E900B0C2C7 /* BatchEventBuilder.swift in Sources */,
				0B7B9EBC21F2A65800056589 /* DataStoreQueueStackImpl.swift in Sources */,
				6E4DD86021E5250200B0C2C7 /* OPTLogger.swift in Sources */,
				6E4DD84021E524F000B0C2C7 /* DefaultDecisionService.swift in Sources */,
				6E4DD87B21E5251800B0C2C7 /* OPTExperiment.swift in Sources */,
				6E4DD83F21E524F000B0C2C7 /* DefaultNotificationCenter.swift in Sources */,
				6E4DD85E21E5250200B0C2C7 /* OPTUserProfileService.swift in Sources */,
				6E4DD86221E5250200B0C2C7 /* DataStoreQueueStack.swift in Sources */,
				6E4DD87921E5251800B0C2C7 /* OPTVariable.swift in Sources */,
				6E4DD88021E5251800B0C2C7 /* OPTProjectConfig.swift in Sources */,
				6E4DD86C21E5251200B0C2C7 /* ConditionHolder.swift in Sources */,
				6E4DD85A21E5250200B0C2C7 /* OPTDecisionService.swift in Sources */,
				6E4DD85F21E5250200B0C2C7 /* OPTNotificationCenter.swift in Sources */,
				6E4DD87821E5251800B0C2C7 /* OPTTrafficAllocation.swift in Sources */,
				6E4DD87C21E5251800B0C2C7 /* OPTRollout.swift in Sources */,
				6E7C0B7521F1372500ECFF34 /* OptimizelyLogLevel.swift in Sources */,
				6E4DD86121E5250200B0C2C7 /* JSONParse.swift in Sources */,
				6E4DD85D21E5250200B0C2C7 /* OPTDatafileHandler.swift in Sources */,
				6E4DD84421E524F000B0C2C7 /* DefaultEventDispatcher.swift in Sources */,
				6E4DD86A21E5251200B0C2C7 /* OPTAudience.swift in Sources */,
				6E4DD84C21E524FC00B0C2C7 /* Constants.swift in Sources */,
				6E4DD86621E5250B00B0C2C7 /* BatchEvent.swift in Sources */,
				6E4DD8FA21E530A900B0C2C7 /* OptimizelyManager.swift in Sources */,
				6E4DD87D21E5251800B0C2C7 /* OPTFeatureVariable.swift in Sources */,
				6E4DD87A21E5251800B0C2C7 /* OPTVariation.swift in Sources */,
				6E4DD85B21E5250200B0C2C7 /* OPTErrorHandler.swift in Sources */,
				6E4DD85921E5250200B0C2C7 /* OPTBucketer.swift in Sources */,
				6E4DD86521E5250B00B0C2C7 /* EventForDispatch.swift in Sources */,
				6E4DD84A21E524FC00B0C2C7 /* MurmurHash3.swift in Sources */,
			);
			runOnlyForDeploymentPostprocessing = 0;
		};
		6E614DD121E3F38A005982A1 /* Sources */ = {
			isa = PBXSourcesBuildPhase;
			buildActionMask = 2147483647;
			files = (
				6E4DD88621E525F100B0C2C7 /* EventForDispatch+extension.swift in Sources */,
				6E4DD8B521E5260700B0C2C7 /* JSONParse.swift in Sources */,
				6E4DD8D021E5261600B0C2C7 /* OPTProjectConfig.swift in Sources */,
				6E4DD8C921E5261600B0C2C7 /* OPTVariable.swift in Sources */,
				6E4DD8AF21E5260700B0C2C7 /* OPTErrorHandler.swift in Sources */,
				6E4DD8D121E5261600B0C2C7 /* OPTGroup.swift in Sources */,
				6E4DD89E21E5260200B0C2C7 /* MurmurHash3.swift in Sources */,
				6E4DD8BC21E5261100B0C2C7 /* OPTAudience.swift in Sources */,
				0B7B9EBD21F2A65800056589 /* DataStoreQueueStackImpl.swift in Sources */,
				6E4DD89921E525FD00B0C2C7 /* DefaultDatafileHandler.swift in Sources */,
				6E4DD89421E525FD00B0C2C7 /* DefaultDecisionService.swift in Sources */,
				6E4DD89F21E5260200B0C2C7 /* Result.swift in Sources */,
				6E4DD8FC21E530A900B0C2C7 /* OptimizelyManager.swift in Sources */,
				6E4DD8C821E5261600B0C2C7 /* OPTTrafficAllocation.swift in Sources */,
				6E4DD8B421E5260700B0C2C7 /* OPTLogger.swift in Sources */,
				6E4DD8B121E5260700B0C2C7 /* OPTDatafileHandler.swift in Sources */,
				6E4DD8A021E5260200B0C2C7 /* Constants.swift in Sources */,
				6E4DD89321E525FD00B0C2C7 /* DefaultNotificationCenter.swift in Sources */,
				6E4DD8B221E5260700B0C2C7 /* OPTUserProfileService.swift in Sources */,
				6E4DD8F821E530A900B0C2C7 /* OptimizelyError.swift in Sources */,
				6E4DD8CF21E5261600B0C2C7 /* OPTEvent.swift in Sources */,
				6E4DD8CD21E5261600B0C2C7 /* OPTFeatureVariable.swift in Sources */,
				6E4DD8B621E5260700B0C2C7 /* DataStoreQueueStack.swift in Sources */,
				6E4DD89621E525FD00B0C2C7 /* DefaultLogger.swift in Sources */,
				6E4DD8CB21E5261600B0C2C7 /* OPTExperiment.swift in Sources */,
				0B7B9EA621F2821C00056589 /* DataStoreUserDefaults.swift in Sources */,
				6E614DDB21E3F38A005982A1 /* OptimizelySwiftSDKtvOSTests.swift in Sources */,
				6E4DD8B921E5260B00B0C2C7 /* EventForDispatch.swift in Sources */,
				6E4DD8CE21E5261600B0C2C7 /* OPTFeatureFlag.swift in Sources */,
				6E4DD8AD21E5260700B0C2C7 /* OPTBucketer.swift in Sources */,
				6E4DD8F421E530A900B0C2C7 /* OptimizelyResult.swift in Sources */,
				6E4DD8BA21E5260B00B0C2C7 /* BatchEvent.swift in Sources */,
				6E4DD8CA21E5261600B0C2C7 /* OPTVariation.swift in Sources */,
				0B0590162209D87A0007F4A2 /* ArrayEventForDispatch+extension.swift in Sources */,
				6E4DD8D221E5261600B0C2C7 /* OPTAttribute.swift in Sources */,
				6E4DD89221E525FD00B0C2C7 /* DefaultBucketer.swift in Sources */,
				6E4DD89821E525FD00B0C2C7 /* DefaultEventDispatcher.swift in Sources */,
				6E4DD8AE21E5260700B0C2C7 /* OPTDecisionService.swift in Sources */,
				0B7B9EA821F2823600056589 /* OPTDataStore.swift in Sources */,
				6E4DD8CC21E5261600B0C2C7 /* OPTRollout.swift in Sources */,
				6E4DD8B021E5260700B0C2C7 /* OPTEventDispatcher.swift in Sources */,
				0B7B9EC621F51AF700056589 /* DataStoreFile.swift in Sources */,
				6E4DD8B321E5260700B0C2C7 /* OPTNotificationCenter.swift in Sources */,
				6E7C0B7721F1372600ECFF34 /* OptimizelyLogLevel.swift in Sources */,
				6E4DD8D621E5274300B0C2C7 /* UserAttribute.swift in Sources */,
				6E4DD8D821E5274600B0C2C7 /* ConditionHolder.swift in Sources */,
				6E4DD88821E525F600B0C2C7 /* BatchEventBuilder.swift in Sources */,
				6E4DD89521E525FD00B0C2C7 /* DefaultUserProfileService.swift in Sources */,
			);
			runOnlyForDeploymentPostprocessing = 0;
		};
		6EBAEB6821E3FEF800D13AA9 /* Sources */ = {
			isa = PBXSourcesBuildPhase;
			buildActionMask = 2147483647;
			files = (
				6E4DD83821E524EF00B0C2C7 /* DefaultUserProfileService.swift in Sources */,
				6E4DD87321E5251700B0C2C7 /* OPTFeatureFlag.swift in Sources */,
				6E4DD85121E5250200B0C2C7 /* OPTEventDispatcher.swift in Sources */,
				6E4DD87621E5251700B0C2C7 /* OPTGroup.swift in Sources */,
				0B4E11FC21EE90F600D5B370 /* DataStoreUserDefaults.swift in Sources */,
				0B7B9EC321F2ACB100056589 /* DataStoreFile.swift in Sources */,
				6E4DD84821E524FB00B0C2C7 /* Result.swift in Sources */,
				6E4DD83121E524E300B0C2C7 /* EventForDispatch+extension.swift in Sources */,
				0B4E11F921EE8FF400D5B370 /* OPTDataStore.swift in Sources */,
				6E4DD8F121E530A900B0C2C7 /* OptimizelyResult.swift in Sources */,
				0B7B9EBA21F29E3400056589 /* DataStoreQueueStackImpl.swift in Sources */,
				6E4DD87721E5251700B0C2C7 /* OPTAttribute.swift in Sources */,
				6E4DD8F521E530A900B0C2C7 /* OptimizelyError.swift in Sources */,
				6E4DD83521E524EF00B0C2C7 /* DefaultBucketer.swift in Sources */,
				6E4DD87421E5251700B0C2C7 /* OPTEvent.swift in Sources */,
				6E4DD83C21E524EF00B0C2C7 /* DefaultDatafileHandler.swift in Sources */,
				6E4DD86821E5251200B0C2C7 /* UserAttribute.swift in Sources */,
				6E4DD83921E524EF00B0C2C7 /* DefaultLogger.swift in Sources */,
				6E4DD83321E524E900B0C2C7 /* BatchEventBuilder.swift in Sources */,
				6E4DD85521E5250200B0C2C7 /* OPTLogger.swift in Sources */,
				6E4DD83721E524EF00B0C2C7 /* DefaultDecisionService.swift in Sources */,
				6E4DD87021E5251700B0C2C7 /* OPTExperiment.swift in Sources */,
				6E4DD83621E524EF00B0C2C7 /* DefaultNotificationCenter.swift in Sources */,
				6E4DD85321E5250200B0C2C7 /* OPTUserProfileService.swift in Sources */,
				6E4DD85721E5250200B0C2C7 /* DataStoreQueueStack.swift in Sources */,
				6E4DD86E21E5251700B0C2C7 /* OPTVariable.swift in Sources */,
				6E4DD87521E5251700B0C2C7 /* OPTProjectConfig.swift in Sources */,
				6E4DD86921E5251200B0C2C7 /* ConditionHolder.swift in Sources */,
				6E4DD84F21E5250200B0C2C7 /* OPTDecisionService.swift in Sources */,
				6E4DD85421E5250200B0C2C7 /* OPTNotificationCenter.swift in Sources */,
				6E4DD86D21E5251700B0C2C7 /* OPTTrafficAllocation.swift in Sources */,
				6E4DD87121E5251700B0C2C7 /* OPTRollout.swift in Sources */,
				6E7C0B7421F1372100ECFF34 /* OptimizelyLogLevel.swift in Sources */,
				6E4DD85621E5250200B0C2C7 /* JSONParse.swift in Sources */,
				0BC48EA522038491003AFD71 /* ArrayEventForDispatch+extension.swift in Sources */,
				6E4DD85221E5250200B0C2C7 /* OPTDatafileHandler.swift in Sources */,
				6E4DD83B21E524EF00B0C2C7 /* DefaultEventDispatcher.swift in Sources */,
				6E4DD86721E5251200B0C2C7 /* OPTAudience.swift in Sources */,
				6E4DD84921E524FB00B0C2C7 /* Constants.swift in Sources */,
				6E4DD86421E5250B00B0C2C7 /* BatchEvent.swift in Sources */,
				6E4DD8F921E530A900B0C2C7 /* OptimizelyManager.swift in Sources */,
				6E4DD87221E5251700B0C2C7 /* OPTFeatureVariable.swift in Sources */,
				6E4DD86F21E5251700B0C2C7 /* OPTVariation.swift in Sources */,
				6E4DD85021E5250200B0C2C7 /* OPTErrorHandler.swift in Sources */,
				6E4DD84E21E5250200B0C2C7 /* OPTBucketer.swift in Sources */,
				6E4DD86321E5250B00B0C2C7 /* EventForDispatch.swift in Sources */,
				0BC48EA32203764E003AFD71 /* DataStoreQueueStackImpl+extension.swift in Sources */,
				6E4DD84721E524FB00B0C2C7 /* MurmurHash3.swift in Sources */,
			);
			runOnlyForDeploymentPostprocessing = 0;
		};
		6EBAEB7021E3FEF900D13AA9 /* Sources */ = {
			isa = PBXSourcesBuildPhase;
			buildActionMask = 2147483647;
			files = (
				6E4DD8F321E530A900B0C2C7 /* OptimizelyResult.swift in Sources */,
				6E4DD8A721E5260600B0C2C7 /* OPTUserProfileService.swift in Sources */,
				6E4DD8A521E5260600B0C2C7 /* OPTEventDispatcher.swift in Sources */,
				6E4DD8BD21E5261500B0C2C7 /* OPTTrafficAllocation.swift in Sources */,
				6E4DD99821E6BAA700B0C2C7 /* OptimizelyManagerTests.swift in Sources */,
				6E4DD8B821E5260A00B0C2C7 /* BatchEvent.swift in Sources */,
				6E4DD8BE21E5261500B0C2C7 /* OPTVariable.swift in Sources */,
				6E4DD8C121E5261500B0C2C7 /* OPTRollout.swift in Sources */,
				6E4DD88521E525F000B0C2C7 /* EventForDispatch+extension.swift in Sources */,
				6E4DD8FB21E530A900B0C2C7 /* OptimizelyManager.swift in Sources */,
				0B7B9EA521F2821A00056589 /* DataStoreUserDefaults.swift in Sources */,
				6E65E55B220B8B0C0048081D /* DataModelAttributeTests.swift in Sources */,
				6E4DD8A921E5260600B0C2C7 /* OPTLogger.swift in Sources */,
				6E4DD88D21E525FC00B0C2C7 /* DefaultLogger.swift in Sources */,
				0B7B9EC521F51AF600056589 /* DataStoreFile.swift in Sources */,
				6E4DD8C321E5261500B0C2C7 /* OPTFeatureFlag.swift in Sources */,
				6E4DD8BB21E5261100B0C2C7 /* OPTAudience.swift in Sources */,
				6E4DD8AB21E5260600B0C2C7 /* DataStoreQueueStack.swift in Sources */,
				6E4DD8D421E5273F00B0C2C7 /* UserAttribute.swift in Sources */,
				6E4DD8C721E5261500B0C2C7 /* OPTAttribute.swift in Sources */,
				6E4DD8D721E5274600B0C2C7 /* ConditionHolder.swift in Sources */,
				0B0590152209D8790007F4A2 /* ArrayEventForDispatch+extension.swift in Sources */,
				6E7D3EE9220BAB0800410FDE /* DataModelFeatureVariableTests.swift in Sources */,
				6E4DD8F721E530A900B0C2C7 /* OptimizelyError.swift in Sources */,
				6E4DD88C21E525FC00B0C2C7 /* DefaultUserProfileService.swift in Sources */,
				6E4DD8C021E5261500B0C2C7 /* OPTExperiment.swift in Sources */,
				6E4DD88F21E525FC00B0C2C7 /* DefaultEventDispatcher.swift in Sources */,
				6E4DD88921E525FC00B0C2C7 /* DefaultBucketer.swift in Sources */,
				6E4DD8B721E5260A00B0C2C7 /* EventForDispatch.swift in Sources */,
				6E4DD99721E6BAA700B0C2C7 /* DecisionServiceTest.swift in Sources */,
				6E4DD8C221E5261500B0C2C7 /* OPTFeatureVariable.swift in Sources */,
				6E4DD8A821E5260600B0C2C7 /* OPTNotificationCenter.swift in Sources */,
				6E4DD8C621E5261500B0C2C7 /* OPTGroup.swift in Sources */,
				0B7B9EBE21F2A65800056589 /* DataStoreQueueStackImpl.swift in Sources */,
				6E4DD99921E6BAA700B0C2C7 /* BucketTests.swift in Sources */,
				6E7D3EE7220BA39000410FDE /* DataModelVariableTests.swift in Sources */,
				6E4DD8C421E5261500B0C2C7 /* OPTEvent.swift in Sources */,
				6E4DD8A221E5260600B0C2C7 /* OPTBucketer.swift in Sources */,
				6E4DD88721E525F500B0C2C7 /* BatchEventBuilder.swift in Sources */,
				6E4DD99621E6BAA700B0C2C7 /* OptimizelySwiftSDKiOSTests.swift in Sources */,
				6E4DD89B21E5260100B0C2C7 /* MurmurHash3.swift in Sources */,
				6E7C0B7621F1372600ECFF34 /* OptimizelyLogLevel.swift in Sources */,
				6E4DD88B21E525FC00B0C2C7 /* DefaultDecisionService.swift in Sources */,
				6E4DD8A621E5260600B0C2C7 /* OPTDatafileHandler.swift in Sources */,
				6E4DD8A421E5260600B0C2C7 /* OPTErrorHandler.swift in Sources */,
				6E4DD8BF21E5261500B0C2C7 /* OPTVariation.swift in Sources */,
				6E7D3EEB220CC50A00410FDE /* DataModelTrafficAllocation.swift in Sources */,
				6E4DD8C521E5261500B0C2C7 /* OPTProjectConfig.swift in Sources */,
				6E4DD8A321E5260600B0C2C7 /* OPTDecisionService.swift in Sources */,
				6E4DD88A21E525FC00B0C2C7 /* DefaultNotificationCenter.swift in Sources */,
				6E4DD8AA21E5260600B0C2C7 /* JSONParse.swift in Sources */,
				6E4DD89C21E5260100B0C2C7 /* Result.swift in Sources */,
				6E4DD89021E525FC00B0C2C7 /* DefaultDatafileHandler.swift in Sources */,
				0B7B9EA721F2823500056589 /* OPTDataStore.swift in Sources */,
				6E4DD89D21E5260100B0C2C7 /* Constants.swift in Sources */,
			);
			runOnlyForDeploymentPostprocessing = 0;
		};
/* End PBXSourcesBuildPhase section */

/* Begin PBXTargetDependency section */
		6E614DD821E3F38A005982A1 /* PBXTargetDependency */ = {
			isa = PBXTargetDependency;
			target = 6E614DCC21E3F389005982A1 /* OptimizelySwiftSDK-tvOS */;
			targetProxy = 6E614DD721E3F38A005982A1 /* PBXContainerItemProxy */;
		};
		6EBAEB7721E3FEF900D13AA9 /* PBXTargetDependency */ = {
			isa = PBXTargetDependency;
			target = 6EBAEB6B21E3FEF800D13AA9 /* OptimizelySwiftSDK-iOS */;
			targetProxy = 6EBAEB7621E3FEF900D13AA9 /* PBXContainerItemProxy */;
		};
/* End PBXTargetDependency section */

/* Begin XCBuildConfiguration section */
		0B7CB0D421AC5FE2007B77E5 /* Debug */ = {
			isa = XCBuildConfiguration;
			buildSettings = {
				ALWAYS_SEARCH_USER_PATHS = NO;
				CLANG_ANALYZER_NONNULL = YES;
				CLANG_ANALYZER_NUMBER_OBJECT_CONVERSION = YES_AGGRESSIVE;
				CLANG_CXX_LANGUAGE_STANDARD = "gnu++14";
				CLANG_CXX_LIBRARY = "libc++";
				CLANG_ENABLE_MODULES = YES;
				CLANG_ENABLE_OBJC_ARC = YES;
				CLANG_ENABLE_OBJC_WEAK = YES;
				CLANG_WARN_BLOCK_CAPTURE_AUTORELEASING = YES;
				CLANG_WARN_BOOL_CONVERSION = YES;
				CLANG_WARN_COMMA = YES;
				CLANG_WARN_CONSTANT_CONVERSION = YES;
				CLANG_WARN_DEPRECATED_OBJC_IMPLEMENTATIONS = YES;
				CLANG_WARN_DIRECT_OBJC_ISA_USAGE = YES_ERROR;
				CLANG_WARN_DOCUMENTATION_COMMENTS = YES;
				CLANG_WARN_EMPTY_BODY = YES;
				CLANG_WARN_ENUM_CONVERSION = YES;
				CLANG_WARN_INFINITE_RECURSION = YES;
				CLANG_WARN_INT_CONVERSION = YES;
				CLANG_WARN_NON_LITERAL_NULL_CONVERSION = YES;
				CLANG_WARN_OBJC_IMPLICIT_RETAIN_SELF = YES;
				CLANG_WARN_OBJC_LITERAL_CONVERSION = YES;
				CLANG_WARN_OBJC_ROOT_CLASS = YES_ERROR;
				CLANG_WARN_RANGE_LOOP_ANALYSIS = YES;
				CLANG_WARN_STRICT_PROTOTYPES = YES;
				CLANG_WARN_SUSPICIOUS_MOVE = YES;
				CLANG_WARN_UNGUARDED_AVAILABILITY = YES_AGGRESSIVE;
				CLANG_WARN_UNREACHABLE_CODE = YES;
				CLANG_WARN__DUPLICATE_METHOD_MATCH = YES;
				CODE_SIGN_IDENTITY = "iPhone Developer";
				COPY_PHASE_STRIP = NO;
				CURRENT_PROJECT_VERSION = 1;
				DEBUG_INFORMATION_FORMAT = dwarf;
				ENABLE_STRICT_OBJC_MSGSEND = YES;
				ENABLE_TESTABILITY = YES;
				GCC_C_LANGUAGE_STANDARD = gnu11;
				GCC_DYNAMIC_NO_PIC = NO;
				GCC_NO_COMMON_BLOCKS = YES;
				GCC_OPTIMIZATION_LEVEL = 0;
				GCC_PREPROCESSOR_DEFINITIONS = (
					"DEBUG=1",
					"$(inherited)",
				);
				GCC_WARN_64_TO_32_BIT_CONVERSION = YES;
				GCC_WARN_ABOUT_RETURN_TYPE = YES_ERROR;
				GCC_WARN_UNDECLARED_SELECTOR = YES;
				GCC_WARN_UNINITIALIZED_AUTOS = YES_AGGRESSIVE;
				GCC_WARN_UNUSED_FUNCTION = YES;
				GCC_WARN_UNUSED_VARIABLE = YES;
				IPHONEOS_DEPLOYMENT_TARGET = 9.0;
				MTL_ENABLE_DEBUG_INFO = INCLUDE_SOURCE;
				MTL_FAST_MATH = YES;
				ONLY_ACTIVE_ARCH = YES;
				SDKROOT = iphoneos;
				SWIFT_ACTIVE_COMPILATION_CONDITIONS = DEBUG;
				SWIFT_OPTIMIZATION_LEVEL = "-Onone";
				VERSIONING_SYSTEM = "apple-generic";
				VERSION_INFO_PREFIX = "";
			};
			name = Debug;
		};
		0B7CB0D521AC5FE2007B77E5 /* Release */ = {
			isa = XCBuildConfiguration;
			buildSettings = {
				ALWAYS_SEARCH_USER_PATHS = NO;
				CLANG_ANALYZER_NONNULL = YES;
				CLANG_ANALYZER_NUMBER_OBJECT_CONVERSION = YES_AGGRESSIVE;
				CLANG_CXX_LANGUAGE_STANDARD = "gnu++14";
				CLANG_CXX_LIBRARY = "libc++";
				CLANG_ENABLE_MODULES = YES;
				CLANG_ENABLE_OBJC_ARC = YES;
				CLANG_ENABLE_OBJC_WEAK = YES;
				CLANG_WARN_BLOCK_CAPTURE_AUTORELEASING = YES;
				CLANG_WARN_BOOL_CONVERSION = YES;
				CLANG_WARN_COMMA = YES;
				CLANG_WARN_CONSTANT_CONVERSION = YES;
				CLANG_WARN_DEPRECATED_OBJC_IMPLEMENTATIONS = YES;
				CLANG_WARN_DIRECT_OBJC_ISA_USAGE = YES_ERROR;
				CLANG_WARN_DOCUMENTATION_COMMENTS = YES;
				CLANG_WARN_EMPTY_BODY = YES;
				CLANG_WARN_ENUM_CONVERSION = YES;
				CLANG_WARN_INFINITE_RECURSION = YES;
				CLANG_WARN_INT_CONVERSION = YES;
				CLANG_WARN_NON_LITERAL_NULL_CONVERSION = YES;
				CLANG_WARN_OBJC_IMPLICIT_RETAIN_SELF = YES;
				CLANG_WARN_OBJC_LITERAL_CONVERSION = YES;
				CLANG_WARN_OBJC_ROOT_CLASS = YES_ERROR;
				CLANG_WARN_RANGE_LOOP_ANALYSIS = YES;
				CLANG_WARN_STRICT_PROTOTYPES = YES;
				CLANG_WARN_SUSPICIOUS_MOVE = YES;
				CLANG_WARN_UNGUARDED_AVAILABILITY = YES_AGGRESSIVE;
				CLANG_WARN_UNREACHABLE_CODE = YES;
				CLANG_WARN__DUPLICATE_METHOD_MATCH = YES;
				CODE_SIGN_IDENTITY = "iPhone Developer";
				COPY_PHASE_STRIP = NO;
				CURRENT_PROJECT_VERSION = 1;
				DEBUG_INFORMATION_FORMAT = "dwarf-with-dsym";
				ENABLE_NS_ASSERTIONS = NO;
				ENABLE_STRICT_OBJC_MSGSEND = YES;
				GCC_C_LANGUAGE_STANDARD = gnu11;
				GCC_NO_COMMON_BLOCKS = YES;
				GCC_WARN_64_TO_32_BIT_CONVERSION = YES;
				GCC_WARN_ABOUT_RETURN_TYPE = YES_ERROR;
				GCC_WARN_UNDECLARED_SELECTOR = YES;
				GCC_WARN_UNINITIALIZED_AUTOS = YES_AGGRESSIVE;
				GCC_WARN_UNUSED_FUNCTION = YES;
				GCC_WARN_UNUSED_VARIABLE = YES;
				IPHONEOS_DEPLOYMENT_TARGET = 9.0;
				MTL_ENABLE_DEBUG_INFO = NO;
				MTL_FAST_MATH = YES;
				SDKROOT = iphoneos;
				SWIFT_COMPILATION_MODE = wholemodule;
				SWIFT_OPTIMIZATION_LEVEL = "-O";
				VALIDATE_PRODUCT = YES;
				VERSIONING_SYSTEM = "apple-generic";
				VERSION_INFO_PREFIX = "";
			};
			name = Release;
		};
		6E614DDE21E3F38A005982A1 /* Debug */ = {
			isa = XCBuildConfiguration;
			buildSettings = {
				CODE_SIGN_IDENTITY = "";
				CODE_SIGN_STYLE = Automatic;
				DEFINES_MODULE = YES;
				DYLIB_COMPATIBILITY_VERSION = 1;
				DYLIB_CURRENT_VERSION = 1;
				DYLIB_INSTALL_NAME_BASE = "@rpath";
				INFOPLIST_FILE = "Supporting Files/Info.plist";
				INSTALL_PATH = "$(LOCAL_LIBRARY_DIR)/Frameworks";
				LD_RUNPATH_SEARCH_PATHS = (
					"$(inherited)",
					"@executable_path/Frameworks",
					"@loader_path/Frameworks",
				);
				PRODUCT_BUNDLE_IDENTIFIER = com.optimizely.OptimizelySwiftSDK;
				PRODUCT_NAME = Optimizely;
				SDKROOT = appletvos;
				SKIP_INSTALL = YES;
				SWIFT_VERSION = 4.2;
				TARGETED_DEVICE_FAMILY = 3;
				TVOS_DEPLOYMENT_TARGET = 9.0;
			};
			name = Debug;
		};
		6E614DDF21E3F38A005982A1 /* Release */ = {
			isa = XCBuildConfiguration;
			buildSettings = {
				CODE_SIGN_IDENTITY = "";
				CODE_SIGN_STYLE = Automatic;
				DEFINES_MODULE = YES;
				DYLIB_COMPATIBILITY_VERSION = 1;
				DYLIB_CURRENT_VERSION = 1;
				DYLIB_INSTALL_NAME_BASE = "@rpath";
				INFOPLIST_FILE = "Supporting Files/Info.plist";
				INSTALL_PATH = "$(LOCAL_LIBRARY_DIR)/Frameworks";
				LD_RUNPATH_SEARCH_PATHS = (
					"$(inherited)",
					"@executable_path/Frameworks",
					"@loader_path/Frameworks",
				);
				PRODUCT_BUNDLE_IDENTIFIER = com.optimizely.OptimizelySwiftSDK;
				PRODUCT_NAME = Optimizely;
				SDKROOT = appletvos;
				SKIP_INSTALL = YES;
				SWIFT_VERSION = 4.2;
				TARGETED_DEVICE_FAMILY = 3;
				TVOS_DEPLOYMENT_TARGET = 9.0;
			};
			name = Release;
		};
		6E614DE021E3F38A005982A1 /* Debug */ = {
			isa = XCBuildConfiguration;
			buildSettings = {
				ALWAYS_EMBED_SWIFT_STANDARD_LIBRARIES = YES;
				CODE_SIGN_STYLE = Automatic;
				INFOPLIST_FILE = OptimizelySwiftSDKtvOSTests/Info.plist;
				LD_RUNPATH_SEARCH_PATHS = (
					"$(inherited)",
					"@executable_path/Frameworks",
					"@loader_path/Frameworks",
				);
				PRODUCT_BUNDLE_IDENTIFIER = com.optimizely.OptimizelySwiftSDKtvOSTests;
				PRODUCT_NAME = "$(TARGET_NAME)";
				SDKROOT = appletvos;
				SWIFT_VERSION = 4.2;
				TARGETED_DEVICE_FAMILY = 3;
				TVOS_DEPLOYMENT_TARGET = 12.1;
			};
			name = Debug;
		};
		6E614DE121E3F38A005982A1 /* Release */ = {
			isa = XCBuildConfiguration;
			buildSettings = {
				ALWAYS_EMBED_SWIFT_STANDARD_LIBRARIES = YES;
				CODE_SIGN_STYLE = Automatic;
				INFOPLIST_FILE = OptimizelySwiftSDKtvOSTests/Info.plist;
				LD_RUNPATH_SEARCH_PATHS = (
					"$(inherited)",
					"@executable_path/Frameworks",
					"@loader_path/Frameworks",
				);
				PRODUCT_BUNDLE_IDENTIFIER = com.optimizely.OptimizelySwiftSDKtvOSTests;
				PRODUCT_NAME = "$(TARGET_NAME)";
				SDKROOT = appletvos;
				SWIFT_VERSION = 4.2;
				TARGETED_DEVICE_FAMILY = 3;
				TVOS_DEPLOYMENT_TARGET = 12.1;
			};
			name = Release;
		};
		6EBAEB7D21E3FEF900D13AA9 /* Debug */ = {
			isa = XCBuildConfiguration;
			buildSettings = {
				CODE_SIGN_IDENTITY = "";
				CODE_SIGN_STYLE = Automatic;
				DEFINES_MODULE = YES;
				DYLIB_COMPATIBILITY_VERSION = 1;
				DYLIB_CURRENT_VERSION = 1;
				DYLIB_INSTALL_NAME_BASE = "@rpath";
				INFOPLIST_FILE = "Supporting Files/Info.plist";
				INSTALL_PATH = "$(LOCAL_LIBRARY_DIR)/Frameworks";
				IPHONEOS_DEPLOYMENT_TARGET = 9.0;
				LD_RUNPATH_SEARCH_PATHS = (
					"$(inherited)",
					"@executable_path/Frameworks",
					"@loader_path/Frameworks",
				);
				PRODUCT_BUNDLE_IDENTIFIER = com.optimizely.OptimizelySwiftSDK;
				PRODUCT_NAME = Optimizely;
				SKIP_INSTALL = YES;
				SWIFT_VERSION = 4.2;
				TARGETED_DEVICE_FAMILY = "1,2";
			};
			name = Debug;
		};
		6EBAEB7E21E3FEF900D13AA9 /* Release */ = {
			isa = XCBuildConfiguration;
			buildSettings = {
				CODE_SIGN_IDENTITY = "";
				CODE_SIGN_STYLE = Automatic;
				DEFINES_MODULE = YES;
				DYLIB_COMPATIBILITY_VERSION = 1;
				DYLIB_CURRENT_VERSION = 1;
				DYLIB_INSTALL_NAME_BASE = "@rpath";
				INFOPLIST_FILE = "Supporting Files/Info.plist";
				INSTALL_PATH = "$(LOCAL_LIBRARY_DIR)/Frameworks";
				IPHONEOS_DEPLOYMENT_TARGET = 9.0;
				LD_RUNPATH_SEARCH_PATHS = (
					"$(inherited)",
					"@executable_path/Frameworks",
					"@loader_path/Frameworks",
				);
				PRODUCT_BUNDLE_IDENTIFIER = com.optimizely.OptimizelySwiftSDK;
				PRODUCT_NAME = Optimizely;
				SKIP_INSTALL = YES;
				SWIFT_VERSION = 4.2;
				TARGETED_DEVICE_FAMILY = "1,2";
			};
			name = Release;
		};
		6EBAEB7F21E3FEF900D13AA9 /* Debug */ = {
			isa = XCBuildConfiguration;
			buildSettings = {
				ALWAYS_EMBED_SWIFT_STANDARD_LIBRARIES = YES;
				CODE_SIGN_STYLE = Automatic;
				INFOPLIST_FILE = OptimizelySwiftSDKiOSTests/Info.plist;
				IPHONEOS_DEPLOYMENT_TARGET = 12.1;
				LD_RUNPATH_SEARCH_PATHS = (
					"$(inherited)",
					"@executable_path/Frameworks",
					"@loader_path/Frameworks",
				);
				PRODUCT_BUNDLE_IDENTIFIER = com.optimizely.OptimizelySwiftSDKiOSTests;
				PRODUCT_NAME = "$(TARGET_NAME)";
				SWIFT_VERSION = 4.2;
				TARGETED_DEVICE_FAMILY = "1,2";
			};
			name = Debug;
		};
		6EBAEB8021E3FEF900D13AA9 /* Release */ = {
			isa = XCBuildConfiguration;
			buildSettings = {
				ALWAYS_EMBED_SWIFT_STANDARD_LIBRARIES = YES;
				CODE_SIGN_STYLE = Automatic;
				INFOPLIST_FILE = OptimizelySwiftSDKiOSTests/Info.plist;
				IPHONEOS_DEPLOYMENT_TARGET = 12.1;
				LD_RUNPATH_SEARCH_PATHS = (
					"$(inherited)",
					"@executable_path/Frameworks",
					"@loader_path/Frameworks",
				);
				PRODUCT_BUNDLE_IDENTIFIER = com.optimizely.OptimizelySwiftSDKiOSTests;
				PRODUCT_NAME = "$(TARGET_NAME)";
				SWIFT_VERSION = 4.2;
				TARGETED_DEVICE_FAMILY = "1,2";
			};
			name = Release;
		};
/* End XCBuildConfiguration section */

/* Begin XCConfigurationList section */
		0B7CB0BC21AC5FE2007B77E5 /* Build configuration list for PBXProject "OptimizelySwiftSDK" */ = {
			isa = XCConfigurationList;
			buildConfigurations = (
				0B7CB0D421AC5FE2007B77E5 /* Debug */,
				0B7CB0D521AC5FE2007B77E5 /* Release */,
			);
			defaultConfigurationIsVisible = 0;
			defaultConfigurationName = Release;
		};
		6E614DE221E3F38A005982A1 /* Build configuration list for PBXNativeTarget "OptimizelySwiftSDK-tvOS" */ = {
			isa = XCConfigurationList;
			buildConfigurations = (
				6E614DDE21E3F38A005982A1 /* Debug */,
				6E614DDF21E3F38A005982A1 /* Release */,
			);
			defaultConfigurationIsVisible = 0;
			defaultConfigurationName = Release;
		};
		6E614DE321E3F38A005982A1 /* Build configuration list for PBXNativeTarget "OptimizelySwiftSDK-tvOSTests" */ = {
			isa = XCConfigurationList;
			buildConfigurations = (
				6E614DE021E3F38A005982A1 /* Debug */,
				6E614DE121E3F38A005982A1 /* Release */,
			);
			defaultConfigurationIsVisible = 0;
			defaultConfigurationName = Release;
		};
		6EBAEB8121E3FEF900D13AA9 /* Build configuration list for PBXNativeTarget "OptimizelySwiftSDK-iOS" */ = {
			isa = XCConfigurationList;
			buildConfigurations = (
				6EBAEB7D21E3FEF900D13AA9 /* Debug */,
				6EBAEB7E21E3FEF900D13AA9 /* Release */,
			);
			defaultConfigurationIsVisible = 0;
			defaultConfigurationName = Release;
		};
		6EBAEB8221E3FEF900D13AA9 /* Build configuration list for PBXNativeTarget "OptimizelySwiftSDK-iOSTests" */ = {
			isa = XCConfigurationList;
			buildConfigurations = (
				6EBAEB7F21E3FEF900D13AA9 /* Debug */,
				6EBAEB8021E3FEF900D13AA9 /* Release */,
			);
			defaultConfigurationIsVisible = 0;
			defaultConfigurationName = Release;
		};
/* End XCConfigurationList section */
	};
	rootObject = 0B7CB0B921AC5FE2007B77E5 /* Project object */;
}<|MERGE_RESOLUTION|>--- conflicted
+++ resolved
@@ -428,16 +428,10 @@
 		0B7CB0E921ADF261007B77E5 /* Data Model */ = {
 			isa = PBXGroup;
 			children = (
-<<<<<<< HEAD
 				0B124BC521B5DCD4001BE0FA /* dispatchEvents */,
 				0B7CB10221AE04C1007B77E5 /* audience */,
 				0B7CB0FC21AE0058007B77E5 /* OPTProjectConfig.swift */,
 				0B7CB10021AE042E007B77E5 /* OPTAttribute.swift */,
-=======
-				0B124BC521B5DCD4001BE0FA /* DispatchEvents */,
-				0B7CB10221AE04C1007B77E5 /* Audience */,
-				0B7CB0EA21ADF4E6007B77E5 /* OPTTrafficAllocation.swift */,
->>>>>>> e2c2d51f
 				0B7CB0EC21ADF6A2007B77E5 /* OPTVariable.swift */,
 				0B7CB0F621ADFEBD007B77E5 /* OPTFeatureVariable.swift */,
 				0B7CB0EA21ADF4E6007B77E5 /* OPTTrafficAllocation.swift */,
