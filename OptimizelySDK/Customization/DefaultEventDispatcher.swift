--- conflicted
+++ resolved
@@ -151,11 +151,7 @@
                                 self.logger?.e("Removed event different from sent event")
                             }
                             else {
-<<<<<<< HEAD
                                 self.logger?.d("Successfully sent event: \(event)")
-=======
-                                self.logger?.d("Successfully sent event " + event.body.debugDescription)
->>>>>>> 61578065
                             }
                         }
                         else {
